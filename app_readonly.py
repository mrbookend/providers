--- conflicted
+++ resolved
@@ -64,38 +64,30 @@
         return "0"
 
 @st.cache_data(show_spinner=False)
-<<<<<<< HEAD
+@st.cache_data(show_spinner=False)
 def load_df(_engine: Engine, version: str) -> pd.DataFrame:
-=======
-def load_df(engine: Engine, version: str) -> pd.DataFrame:
->>>>>>> d768915e
     q = """
     SELECT id, business_name, category, service, phone, website, notes, computed_keywords
       FROM vendors
      WHERE deleted_at IS NULL
      ORDER BY business_name COLLATE NOCASE
     """
-<<<<<<< HEAD
     with _engine.connect() as cx:
         df = pd.read_sql(sql_text(q), cx)
     return df
 
 
-=======
-    with engine.connect() as cx:
-        df = pd.read_sql(sql_text(q), cx)
-    return df
-
->>>>>>> d768915e
 def _fmt_phone(d: str) -> str:
     d = "".join(ch for ch in (d or "") if ch.isdigit())
-    if len(d)==10: return f"({d[:3]}) {d[3:6]}-{d[6:]}"
+    if len(d) == 10:
+        return f"({d[:3]}) {d[3:6]}-{d[6:]}"
     return d
-<<<<<<< HEAD
+
 
 def _filter(df: pd.DataFrame, q: str) -> pd.DataFrame:
     qn = (q or "").strip().lower()
-    if not qn: return df
+    if not qn:
+        return df
     return df[
         df["business_name"].str.lower().str.contains(qn, na=False) |
         df["category"].str.lower().str.contains(qn, na=False) |
@@ -104,20 +96,6 @@
         df["computed_keywords"].str.lower().str.contains(qn, na=False)
     ]
 
-=======
-
-def _filter(df: pd.DataFrame, q: str) -> pd.DataFrame:
-    qn = (q or "").strip().lower()
-    if not qn: return df
-    return df[
-        df["business_name"].str.lower().str.contains(qn, na=False) |
-        df["category"].str.lower().str.contains(qn, na=False) |
-        df["service"].str.lower().str.contains(qn, na=False) |
-        df["notes"].str.lower().str.contains(qn, na=False) |
-        df["computed_keywords"].str.lower().str.contains(qn, na=False)
-    ]
-
->>>>>>> d768915e
 def main():
     st.title("HCR Providers — Read-Only")
 
