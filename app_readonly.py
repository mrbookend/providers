# app_readonly.py
# -*- coding: utf-8 -*-
from __future__ import annotations

# ---- Page config MUST be the first Streamlit call ----
import streamlit as st
st.set_page_config(page_title="HCR Providers — Read-Only", page_icon="📇", layout="wide")

import os
import re
import pandas as pd
from sqlalchemy import create_engine, text as sql_text
from sqlalchemy.engine import Engine

# Ensure the libsql dialect is registered (sqlite+libsql)
try:
    import sqlalchemy_libsql  # noqa: F401
except Exception:
    pass

<<<<<<< HEAD
APP_VER = "readonly-2025-10-16.4"
=======
APP_VER = "readonly-2025-10-16.3"
>>>>>>> c8603591

# =============================
# Secrets / Config helpers
# =============================
def _get_secret(name: str, default=None):
    try:
        if name in st.secrets:
            return st.secrets[name]
    except Exception:
        pass
    return os.getenv(name, default)

def _as_bool(v, default: bool = False) -> bool:
    if isinstance(v, bool):
        return v
    if v is None:
        return default
    return str(v).strip().lower() in {"1", "true", "t", "yes", "y", "on"}

SHOW_STATUS = _as_bool(_get_secret("READONLY_SHOW_STATUS", True), True)
SHOW_DIAGS  = _as_bool(_get_secret("READONLY_SHOW_DIAGS", False), False)
DB_STRATEGY = str(_get_secret("DB_STRATEGY", "embedded_replica")).strip().lower()

TURSO_URL     = _get_secret("TURSO_DATABASE_URL", "")
TURSO_TOKEN   = _get_secret("TURSO_AUTH_TOKEN", "")
EMBEDDED_PATH = _get_secret("EMBEDDED_DB_PATH", "vendors-embedded.db")

# =============================
# Engine (cached resource)
# =============================
@st.cache_resource(show_spinner=False)
def build_engine() -> Engine:
    """Build a stable SQLAlchemy Engine. Cached so all calls reuse one instance."""
    if DB_STRATEGY == "embedded_replica":
        path = EMBEDDED_PATH if os.path.isabs(EMBEDDED_PATH) else os.path.join(os.getcwd(), EMBEDDED_PATH)
        os.makedirs(os.path.dirname(path) or ".", exist_ok=True)
        url = f"sqlite+libsql:///{path}"
    elif DB_STRATEGY == "turso_only":
        url = TURSO_URL or ""
    else:
        path = EMBEDDED_PATH if os.path.isabs(EMBEDDED_PATH) else os.path.join(os.getcwd(), EMBEDDED_PATH)
        os.makedirs(os.path.dirname(path) or ".", exist_ok=True)
        url = f"sqlite+libsql:///{path}"
    return create_engine(url, pool_pre_ping=True, pool_recycle=300)

def _get_data_version(engine: Engine) -> str:
    """Read meta.data_version so our cached data reloads after writes."""
    try:
        with engine.connect() as cx:
            v = cx.execute(sql_text("SELECT value FROM meta WHERE key='data_version'")).scalar()
            return str(v or "0")
    except Exception:
        return "0"

# =============================
# Data load (cached)
#  NOTE: Use a NEW NAME to avoid any stale cached signature.
# =============================
@st.cache_data(show_spinner=False)
<<<<<<< HEAD
def load_df_v3(version: str) -> pd.DataFrame:
=======
def load_df(version: str) -> pd.DataFrame:
>>>>>>> c8603591
    """
    Load active providers (deleted_at IS NULL).
    We DO NOT take an Engine arg (unhashable). Build it inside.
    """
    _engine = build_engine()
    q = """
    SELECT id, business_name, category, service, phone, website, notes, computed_keywords
      FROM vendors
     WHERE deleted_at IS NULL
     ORDER BY business_name COLLATE NOCASE
    """
    with _engine.connect() as cx:
        df = pd.read_sql(sql_text(q), cx)
    return df

# =============================
# Formatting / Filtering
# =============================
def _fmt_phone(d: str) -> str:
    d = "".join(ch for ch in (d or "") if ch.isdigit())
    if len(d) == 10:
        return f"({d[:3]}) {d[3:6]}-{d[6:]}"
    return d

def _filter(df: pd.DataFrame, q: str) -> pd.DataFrame:
    qn = (q or "").strip().lower()
    if not qn:
        return df
    return df[
        df["business_name"].str.lower().str.contains(qn, na=False) |
        df["category"].str.lower().str.contains(qn, na=False) |
        df["service"].str.lower().str.contains(qn, na=False) |
        df["notes"].str.lower().str.contains(qn, na=False) |
        df["computed_keywords"].str.lower().str.contains(qn, na=False)
    ]

# =============================
# Main
# =============================
def main():
    st.title("HCR Providers — Read-Only")

    # Build engine once for status / version read; cached loader builds its own.
    engine = build_engine()
    version = _get_data_version(engine)

    # --- Search input ---
    q = st.text_input("Search", key="q", placeholder="e.g., roofer, manicure, irrigation, Bosch…")

    # --- Load + filter ---
    df = load_df_v3(version)  # <— new function name to force cache reset
    dfv = _filter(df, q)

    st.caption(f"{len(dfv)} of {len(df)} providers")
    if dfv.empty:
        st.info("No matches. Try fewer words.")
        return

    # Display table (format only visible slice)
    dfv_disp = dfv.copy()
    if "phone" in dfv_disp.columns:
        dfv_disp["phone"] = dfv_disp["phone"].map(_fmt_phone)

    cols = ["business_name", "category", "service", "phone", "website", "notes"]
    cols = [c for c in cols if c in dfv_disp.columns]
    st.dataframe(dfv_disp[cols], use_container_width=True, hide_index=True)

    # --- Downloads ---
    c1, c2 = st.columns(2)
    with c1:
        csv = dfv_disp.to_csv(index=False)
        st.download_button("Download CSV", data=csv, file_name="providers.csv", mime="text/csv")
    with c2:
        try:
            import io
            bio = io.BytesIO()
            with pd.ExcelWriter(bio, engine="xlsxwriter") as w:
                dfv_disp.to_excel(w, index=False, sheet_name="Providers")
            st.download_button(
                "Download XLSX",
                data=bio.getvalue(),
                file_name="providers.xlsx",
                mime="application/vnd.openxmlformats-officedocument.spreadsheetml.sheet",
            )
        except Exception:
            # xlsxwriter not installed or environment blocked; CSV still works.
            pass

    # --- Sidebar status / diagnostics ---
    if SHOW_STATUS:
        st.sidebar.info(f"ver {APP_VER} | rows {len(df)} | data_version {version} | strategy {DB_STRATEGY}")

    if SHOW_DIAGS:
        with st.expander("Diagnostics"):
            st.write(df.head(3))

if __name__ == "__main__":
    try:
        main()
    except Exception as e:
        st.error("Read-Only app crashed. See logs for details.")
        st.exception(e)<|MERGE_RESOLUTION|>--- conflicted
+++ resolved
@@ -18,11 +18,7 @@
 except Exception:
     pass
 
-<<<<<<< HEAD
 APP_VER = "readonly-2025-10-16.4"
-=======
-APP_VER = "readonly-2025-10-16.3"
->>>>>>> c8603591
 
 # =============================
 # Secrets / Config helpers
@@ -82,14 +78,10 @@
 #  NOTE: Use a NEW NAME to avoid any stale cached signature.
 # =============================
 @st.cache_data(show_spinner=False)
-<<<<<<< HEAD
 def load_df_v3(version: str) -> pd.DataFrame:
-=======
-def load_df(version: str) -> pd.DataFrame:
->>>>>>> c8603591
     """
     Load active providers (deleted_at IS NULL).
-    We DO NOT take an Engine arg (unhashable). Build it inside.
+    We do NOT accept an Engine arg (unhashable). Build it inside.
     """
     _engine = build_engine()
     q = """
