# app_readonly.py
# -*- coding: utf-8 -*-
from __future__ import annotations

import os
import io
import re
import html
import textwrap
from typing import Dict, List, Optional, Tuple

import pandas as pd
import streamlit as st
from sqlalchemy import create_engine, text as sql_text
from sqlalchemy.engine import Engine

# Ensure the libsql dialect is registered (sqlite+libsql)
try:
    import sqlalchemy_libsql  # noqa: F401
except Exception:
    pass

# ==== BEGIN: Boot-time page title from Secrets (MUST be before anything Streamlit renders) ====
def _safe_title(v, default="HCR Providers — Read-Only"):
    try:
        s = str(v).strip()
        return re.sub(r"[\x00-\x1f]+", "", s) or default
    except Exception:
        return default

try:
    _title_secret = st.secrets.get("page_title", "HCR Providers — Read-Only")
except Exception:
    _title_secret = "HCR Providers — Read-Only"

st.set_page_config(
    page_title=_safe_title(_title_secret),
    layout="wide",
    initial_sidebar_state="collapsed",
)
st.caption("Read-only boot OK — reached post-page_config")
<<<<<<< HEAD
=======

>>>>>>> 1350bb86
# ==== END: Boot-time page title from Secrets ====

# =============================
# Utilities
# =============================
def _get_secret(name: str, default: Optional[str | int | dict | bool] = None):
    """Prefer Streamlit secrets; tolerate env fallback only for simple strings."""
    try:
        if name in st.secrets:
            return st.secrets[name]
    except Exception:
        pass
    if isinstance(default, (str, type(None))):
        return os.getenv(name, default)  # env fallback for strings
    return default

def _as_bool(v: Optional[str | bool], default: bool = False) -> bool:
    if isinstance(v, bool):
        return v
    if v is None:
        return default
    return str(v).strip().lower() in ("1", "true", "yes", "on")

def _to_int(v, default: int) -> int:
    """Coerce to int; tolerate '200px', ' 180 ', floats, etc."""
    try:
        if isinstance(v, bool):
            return default
        if isinstance(v, int):
            return v
        if isinstance(v, float):
            return int(v)
        s = str(v).strip()
        if not s:
            return default
        m = re.search(r"-?\d+", s)
        if not m:
            return default
        n = int(m.group(0))
        return n if n > 0 else default
    except Exception:
        return default

def _css_len_from_secret(v: str | int | None, fallback_px: int) -> str:
    """
    Accepts e.g. "0", "20", "18px", "1rem", "0.5em".
    Returns a safe CSS length string; defaults to '{fallback_px}px' on bad input.
    """
    if v is None:
        return f"{fallback_px}px"
    s = str(v).strip()
    if not s:
        return f"{fallback_px}px"
    # numeric with optional unit
    if re.fullmatch(r"\d+(\.\d+)?(px|rem|em)?", s):
        if s.endswith(("px", "rem", "em")):
            return s
        return f"{s}px"
    return f"{fallback_px}px"

def _get_help_md() -> str:
    """Prefer top-level HELP_MD; if missing, also look under widths; else fallback."""
    # 1) top-level
    try:
        top = (st.secrets.get("HELP_MD", "") or "").strip()
        if top:
            return top
    except Exception:
        pass
    # 2) nested in [COLUMN_WIDTHS_PX_READONLY] (common paste mistake)
    try:
        nested = st.secrets.get("COLUMN_WIDTHS_PX_READONLY", {})
        if isinstance(nested, dict):
            cand = (nested.get("HELP_MD", "") or "").strip()
            if cand:
                return cand
    except Exception:
        pass
    # 3) built-in fallback
    return textwrap.dedent(
        """
        <style>
          .help-body p, .help-body li { font-size: 1rem; line-height: 1.45; }
          .help-body h1 { font-size: 1.4rem; margin: 0 0 6px; }
          .help-body h2 { font-size: 1.2rem; margin: 12px 0 6px; }
          .help-body h3 { font-size: 1.05rem; margin: 10px 0 6px; }
        </style>
        <div class="help-body">
          <h1>How to Use This List</h1>
          <p>Type in the search box, choose Sort, and download CSV/XLSX of your current view.</p>
        </div>
        """
    ).strip()

# =============================
# Secrets-driven page options
# =============================
PAGE_TITLE = _get_secret("page_title", "HCR Providers — Read-Only")
PAGE_MAX_WIDTH_PX = _to_int(_get_secret("page_max_width_px", 2300), 2300)
SIDEBAR_STATE = _get_secret("sidebar_state", "collapsed")
SHOW_DIAGS = _as_bool(_get_secret("READONLY_SHOW_DIAGS", False), False)
SHOW_STATUS = _as_bool(_get_secret("READONLY_SHOW_STATUS", False), False)

# Prioritized-search toggle (enabled by default; can turn off in secrets)
READONLY_PRIORITIZE_CKW = _as_bool(_get_secret("READONLY_PRIORITIZE_CKW", "true"), True)

# Cache TTL (seconds) for vendor list (default 120; override with READONLY_CACHE_TTL)
READONLY_CACHE_TTL = _to_int(_get_secret("READONLY_CACHE_TTL", 120), 120)

# Apply sidebar state retroactively (page title must stay as set_page_config)
try:
    if SIDEBAR_STATE not in ("collapsed", "expanded"):
        SIDEBAR_STATE = "collapsed"
except Exception:
    SIDEBAR_STATE = "collapsed"

# secrets-driven padding (matches admin app behavior)
PAD_LEFT_CSS = _css_len_from_secret(_get_secret("page_left_padding_px", "12"), 12)

# secrets-driven viewport rows (10–40 clamp)
def _viewport_rows() -> int:
    n = _to_int(_get_secret("READONLY_VIEWPORT_ROWS", 15), 15)
    if n < 10:
        return 10
    if n > 40:
        return 40
    return n

VIEWPORT_ROWS = _viewport_rows()
ROW_PX = 32   # approximate row height
HEADER_PX = 44
SCROLL_MAX_HEIGHT = HEADER_PX + ROW_PX * VIEWPORT_ROWS  # pixels

# ---- Help/Tips expander state (for Close button) ----
st.session_state.setdefault("help_open", False)

st.markdown(
    f"""
    <style>
      .block-container {{
        max-width: {PAGE_MAX_WIDTH_PX}px;
        padding-left: {PAD_LEFT_CSS};
      }}
      div[data-testid="stDataFrame"] table {{ white-space: nowrap; }}  /* harmless if not used */
      .prov-table td, .prov-table th {{
        white-space: normal;
        word-break: break-word;
        vertical-align: top;
        padding: 6px 8px;
        border-bottom: 1px solid #eee;
      }}
      .prov-table thead th {{
        position: sticky;
        top: 0;
        background: #fff;
        z-index: 2;
        border-bottom: 2px solid #ddd;
      }}
      .prov-wrap {{ overflow-x: auto; }}
      /* vertical scroll viewport (mouse-wheel scroll to end) */
      .prov-scroll {{
        max-height: {SCROLL_MAX_HEIGHT}px;
        overflow-y: auto;
      }}
      .help-row {{ display: flex; align-items: center; gap: 12px; }}
    </style>
    """,
    unsafe_allow_html=True,
)

# Optional version banner (sidebar), toggle via READONLY_SHOW_STATUS
if SHOW_STATUS:
    try:
        import sys, requests, sqlalchemy  # noqa: F401
        _lib_ver = "n/a"
        try:
            import sqlalchemy_libsql as _lib  # noqa: F401
            _lib_ver = getattr(_lib, "__version__", "unknown")
        except Exception:
            pass
        st.sidebar.info(
            f"Versions | py {sys.version.split()[0]} | "
            f"streamlit {st.__version__} | "
            f"pandas {pd.__version__} | "
            f"SA {sqlalchemy.__version__} | "
            f"libsql {_lib_ver}"
        )
    except Exception as _e:
        st.sidebar.warning(f"Version banner failed: {_e}")

<<<<<<< HEAD
=======
# ==== BEGIN: Read-only guardrail block (order + null-safe) ====

# 1) Build engine & show diagnostics
ENGINE, _DB_DBG = build_engine_and_probe()
if ENGINE is None:
    st.error("Database engine failed to initialize. See Boot diagnostics.")
    st.stop()

with st.expander("Boot diagnostics (ENGINE + secrets)"):
    st.json(_DB_DBG)

# 2) Smoke test (prove table exists & is reachable)
try:
    with ENGINE.connect() as cx:
        _rowcount = cx.execute(sql_text("SELECT COUNT(*) FROM vendors")).scalar_one()
    st.sidebar.success(f"DB OK · vendors rows: {_rowcount}")
except Exception as e:
    st.error(f"Smoke test failed: {e.__class__.__name__}: {e}")
    st.stop()

# 3) Load dataframe (fail safe)
try:
    df_full = pd.read_sql(sql_text("SELECT * FROM vendors"), ENGINE)
except Exception as e:
    st.error(f"Failed to load vendors: {e.__class__.__name__}: {e}")
    st.stop()

if df_full is None or df_full.empty:
    st.info("No provider rows to display yet.")
    st.stop()

# 4) Get query, then filter
q = st.text_input(
    "Search",
    value=(st.query_params.get("q", "") if hasattr(st, "query_params") else "")
)
filtered_full = _filter_and_rank_by_query(df_full, q or "")

# ==== END: Read-only guardrail block ====


if SHOW_DIAGS:
    st.caption(f"HELP_MD present: {'HELP_MD' in getattr(st, 'secrets', {})}")
    st.caption(
        "Turso secrets — URL: %s | TOKEN: %s"
        % (bool(_get_secret("TURSO_DATABASE_URL", "")), bool(_get_secret("TURSO_AUTH_TOKEN", "")))
    )
    st.caption(f"Viewport rows: {VIEWPORT_ROWS} (height ≈ {SCROLL_MAX_HEIGHT}px)")

>>>>>>> 1350bb86
# =============================
# Column labels & widths (SAFE)
# =============================
_readonly_labels_raw = _get_secret("READONLY_COLUMN_LABELS", {}) or {}
_col_widths_raw = _get_secret("COLUMN_WIDTHS_PX_READONLY", {}) or {}

READONLY_COLUMN_LABELS: Dict[str, str] = dict(_readonly_labels_raw)

_DEFAULT_WIDTHS = {
    "id": 40,
    "business_name": 180,
    "category": 175,
    "service": 120,
    "contact_name": 110,
    "phone": 120,
    "address": 220,
    "website": 160,
    "notes": 220,
    "keywords": 90,
    # hidden columns still need sane widths if ever revealed
    "computed_keywords": 160,
    "created_at": 120,
    "updated_at": 120,
    "updated_by": 120,
    # internal-only (not displayed) but keep a default in case surfaced
    "website_url": 180,
}

# Only accept known width keys; ignore accidental extras (e.g., HELP_MD)
_user_widths: Dict[str, int] = {}
for k, v in dict(_col_widths_raw).items():
    sk = str(k)
    if sk not in _DEFAULT_WIDTHS:
        continue
    _user_widths[sk] = _to_int(v, _DEFAULT_WIDTHS.get(sk, 140))

COLUMN_WIDTHS_PX_READONLY: Dict[str, int] = {**_DEFAULT_WIDTHS, **_user_widths}

# Clamp invalids
for k, v in list(COLUMN_WIDTHS_PX_READONLY.items()):
    if not isinstance(v, int) or v <= 0:
        COLUMN_WIDTHS_PX_READONLY[k] = _DEFAULT_WIDTHS.get(k, 120)

# Do NOT pin first column (per request)
STICKY_FIRST_COL: bool = False

# Hide these in display; still searchable
HIDE_IN_DISPLAY = {
    "id",
    "keywords",
    "computed_keywords",
    "created_at",
    "updated_at",
    "updated_by",
    "website_url",  # internal plain URL used for search/export
}

# =============================
# Database engine
# =============================
def build_engine() -> Tuple[Engine, Dict[str, str]]:
    info: Dict[str, str] = {}

    raw_url = _get_secret("TURSO_DATABASE_URL", "") or ""
    token   = _get_secret("TURSO_AUTH_TOKEN", "") or ""
    embedded_path = os.path.abspath(_get_secret("EMBEDDED_DB_PATH", "vendors-embedded.db"))

    if raw_url and token:
        # sync_url must be libsql://... (strip sqlite+libsql:// and query if present)
        if raw_url.startswith("sqlite+libsql://"):
            host = raw_url.split("://", 1)[1].split("?", 1)[0]
            sync_url = f"libsql://{host}"
        elif raw_url.startswith("libsql://"):
            sync_url = raw_url.split("?", 1)[0]
        else:
            host = raw_url.split("://", 1)[-1].split("?", 1)[0]
            sync_url = f"libsql://{host}"

        # SQLAlchemy engine URL uses sqlite+libsql with a local embedded file
        sqlalchemy_url = f"sqlite+libsql:///{embedded_path}"

        engine = create_engine(
            sqlalchemy_url,
            connect_args={
                "auth_token": token,
                "sync_url": sync_url,
            },
            pool_pre_ping=True,
            pool_recycle=300,
            pool_reset_on_return="commit",
        )
        # probe (read-only connection; no explicit txn)
        with engine.connect() as c:
            c.exec_driver_sql("select 1;")

        def _mask(u: str) -> str:
            try:
                return "libsql://" + u.split("://", 1)[1].split("/", 1)[0]
            except Exception:
                return "libsql://"

        info.update(
            {
                "using_remote": "true",
                "strategy": "embedded_replica",
                "sqlalchemy_url": sqlalchemy_url,
                "dialect": "sqlite",
                "driver": getattr(engine.dialect, "driver", ""),
                "sync_url": _mask(sync_url),  # masked
                "embedded_path": embedded_path,
            }
        )
        return engine, info

    # Fallback (local dev only)
    local_path = os.path.abspath("./vendors.db")
    local_url = f"sqlite:///{local_path}"
    engine = create_engine(local_url, pool_pre_ping=True)
    info.update(
        {
            "using_remote": "false",
            "strategy": "local_fallback",
            "sqlalchemy_url": local_url,
            "dialect": "sqlite",
            "driver": getattr(engine.dialect, "driver", ""),
            "embedded_path": local_path,
        }
    )
    return engine, info

# =============================
# Data access
# =============================
VENDOR_COLS = [
    "id",
    "category",
    "service",
    "business_name",
    "contact_name",
    "phone",
    "address",
    "website",
    "notes",
    "keywords",
    "computed_keywords",  # used for prioritized search; hidden from display
    "created_at",
    "updated_at",
    "updated_by",
]

@st.cache_data(ttl=READONLY_CACHE_TTL, show_spinner=False)
def fetch_vendors(_engine: Engine) -> pd.DataFrame:
    """
    Load vendors; cached briefly to reduce DB hits.
    Leading underscore on _engine tells Streamlit not to hash the Engine object.
    """
    sql = "SELECT " + ", ".join(VENDOR_COLS) + " FROM vendors ORDER BY lower(business_name)"
    with _engine.connect() as conn:  # read-only; no transaction
        df = pd.read_sql(sql_text(sql), conn)

    def _normalize_url(v: str) -> str:
        s = (v or "").strip()
        if not s:
            return ""
        if not (s.startswith("http://") or s.startswith("https://")):
            s = "https://" + s
        return s

    # Build a plain URL column for search/export; render anchor for UI
    if "website" in df.columns:
        df["website"] = df["website"].fillna("").astype(str)
        df["website_url"] = df["website"].map(_normalize_url)
        df["website"] = df["website_url"].map(
            lambda u: f'<a href="{html.escape(u, quote=True)}" target="_blank" rel="noopener noreferrer nofollow">Website</a>'
            if u else ""
        )

    # Coerce common text columns to string (but keep id/timestamps as-is)
    for c in df.columns:
        if c not in ("id", "created_at", "updated_at"):
            df[c] = df[c].fillna("").astype(str)
    return df

# =============================
# Filtering
# =============================
def apply_global_search(df: pd.DataFrame, query: str) -> pd.DataFrame:
    """Vectorized contains-any across all columns (case-insensitive)."""
    q = (query or "").strip().lower()
    if not q or df.empty:
        return df
    # Lowercase, string view of all columns
    hay = df.astype(str).apply(lambda s: s.str.lower(), axis=0)
    # contains per-column, reduce with any(axis=1)
    mask = hay.apply(lambda s: s.str.contains(q, regex=False, na=False), axis=0).any(axis=1)
    return df[mask]

def _filter_and_rank_by_query(df: pd.DataFrame, query: str) -> pd.DataFrame:
    """
    Prioritize rows that match in computed_keywords, then other matches.
    Case-insensitive substring match. Falls back gracefully if column is missing.
    """
    q = (query or "").strip().lower()
    if not q or df.empty:
        return df

    # Safe access / fallbacks
    ckw = df.get("computed_keywords", pd.Series([""] * len(df), index=df.index)).astype(str).str.lower()
    other = pd.concat(
        [
            df.get("business_name", ""),
            df.get("category", ""),
            df.get("service", ""),
            df.get("contact_name", ""),
            df.get("phone", ""),
            df.get("address", ""),
            df.get("website_url", ""),  # search plain URL, not HTML anchor
            df.get("notes", ""),
            df.get("keywords", ""),
        ],
        axis=1,
    ).astype(str).agg(" ".join, axis=1).str.lower()

    hit_ckw = ckw.str.contains(q, regex=False, na=False)
    hit_oth = other.str.contains(q, regex=False, na=False)
    any_hit = hit_ckw | hit_oth

    dfm = df.loc[any_hit].copy()
    dfm["_rank_ckw"] = (~hit_ckw.loc[dfm.index]).astype(int)  # 0 for ckw hit, 1 otherwise

    # Deterministic tie-break: business_name (case-insensitive), fallback empty string
    dfm["__bn"] = dfm.get("business_name", "").astype(str).str.lower()
    dfm.sort_values(
        by=["_rank_ckw", "__bn"],
        kind="mergesort",
        inplace=True,
    )
    dfm.drop(columns=["_rank_ckw", "__bn"], inplace=True, errors="ignore")
    return dfm

# =============================
# Rendering helpers
# =============================
def _label_for(col_key: str) -> str:
    return READONLY_COLUMN_LABELS.get(col_key, col_key.replace("_", " ").title())

def _rename_columns(df: pd.DataFrame) -> Tuple[pd.DataFrame, Dict[str, str]]:
    mapping = {k: _label_for(k) for k in df.columns}
    df2 = df.rename(columns={k: mapping[k] for k in df.columns})
    rev = {v: k for k, v in mapping.items()}
    return df2, rev

def _build_table_html(df: pd.DataFrame, sticky_first: bool) -> str:
    df_disp, rev = _rename_columns(df)
    headers = []
    for col in df_disp.columns:
        orig = rev[col]
        width = COLUMN_WIDTHS_PX_READONLY.get(orig, 140)
        headers.append(f'<th style="min-width:{width}px;max-width:{width}px;">{html.escape(col)}</th>')
    thead = "<thead><tr>" + "".join(headers) + "</tr></thead>"

    rows_html: List[str] = []
    for _, row in df_disp.iterrows():
        tds: List[str] = []
        for col in df_disp.columns:
            orig = rev[col]
            val = row[col]
            width = COLUMN_WIDTHS_PX_READONLY.get(orig, 140)
            if orig == "website":
                cell_html = val  # already an <a> anchor
            else:
                cell_html = html.escape(str(val) if val is not None else "")
            tds.append(f'<td style="min-width:{width}px;max-width:{width}px;">{cell_html}</td>')
        rows_html.append("<tr>" + "".join(tds) + "</tr>")
    tbody = "<tbody>" + "".join(rows_html) + "</tbody>"
    return f'<div class="prov-wrap prov-scroll"><table class="prov-table">{thead}{tbody}</table></div>'

# =============================
# Main UI
# =============================
def main():
    # ---- Engine (remote embedded-replica if creds present; else local fallback) ----
    engine, info = build_engine()
    if info.get("strategy") == "local_fallback":
        st.warning("Turso credentials not found. Running on local SQLite fallback (`./vendors.db`).")

    # ---- Load vendors (guarded) ----
    try:
        df_full = fetch_vendors(engine)
    except Exception as e:
        st.error(f"Failed to load vendors: {e.__class__.__name__}: {e}")
        return
<<<<<<< HEAD

    if df_full is None or df_full.empty:
        st.info("No provider rows to display yet.")
        return

    # ---- Search row (input + Clear button on same line) ----
    def _clear_search():
        st.session_state["q"] = ""
        try:
            # Clear query param if supported
            if hasattr(st, "query_params"):
                st.query_params["q"] = ""
        except Exception:
            pass
        st.rerun()

    # Initialize from query param once (if present and no session value yet)
    if "q" not in st.session_state:
        try:
            qp = getattr(st, "query_params", {})
            if isinstance(qp, dict) and qp.get("q"):
                st.session_state["q"] = str(qp.get("q"))
        except Exception:
            pass

    c_search, c_clearbtn = st.columns([12, 2])
    with c_search:
        st.text_input(
            "Search",  # accessible label; collapsed in UI
=======
# ==== BEGIN: Search row (input + Clear button on same line) ====
def _clear_search():
    st.session_state["q"] = ""
    st.rerun()

    # ==== BEGIN: Search row (input + Clear button on same line) ====
    def _clear_search():
        st.session_state["q"] = ""
        st.rerun()

    c_search, c_clearbtn = st.columns([12, 2])
    with c_search:
        st.text_input(
            "Search",  # non-empty for accessibility; label collapsed
>>>>>>> 1350bb86
            key="q",
            label_visibility="collapsed",
            placeholder="Search e.g., plumb, roofing, 'Inverness', phone digits, etc.",
            help="Case-insensitive; keyword hits appear first; matches across all columns.",
        )
    with c_clearbtn:
        st.button("Clear", type="secondary", use_container_width=True, on_click=_clear_search)
<<<<<<< HEAD
=======
    # ==== END: Search row (input + Clear button on same line) ====
>>>>>>> 1350bb86

    q = st.session_state.get("q", "")

    # ---- Filtering (prioritize computed_keywords if enabled) ----
    if READONLY_PRIORITIZE_CKW:
        filtered_full = _filter_and_rank_by_query(df_full, q)
    else:
        filtered_full = apply_global_search(df_full, q)

    # Columns we show (hide internal columns)
    disp_cols = [c for c in filtered_full.columns if c not in HIDE_IN_DISPLAY]
    df_disp_all = filtered_full[disp_cols]

    # ----- Controls Row: Downloads/Sort -----
    # Exclude 'website' from sort choices (HTML anchors)
    sortable_cols = [c for c in disp_cols if c != "website"]
    sort_labels = [_label_for(c) for c in sortable_cols]
    c_csv, c_xlsx, c_sort, c_order = st.columns([2, 2, 2, 2])


    # Safe defaults when no sortable cols
    if len(sortable_cols) == 0:
        sort_col = None
        ascending = True
    else:
        default_sort_col = "business_name" if "business_name" in sortable_cols else sortable_cols[0]
        default_label = _label_for(default_sort_col)

        with c_sort:
            chosen_label = st.selectbox(
                "Sort by",
                options=sort_labels,
                index=max(0, sort_labels.index(default_label)) if default_label in sort_labels else 0,
                key="sort_by_label",
            )
        with c_order:
            order = st.selectbox(
                "Order",
                options=["Ascending", "Descending"],
                index=0,
                key="sort_order",
            )

        sort_col = sortable_cols[sort_labels.index(chosen_label)] if chosen_label in sort_labels else sortable_cols[0]
        ascending = (order == "Ascending")

    # Case-insensitive sort for text columns; stable sort keeps ties predictable
    if sort_col is not None and sort_col in df_disp_all.columns and not df_disp_all.empty:
        keyfunc = (lambda s: s.str.lower()) if pd.api.types.is_string_dtype(df_disp_all[sort_col]) else None
        df_disp_sorted = df_disp_all.sort_values(
            by=sort_col,
            ascending=ascending,
            kind="mergesort",
            key=keyfunc,
        )
    else:
        df_disp_sorted = df_disp_all.copy()

    # Downloads (use sorted view) — guard empty frames
    ts = pd.Timestamp.utcnow().strftime("%Y%m%d-%H%M%S")

    # Prepare CSV with plain URLs (no HTML anchors)
    csv_df = df_disp_sorted.copy()
    if "website" in csv_df.columns and "website_url" in filtered_full.columns and not csv_df.empty:
        # Replace display anchor with plain URL for export
        csv_df["website"] = filtered_full.loc[csv_df.index, "website_url"].fillna("").astype(str)
    csv_buf = io.StringIO()
    if not csv_df.empty:
        csv_df.to_csv(csv_buf, index=False)
    with c_csv:
        st.download_button(
            "Download CSV",
            data=csv_buf.getvalue().encode("utf-8"),
            file_name=f"providers_{ts}.csv",
            mime="text/csv",
            type="secondary",
            use_container_width=True,
            disabled=csv_df.empty,
        )

    # Prepare XLSX with plain URLs
    excel_df = df_disp_sorted.copy()
    if "website" in excel_df.columns and "website_url" in filtered_full.columns and not excel_df.empty:
        excel_df["website"] = filtered_full.loc[excel_df.index, "website_url"].fillna("").astype(str)
    xlsx_buf = io.BytesIO()
    if not excel_df.empty:
        with pd.ExcelWriter(xlsx_buf, engine="xlsxwriter") as writer:
            excel_df.to_excel(writer, sheet_name="providers", index=False)
        xlsx_data = xlsx_buf.getvalue()
    else:
        xlsx_data = b""
    with c_xlsx:
        st.download_button(
            "Download XLSX",
            data=xlsx_data,
            file_name=f"providers_{ts}.xlsx",
            mime="application/vnd.openxmlformats-officedocument.spreadsheetml.sheet",
            type="secondary",
            use_container_width=True,
            disabled=excel_df.empty,
        )

    # Always show tiny result count caption (keeps users oriented)
    st.caption(f"{len(df_disp_sorted)} result(s). Viewport rows: {VIEWPORT_ROWS}")

    # ---- Help / Tips (expander only) ----
    with st.expander("Help / Tips", expanded=False):
        st.markdown(_get_help_md(), unsafe_allow_html=True)

    # ---- Scrollable full table ----
    if df_disp_sorted.empty:
        st.info("No matching providers. Tip: try fewer words or click Clear to reset the search.")
    else:
        st.markdown(_build_table_html(df_disp_sorted, sticky_first=STICKY_FIRST_COL), unsafe_allow_html=True)

    # ---- Quick Stats (read-only) ----
    with st.expander("Quick Stats", expanded=False):
        try:
            nrows, ncols = df_disp_sorted.shape
            st.write({
                "rows_displayed": int(nrows),
                "columns": int(ncols),
                "unique_categories": int(df_disp_sorted["category"].nunique() if "category" in df_disp_sorted else 0),
                "unique_services": int(df_disp_sorted["service"].nunique() if "service" in df_disp_sorted else 0),
            })
        except Exception as _e:
            st.caption(f"Stats unavailable: {_e}")

    # ---- Debug / Diagnostics (shown only when explicitly enabled) ----
    if SHOW_DIAGS:
        st.divider()
        if st.button("Debug (status & secrets keys)", type="secondary"):
            dbg = {
                "DB (resolved)": info,
                "Secrets keys": sorted(list(getattr(st, "secrets", {}).keys())) if hasattr(st, "secrets") else [],
                "Widths (effective)": COLUMN_WIDTHS_PX_READONLY,
                "Viewport rows": VIEWPORT_ROWS,
                "Scroll height px": SCROLL_MAX_HEIGHT,
                "page_title_note": "Page title set at boot due to Streamlit order constraint.",
            }
            st.write(dbg)
            st.caption(f"HELP_MD present (top-level): {'HELP_MD' in getattr(st, 'secrets', {})}")
            try:
                nested = st.secrets.get("COLUMN_WIDTHS_PX_READONLY", {})
                has_nested_help = isinstance(nested, dict) and bool((nested.get("HELP_MD", "") or "").strip())
            except Exception:
                has_nested_help = False
            st.caption(f"HELP_MD present (nested in widths): {has_nested_help}")

            try:
                with engine.connect() as conn:
                    cols_v = pd.read_sql(sql_text("PRAGMA table_info(vendors)"), conn)
                    cols_c = pd.read_sql(sql_text("PRAGMA table_info(categories)"), conn)
                    cols_s = pd.read_sql(sql_text("PRAGMA table_info(services)"), conn)
                    counts = {}
                    for t in ("vendors", "categories", "services"):
                        c = pd.read_sql(sql_text(f"SELECT COUNT(*) AS n FROM {t}"), conn)["n"].iloc[0]
                        counts[t] = int(c)
                probe = {
                    "vendors_columns": list(cols_v["name"]) if "name" in cols_v else [],
                    "categories_columns": list(cols_c["name"]) if "name" in cols_c else [],
                    "services_columns": list(cols_s["name"]) if "name" in cols_s else [],
                    "counts": counts,
                }
                st.write(probe)
            except Exception as e:
                st.write({"db_probe_error": str(e)})

if __name__ == "__main__":
    try:
        main()
    except Exception as e:
        import traceback, streamlit as st
        st.error("Top-level crash in app_readonly.py")
        st.code("".join(traceback.format_exc()))<|MERGE_RESOLUTION|>--- conflicted
+++ resolved
@@ -39,10 +39,6 @@
     initial_sidebar_state="collapsed",
 )
 st.caption("Read-only boot OK — reached post-page_config")
-<<<<<<< HEAD
-=======
-
->>>>>>> 1350bb86
 # ==== END: Boot-time page title from Secrets ====
 
 # =============================
@@ -140,7 +136,6 @@
 # =============================
 # Secrets-driven page options
 # =============================
-PAGE_TITLE = _get_secret("page_title", "HCR Providers — Read-Only")
 PAGE_MAX_WIDTH_PX = _to_int(_get_secret("page_max_width_px", 2300), 2300)
 SIDEBAR_STATE = _get_secret("sidebar_state", "collapsed")
 SHOW_DIAGS = _as_bool(_get_secret("READONLY_SHOW_DIAGS", False), False)
@@ -233,58 +228,6 @@
     except Exception as _e:
         st.sidebar.warning(f"Version banner failed: {_e}")
 
-<<<<<<< HEAD
-=======
-# ==== BEGIN: Read-only guardrail block (order + null-safe) ====
-
-# 1) Build engine & show diagnostics
-ENGINE, _DB_DBG = build_engine_and_probe()
-if ENGINE is None:
-    st.error("Database engine failed to initialize. See Boot diagnostics.")
-    st.stop()
-
-with st.expander("Boot diagnostics (ENGINE + secrets)"):
-    st.json(_DB_DBG)
-
-# 2) Smoke test (prove table exists & is reachable)
-try:
-    with ENGINE.connect() as cx:
-        _rowcount = cx.execute(sql_text("SELECT COUNT(*) FROM vendors")).scalar_one()
-    st.sidebar.success(f"DB OK · vendors rows: {_rowcount}")
-except Exception as e:
-    st.error(f"Smoke test failed: {e.__class__.__name__}: {e}")
-    st.stop()
-
-# 3) Load dataframe (fail safe)
-try:
-    df_full = pd.read_sql(sql_text("SELECT * FROM vendors"), ENGINE)
-except Exception as e:
-    st.error(f"Failed to load vendors: {e.__class__.__name__}: {e}")
-    st.stop()
-
-if df_full is None or df_full.empty:
-    st.info("No provider rows to display yet.")
-    st.stop()
-
-# 4) Get query, then filter
-q = st.text_input(
-    "Search",
-    value=(st.query_params.get("q", "") if hasattr(st, "query_params") else "")
-)
-filtered_full = _filter_and_rank_by_query(df_full, q or "")
-
-# ==== END: Read-only guardrail block ====
-
-
-if SHOW_DIAGS:
-    st.caption(f"HELP_MD present: {'HELP_MD' in getattr(st, 'secrets', {})}")
-    st.caption(
-        "Turso secrets — URL: %s | TOKEN: %s"
-        % (bool(_get_secret("TURSO_DATABASE_URL", "")), bool(_get_secret("TURSO_AUTH_TOKEN", "")))
-    )
-    st.caption(f"Viewport rows: {VIEWPORT_ROWS} (height ≈ {SCROLL_MAX_HEIGHT}px)")
-
->>>>>>> 1350bb86
 # =============================
 # Column labels & widths (SAFE)
 # =============================
@@ -313,11 +256,12 @@
     "website_url": 180,
 }
 
-# Only accept known width keys; ignore accidental extras (e.g., HELP_MD)
+_ignored_width_keys: List[str] = []
 _user_widths: Dict[str, int] = {}
 for k, v in dict(_col_widths_raw).items():
     sk = str(k)
     if sk not in _DEFAULT_WIDTHS:
+        _ignored_width_keys.append(sk)
         continue
     _user_widths[sk] = _to_int(v, _DEFAULT_WIDTHS.get(sk, 140))
 
@@ -435,22 +379,36 @@
     "updated_by",
 ]
 
-@st.cache_data(ttl=READONLY_CACHE_TTL, show_spinner=False)
+# ==== BEGIN (A+B): Cache robustness + schema-tolerant SELECT ====
+@st.cache_data(ttl=READONLY_CACHE_TTL, show_spinner=False, hash_funcs={Engine: lambda _e: 0})
 def fetch_vendors(_engine: Engine) -> pd.DataFrame:
     """
     Load vendors; cached briefly to reduce DB hits.
-    Leading underscore on _engine tells Streamlit not to hash the Engine object.
+    Explicit cache hash ignores the Engine object; schema-tolerant SELECT prevents 500s during migrations.
     """
-    sql = "SELECT " + ", ".join(VENDOR_COLS) + " FROM vendors ORDER BY lower(business_name)"
     with _engine.connect() as conn:  # read-only; no transaction
+        cols_df = pd.read_sql(sql_text("PRAGMA table_info(vendors)"), conn)
+        present = set(cols_df["name"].astype(str)) if "name" in cols_df else set()
+        wanted = [c for c in VENDOR_COLS if c in present]
+        if not wanted:
+            raise RuntimeError("Table 'vendors' has no expected columns.")
+        sql = "SELECT " + ", ".join(wanted) + " FROM vendors ORDER BY lower(business_name)"
         df = pd.read_sql(sql_text(sql), conn)
 
     def _normalize_url(v: str) -> str:
+        # (E) URL guard: strip control/whitespace, require http(s), do a loose host check
         s = (v or "").strip()
         if not s:
             return ""
+        s = re.sub(r"[\s\x00-\x1f]+", "", s)
         if not (s.startswith("http://") or s.startswith("https://")):
             s = "https://" + s
+        try:
+            host = s.split("://", 1)[1].split("/", 1)[0]
+            if not host or (("." not in host) and (host != "localhost")):
+                return ""  # refuse obviously bogus anchors
+        except Exception:
+            return ""
         return s
 
     # Build a plain URL column for search/export; render anchor for UI
@@ -467,25 +425,28 @@
         if c not in ("id", "created_at", "updated_at"):
             df[c] = df[c].fillna("").astype(str)
     return df
+# ==== END (A+B) ====
 
 # =============================
 # Filtering
 # =============================
 def apply_global_search(df: pd.DataFrame, query: str) -> pd.DataFrame:
-    """Vectorized contains-any across all columns (case-insensitive)."""
+    """Vectorized contains-any across all columns (case-insensitive). Searches `website_url` rather than the anchor."""
     q = (query or "").strip().lower()
     if not q or df.empty:
         return df
-    # Lowercase, string view of all columns
-    hay = df.astype(str).apply(lambda s: s.str.lower(), axis=0)
-    # contains per-column, reduce with any(axis=1)
+    # Use plain URL for website column to avoid matching literal "Website" anchor text
+    df2 = df.copy()
+    if "website" in df2.columns and "website_url" in df2.columns:
+        df2["website"] = df2["website_url"]
+    hay = df2.astype(str).apply(lambda s: s.str.lower(), axis=0)
     mask = hay.apply(lambda s: s.str.contains(q, regex=False, na=False), axis=0).any(axis=1)
     return df[mask]
 
 def _filter_and_rank_by_query(df: pd.DataFrame, query: str) -> pd.DataFrame:
     """
-    Prioritize rows that match in computed_keywords, then other matches.
-    Case-insensitive substring match. Falls back gracefully if column is missing.
+    (D) Prioritize rows that match in computed_keywords; then by token hit count; tie-break by business_name.
+    Supports quoted phrases for exact matches and AND across tokens.
     """
     q = (query or "").strip().lower()
     if not q or df.empty:
@@ -501,28 +462,46 @@
             df.get("contact_name", ""),
             df.get("phone", ""),
             df.get("address", ""),
-            df.get("website_url", ""),  # search plain URL, not HTML anchor
+            df.get("website_url", ""),
             df.get("notes", ""),
             df.get("keywords", ""),
         ],
         axis=1,
     ).astype(str).agg(" ".join, axis=1).str.lower()
 
-    hit_ckw = ckw.str.contains(q, regex=False, na=False)
-    hit_oth = other.str.contains(q, regex=False, na=False)
+    # Tokenize: "quoted phrases" and bare tokens
+    parts = re.findall(r'"([^"]+)"|(\S+)', q)
+    tokens = [a or b for (a, b) in parts if (a or b)]
+    if not tokens:
+        tokens = [q]
+
+    def _all_tokens_in(series: pd.Series) -> pd.Series:
+        base = series.astype(str).str.lower()
+        mask = pd.Series(True, index=series.index)
+        for t in tokens:
+            mask &= base.str.contains(t, regex=False, na=False)  # AND semantics
+        return mask
+
+    hit_ckw = _all_tokens_in(ckw)
+    hit_oth = _all_tokens_in(other)
     any_hit = hit_ckw | hit_oth
 
     dfm = df.loc[any_hit].copy()
-    dfm["_rank_ckw"] = (~hit_ckw.loc[dfm.index]).astype(int)  # 0 for ckw hit, 1 otherwise
-
-    # Deterministic tie-break: business_name (case-insensitive), fallback empty string
+    dfm["_rank_ckw"] = (~hit_ckw.loc[dfm.index]).astype(int)  # 0 if ckw hit
+
+    # Token score (more token hits => higher priority). Use negative for sort asc.
+    tok_hits = pd.DataFrame({t: other.str.contains(t, regex=False, na=False) for t in tokens})
+    dfm["_tok_score"] = tok_hits.loc[dfm.index].sum(axis=1) * -1
+
+    # Deterministic tie-break: business_name (case-insensitive)
     dfm["__bn"] = dfm.get("business_name", "").astype(str).str.lower()
+
     dfm.sort_values(
-        by=["_rank_ckw", "__bn"],
+        by=["_rank_ckw", "_tok_score", "__bn"],
         kind="mergesort",
         inplace=True,
     )
-    dfm.drop(columns=["_rank_ckw", "__bn"], inplace=True, errors="ignore")
+    dfm.drop(columns=["_rank_ckw", "_tok_score", "__bn"], inplace=True, errors="ignore")
     return dfm
 
 # =============================
@@ -577,7 +556,6 @@
     except Exception as e:
         st.error(f"Failed to load vendors: {e.__class__.__name__}: {e}")
         return
-<<<<<<< HEAD
 
     if df_full is None or df_full.empty:
         st.info("No provider rows to display yet.")
@@ -587,7 +565,6 @@
     def _clear_search():
         st.session_state["q"] = ""
         try:
-            # Clear query param if supported
             if hasattr(st, "query_params"):
                 st.query_params["q"] = ""
         except Exception:
@@ -607,22 +584,6 @@
     with c_search:
         st.text_input(
             "Search",  # accessible label; collapsed in UI
-=======
-# ==== BEGIN: Search row (input + Clear button on same line) ====
-def _clear_search():
-    st.session_state["q"] = ""
-    st.rerun()
-
-    # ==== BEGIN: Search row (input + Clear button on same line) ====
-    def _clear_search():
-        st.session_state["q"] = ""
-        st.rerun()
-
-    c_search, c_clearbtn = st.columns([12, 2])
-    with c_search:
-        st.text_input(
-            "Search",  # non-empty for accessibility; label collapsed
->>>>>>> 1350bb86
             key="q",
             label_visibility="collapsed",
             placeholder="Search e.g., plumb, roofing, 'Inverness', phone digits, etc.",
@@ -630,12 +591,15 @@
         )
     with c_clearbtn:
         st.button("Clear", type="secondary", use_container_width=True, on_click=_clear_search)
-<<<<<<< HEAD
-=======
-    # ==== END: Search row (input + Clear button on same line) ====
->>>>>>> 1350bb86
 
     q = st.session_state.get("q", "")
+
+    # Keep ?q= synchronized while typing (best effort; safe if unsupported)
+    try:
+        if hasattr(st, "query_params"):
+            st.query_params["q"] = q or ""
+    except Exception:
+        pass
 
     # ---- Filtering (prioritize computed_keywords if enabled) ----
     if READONLY_PRIORITIZE_CKW:
@@ -648,16 +612,15 @@
     df_disp_all = filtered_full[disp_cols]
 
     # ----- Controls Row: Downloads/Sort -----
-    # Exclude 'website' from sort choices (HTML anchors)
     sortable_cols = [c for c in disp_cols if c != "website"]
     sort_labels = [_label_for(c) for c in sortable_cols]
     c_csv, c_xlsx, c_sort, c_order = st.columns([2, 2, 2, 2])
-
 
     # Safe defaults when no sortable cols
     if len(sortable_cols) == 0:
         sort_col = None
         ascending = True
+        chosen_label = None
     else:
         default_sort_col = "business_name" if "business_name" in sortable_cols else sortable_cols[0]
         default_label = _label_for(default_sort_col)
@@ -692,13 +655,19 @@
     else:
         df_disp_sorted = df_disp_all.copy()
 
+    # ==== BEGIN: Render cap (limit DOM rows; exports remain full) ====
+    RENDER_MAX_ROWS = int(_to_int(_get_secret("READONLY_RENDER_MAX_ROWS", 1000), 1000))
+    df_render = df_disp_sorted.head(RENDER_MAX_ROWS)
+    capped = len(df_disp_sorted) > RENDER_MAX_ROWS
+    render_note = "" if not capped else f" (showing first {len(df_render)} of {len(df_disp_sorted)})"
+    # ==== END ====
+
     # Downloads (use sorted view) — guard empty frames
     ts = pd.Timestamp.utcnow().strftime("%Y%m%d-%H%M%S")
 
-    # Prepare CSV with plain URLs (no HTML anchors)
+    # Prepare CSV with plain URLs (no HTML anchors), encoded for Excel (UTF-8 BOM)
     csv_df = df_disp_sorted.copy()
     if "website" in csv_df.columns and "website_url" in filtered_full.columns and not csv_df.empty:
-        # Replace display anchor with plain URL for export
         csv_df["website"] = filtered_full.loc[csv_df.index, "website_url"].fillna("").astype(str)
     csv_buf = io.StringIO()
     if not csv_df.empty:
@@ -706,7 +675,7 @@
     with c_csv:
         st.download_button(
             "Download CSV",
-            data=csv_buf.getvalue().encode("utf-8"),
+            data=csv_buf.getvalue().encode("utf-8-sig"),  # BOM for Excel
             file_name=f"providers_{ts}.csv",
             mime="text/csv",
             type="secondary",
@@ -714,7 +683,7 @@
             disabled=csv_df.empty,
         )
 
-    # Prepare XLSX with plain URLs
+    # Prepare XLSX with plain URLs (kept as text; low-risk change only)
     excel_df = df_disp_sorted.copy()
     if "website" in excel_df.columns and "website_url" in filtered_full.columns and not excel_df.empty:
         excel_df["website"] = filtered_full.loc[excel_df.index, "website_url"].fillna("").astype(str)
@@ -736,28 +705,38 @@
             disabled=excel_df.empty,
         )
 
-    # Always show tiny result count caption (keeps users oriented)
-    st.caption(f"{len(df_disp_sorted)} result(s). Viewport rows: {VIEWPORT_ROWS}")
+    # ---- Result count (a11y-friendly) ----
+    st.markdown(
+        f'<div role="status" aria-live="polite" class="result-count">{len(df_disp_sorted)} result(s){render_note}. '
+        f'Viewport rows: {VIEWPORT_ROWS}'
+        + (f' · Sorted by: {chosen_label}' if chosen_label else '') +
+        '</div>',
+        unsafe_allow_html=True,
+    )
+
+    # Render-cap hint for clarity
+    if capped:
+        st.info("Showing the first results only. Refine your search or use **Download CSV/XLSX** for the full set.")
 
     # ---- Help / Tips (expander only) ----
     with st.expander("Help / Tips", expanded=False):
         st.markdown(_get_help_md(), unsafe_allow_html=True)
 
     # ---- Scrollable full table ----
-    if df_disp_sorted.empty:
+    if df_render.empty:
         st.info("No matching providers. Tip: try fewer words or click Clear to reset the search.")
     else:
-        st.markdown(_build_table_html(df_disp_sorted, sticky_first=STICKY_FIRST_COL), unsafe_allow_html=True)
+        st.markdown(_build_table_html(df_render, sticky_first=STICKY_FIRST_COL), unsafe_allow_html=True)
 
     # ---- Quick Stats (read-only) ----
     with st.expander("Quick Stats", expanded=False):
         try:
-            nrows, ncols = df_disp_sorted.shape
+            nrows, ncols = df_render.shape
             st.write({
                 "rows_displayed": int(nrows),
                 "columns": int(ncols),
-                "unique_categories": int(df_disp_sorted["category"].nunique() if "category" in df_disp_sorted else 0),
-                "unique_services": int(df_disp_sorted["service"].nunique() if "service" in df_disp_sorted else 0),
+                "unique_categories": int(df_render["category"].nunique() if "category" in df_render else 0),
+                "unique_services": int(df_render["service"].nunique() if "service" in df_render else 0),
             })
         except Exception as _e:
             st.caption(f"Stats unavailable: {_e}")
@@ -765,11 +744,22 @@
     # ---- Debug / Diagnostics (shown only when explicitly enabled) ----
     if SHOW_DIAGS:
         st.divider()
+        # Operator utility: clear cache to force refresh
+        cols = st.columns([2, 2, 6])
+        with cols[0]:
+            if st.button("Refresh data cache", type="secondary"):
+                try:
+                    st.cache_data.clear()
+                    st.success("Cache cleared.")
+                except Exception as e:
+                    st.warning(f"Failed to clear cache: {e}")
+
         if st.button("Debug (status & secrets keys)", type="secondary"):
             dbg = {
                 "DB (resolved)": info,
                 "Secrets keys": sorted(list(getattr(st, "secrets", {}).keys())) if hasattr(st, "secrets") else [],
                 "Widths (effective)": COLUMN_WIDTHS_PX_READONLY,
+                "Ignored width keys": _ignored_width_keys,
                 "Viewport rows": VIEWPORT_ROWS,
                 "Scroll height px": SCROLL_MAX_HEIGHT,
                 "page_title_note": "Page title set at boot due to Streamlit order constraint.",
@@ -783,24 +773,37 @@
                 has_nested_help = False
             st.caption(f"HELP_MD present (nested in widths): {has_nested_help}")
 
-            try:
-                with engine.connect() as conn:
-                    cols_v = pd.read_sql(sql_text("PRAGMA table_info(vendors)"), conn)
-                    cols_c = pd.read_sql(sql_text("PRAGMA table_info(categories)"), conn)
-                    cols_s = pd.read_sql(sql_text("PRAGMA table_info(services)"), conn)
-                    counts = {}
-                    for t in ("vendors", "categories", "services"):
-                        c = pd.read_sql(sql_text(f"SELECT COUNT(*) AS n FROM {t}"), conn)["n"].iloc[0]
-                        counts[t] = int(c)
-                probe = {
-                    "vendors_columns": list(cols_v["name"]) if "name" in cols_v else [],
-                    "categories_columns": list(cols_c["name"]) if "name" in cols_c else [],
-                    "services_columns": list(cols_s["name"]) if "name" in cols_s else [],
-                    "counts": counts,
-                }
+            # Schema/PRAGMA probe with a tiny retry for transient hiccups
+            probe = {}
+            err = None
+            for attempt in (1, 2):
+                try:
+                    with engine.connect() as conn:
+                        cols_v = pd.read_sql(sql_text("PRAGMA table_info(vendors)"), conn)
+                        present = set(cols_v["name"].astype(str)) if "name" in cols_v else set()
+                        missing = [c for c in VENDOR_COLS if c not in present]
+
+                        cols_c = pd.read_sql(sql_text("PRAGMA table_info(categories)"), conn)
+                        cols_s = pd.read_sql(sql_text("PRAGMA table_info(services)"), conn)
+                        counts = {}
+                        for t in ("vendors", "categories", "services"):
+                            c = pd.read_sql(sql_text(f"SELECT COUNT(*) AS n FROM {t}"), conn)["n"].iloc[0]
+                            counts[t] = int(c)
+                    probe = {
+                        "vendors_columns": list(cols_v["name"]) if "name" in cols_v else [],
+                        "categories_columns": list(cols_c["name"]) if "name" in cols_c else [],
+                        "services_columns": list(cols_s["name"]) if "name" in cols_s else [],
+                        "counts": counts,
+                        "vendors_missing_expected": missing,
+                    }
+                    err = None
+                    break
+                except Exception as e:
+                    err = e
+            if err:
+                st.write({"db_probe_error": str(err)})
+            else:
                 st.write(probe)
-            except Exception as e:
-                st.write({"db_probe_error": str(e)})
 
 if __name__ == "__main__":
     try:
