--- conflicted
+++ resolved
@@ -668,8 +668,7 @@
     else:
         st.markdown(_build_table_html(df_disp_sorted, sticky_first=STICKY_FIRST_COL), unsafe_allow_html=True)
 
-<<<<<<< HEAD
-    # ---- Quick Stats (lightweight, always available) ----
+    # ==== BEGIN: Quick Stats (read-only) ====
     with st.expander("Quick Stats", expanded=False):
         try:
             nrows, ncols = df_disp_sorted.shape
@@ -681,9 +680,8 @@
             })
         except Exception as _e:
             st.caption(f"Stats unavailable: {_e}")
-
-=======
->>>>>>> 1eadc9ba
+    # ==== END: Quick Stats (read-only) ====
+
     # Debug / Diagnostics (shown only when explicitly enabled)
     if SHOW_DIAGS:
         st.divider()
