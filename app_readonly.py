# app_readonly.py
# -*- coding: utf-8 -*-
from __future__ import annotations

# ---- Page config MUST be the first Streamlit call ----
import streamlit as st
st.set_page_config(page_title="HCR Providers — Read-Only", page_icon="📇", layout="wide")

import os
import re
from typing import Optional
import pandas as pd
from sqlalchemy import create_engine, text as sql_text
from sqlalchemy.engine import Engine

# Ensure the libsql dialect is registered (sqlite+libsql)
try:
    import sqlalchemy_libsql  # noqa: F401
except Exception:
    pass

<<<<<<< HEAD
APP_VER = "readonly-2025-10-16.3"
=======
APP_VER = "readonly-2025-10-16.2"
>>>>>>> 6204d3c7

# =============================
# Secrets / Config helpers
# =============================
def _get_secret(name: str, default=None):
    try:
        if name in st.secrets:
            return st.secrets[name]
    except Exception:
        pass
    return os.getenv(name, default)

def _as_bool(v, default: bool = False) -> bool:
    if isinstance(v, bool):
        return v
    if v is None:
        return default
    return str(v).strip().lower() in {"1", "true", "t", "yes", "y", "on"}

SHOW_STATUS = _as_bool(_get_secret("READONLY_SHOW_STATUS", True), True)
SHOW_DIAGS  = _as_bool(_get_secret("READONLY_SHOW_DIAGS", False), False)
DB_STRATEGY = str(_get_secret("DB_STRATEGY", "embedded_replica")).strip().lower()

TURSO_URL     = _get_secret("TURSO_DATABASE_URL", "")
TURSO_TOKEN   = _get_secret("TURSO_AUTH_TOKEN", "")
EMBEDDED_PATH = _get_secret("EMBEDDED_DB_PATH", "vendors-embedded.db")

# =============================
# Engine (cached resource)
# =============================
@st.cache_resource(show_spinner=False)
def build_engine() -> Engine:
    """
    Build a stable SQLAlchemy Engine. Cached so all calls reuse one instance.
    """
    if DB_STRATEGY == "embedded_replica":
        path = EMBEDDED_PATH if os.path.isabs(EMBEDDED_PATH) else os.path.join(os.getcwd(), EMBEDDED_PATH)
        os.makedirs(os.path.dirname(path) or ".", exist_ok=True)
        url = f"sqlite+libsql:///{path}"
    elif DB_STRATEGY == "turso_only":
        # Expect TURSO_URL to already include the authToken query param
        url = TURSO_URL or ""
    else:
        # Fallback to embedded path
        path = EMBEDDED_PATH if os.path.isabs(EMBEDDED_PATH) else os.path.join(os.getcwd(), EMBEDDED_PATH)
        os.makedirs(os.path.dirname(path) or ".", exist_ok=True)
        url = f"sqlite+libsql:///{path}"

    return create_engine(url, pool_pre_ping=True, pool_recycle=300)

def _get_data_version(engine: Engine) -> str:
    """
    Read meta.data_version so our cached data reloads after writes.
    """
    try:
        with engine.connect() as cx:
            v = cx.execute(sql_text("SELECT value FROM meta WHERE key='data_version'")).scalar()
            return str(v or "0")
    except Exception:
        return "0"

# =============================
# Data load (cached)
# =============================
@st.cache_data(show_spinner=False)
<<<<<<< HEAD
=======
@st.cache_data(show_spinner=False)
>>>>>>> 6204d3c7
def load_df(version: str) -> pd.DataFrame:
    """
    Load active providers (deleted_at IS NULL).
    NOTE: We intentionally DO NOT pass the Engine as an argument because
    cached functions must hash their args. We just call build_engine()
    here; it's a cached resource so it won't rebuild.
    """
    _engine = build_engine()
    q = """
    SELECT id, business_name, category, service, phone, website, notes, computed_keywords
      FROM vendors
     WHERE deleted_at IS NULL
     ORDER BY business_name COLLATE NOCASE
    """
    with _engine.connect() as cx:
        df = pd.read_sql(sql_text(q), cx)
    return df

# =============================
# Formatting / Filtering
# =============================
<<<<<<< HEAD
=======

>>>>>>> 6204d3c7
def _fmt_phone(d: str) -> str:
    d = "".join(ch for ch in (d or "") if ch.isdigit())
    if len(d) == 10:
        return f"({d[:3]}) {d[3:6]}-{d[6:]}"
    return d

def _filter(df: pd.DataFrame, q: str) -> pd.DataFrame:
    qn = (q or "").strip().lower()
    if not qn:
        return df
    return df[
        df["business_name"].str.lower().str.contains(qn, na=False) |
        df["category"].str.lower().str.contains(qn, na=False) |
        df["service"].str.lower().str.contains(qn, na=False) |
        df["notes"].str.lower().str.contains(qn, na=False) |
        df["computed_keywords"].str.lower().str.contains(qn, na=False)
    ]

# =============================
# Main
# =============================
def main():
    st.title("HCR Providers — Read-Only")

    # Build engine once for non-cached calls/status; cached loader builds/uses its own.
    engine = build_engine()
    version = _get_data_version(engine)

    # --- Search input ---
    q = st.text_input("Search", key="q", placeholder="e.g., roofer, manicure, irrigation, Bosch…")

    # --- Load + filter ---
    df = load_df(version)
    dfv = _filter(df, q)

    st.caption(f"{len(dfv)} of {len(df)} providers")
    if dfv.empty:
        st.info("No matches. Try fewer words.")
        return

    # Display table (format only visible slice)
    dfv_disp = dfv.copy()
    if "phone" in dfv_disp.columns:
        dfv_disp["phone"] = dfv_disp["phone"].map(_fmt_phone)

    cols = ["business_name", "category", "service", "phone", "website", "notes"]
    cols = [c for c in cols if c in dfv_disp.columns]
    st.dataframe(dfv_disp[cols], use_container_width=True, hide_index=True)

    # --- Downloads ---
    c1, c2 = st.columns(2)
    with c1:
        csv = dfv_disp.to_csv(index=False)
        st.download_button("Download CSV", data=csv, file_name="providers.csv", mime="text/csv")
    with c2:
        try:
            import io
            bio = io.BytesIO()
            with pd.ExcelWriter(bio, engine="xlsxwriter") as w:
                dfv_disp.to_excel(w, index=False, sheet_name="Providers")
            st.download_button(
                "Download XLSX",
                data=bio.getvalue(),
                file_name="providers.xlsx",
                mime="application/vnd.openxmlformats-officedocument.spreadsheetml.sheet",
            )
        except Exception:
            # xlsxwriter not installed or environment blocked; CSV still works.
            pass

    # --- Sidebar status / diagnostics ---
    if SHOW_STATUS:
        st.sidebar.info(f"ver {APP_VER} | rows {len(df)} | data_version {version} | strategy {DB_STRATEGY}")

    if SHOW_DIAGS:
        with st.expander("Diagnostics"):
            st.write(df.head(3))

if __name__ == "__main__":
    try:
        main()
    except Exception as e:
        st.error("Read-Only app crashed. See logs for details.")
        st.exception(e)<|MERGE_RESOLUTION|>--- conflicted
+++ resolved
@@ -19,11 +19,7 @@
 except Exception:
     pass
 
-<<<<<<< HEAD
 APP_VER = "readonly-2025-10-16.3"
-=======
-APP_VER = "readonly-2025-10-16.2"
->>>>>>> 6204d3c7
 
 # =============================
 # Secrets / Config helpers
@@ -89,10 +85,6 @@
 # Data load (cached)
 # =============================
 @st.cache_data(show_spinner=False)
-<<<<<<< HEAD
-=======
-@st.cache_data(show_spinner=False)
->>>>>>> 6204d3c7
 def load_df(version: str) -> pd.DataFrame:
     """
     Load active providers (deleted_at IS NULL).
@@ -114,10 +106,7 @@
 # =============================
 # Formatting / Filtering
 # =============================
-<<<<<<< HEAD
-=======
 
->>>>>>> 6204d3c7
 def _fmt_phone(d: str) -> str:
     d = "".join(ch for ch in (d or "") if ch.isdigit())
     if len(d) == 10:
