# app_readonly.py
# -*- coding: utf-8 -*-
from __future__ import annotations

import os
import io
import re
import html
import textwrap
from typing import Dict, List, Optional, Tuple

import pandas as pd
import streamlit as st
from sqlalchemy import create_engine, text as sql_text
from sqlalchemy.engine import Engine

# Ensure the libsql dialect is registered (sqlite+libsql)
try:
    import sqlalchemy_libsql  # noqa: F401
except Exception:
    pass

<<<<<<< HEAD
# ==== BEGIN: Boot-time page title from Secrets ====

def _safe_title(v, default="HCR Providers — Read-Only"):
    try:
        s = str(v).strip()
        return re.sub(r"[\x00-\x1f]+", "", s) or default
    except Exception:
        return default
try:
    _title_secret = st.secrets.get("page_title", "HCR Providers — Read-Only")
except Exception:
    _title_secret = "HCR Providers — Read-Only"

st.set_page_config(
    page_title=_safe_title(_title_secret),
    layout="wide",
    initial_sidebar_state="collapsed"
)
# ==== END: Boot-time page title from Secrets ====

=======
# -----------------------------------------------------------------------------
# Page config MUST be the first Streamlit call
# Use a safe default title; other options (padding/width/state) will be taken
# from Secrets later. Streamlit requires set_page_config before other st.* calls.
# -----------------------------------------------------------------------------
st.set_page_config(page_title="HCR Providers — Read-Only", layout="wide", initial_sidebar_state="collapsed")
>>>>>>> 55166eb6

# =============================
# Utilities
# =============================
def _get_secret(name: str, default: Optional[str | int | dict | bool] = None):
    """Prefer Streamlit secrets; tolerate env fallback only for simple strings."""
    try:
        if name in st.secrets:
            return st.secrets[name]
    except Exception:
        pass
    if isinstance(default, (str, type(None))):
        return os.getenv(name, default)  # env fallback for strings
    return default


def _as_bool(v: Optional[str | bool], default: bool = False) -> bool:
    if isinstance(v, bool):
        return v
    if v is None:
        return default
    return str(v).strip().lower() in ("1", "true", "yes", "on")


def _to_int(v, default: int) -> int:
    """Coerce to int; tolerate '200px', ' 180 ', floats, etc."""
    try:
        if isinstance(v, bool):
            return default
        if isinstance(v, int):
            return v
        if isinstance(v, float):
            return int(v)
        s = str(v).strip()
        if not s:
            return default
        m = re.search(r"-?\d+", s)
        if not m:
            return default
        n = int(m.group(0))
        return n if n > 0 else default
    except Exception:
        return default


def _css_len_from_secret(v: str | int | None, fallback_px: int) -> str:
    """
    Accepts e.g. "0", "20", "18px", "1rem", "0.5em".
    Returns a safe CSS length string; defaults to '{fallback_px}px' on bad input.
    """
    if v is None:
        return f"{fallback_px}px"
    s = str(v).strip()
    if not s:
        return f"{fallback_px}px"
    # numeric with optional unit
    if re.fullmatch(r"\d+(\.\d+)?(px|rem|em)?", s):
        if s.endswith(("px", "rem", "em")):
            return s
        return f"{s}px"
    return f"{fallback_px}px"


def _get_help_md() -> str:
    """Prefer top-level HELP_MD; if missing, also look under widths; else fallback."""
    # 1) top-level
    try:
        top = (st.secrets.get("HELP_MD", "") or "").strip()
        if top:
            return top
    except Exception:
        pass
    # 2) nested in [COLUMN_WIDTHS_PX_READONLY] (common paste mistake)
    try:
        nested = st.secrets.get("COLUMN_WIDTHS_PX_READONLY", {})
        if isinstance(nested, dict):
            cand = (nested.get("HELP_MD", "") or "").strip()
            if cand:
                return cand
    except Exception:
        pass
    # 3) built-in fallback
    return textwrap.dedent(
        """
        <style>
          .help-body p, .help-body li { font-size: 1rem; line-height: 1.45; }
          .help-body h1 { font-size: 1.4rem; margin: 0 0 6px; }
          .help-body h2 { font-size: 1.2rem; margin: 12px 0 6px; }
          .help-body h3 { font-size: 1.05rem; margin: 10px 0 6px; }
        </style>
        <div class="help-body">
          <h1>How to Use This List</h1>
          <p>Type in the search box, choose Sort, and download CSV/XLSX of your current view.</p>
        </div>
        """
    ).strip()


# =============================
# Secrets-driven page options
# =============================
PAGE_TITLE = _get_secret("page_title", "HCR Providers — Read-Only")
PAGE_MAX_WIDTH_PX = _to_int(_get_secret("page_max_width_px", 2300), 2300)
SIDEBAR_STATE = _get_secret("sidebar_state", "collapsed")
SHOW_DIAGS = _as_bool(_get_secret("READONLY_SHOW_DIAGS", False), False)
SHOW_STATUS = _as_bool(_get_secret("READONLY_SHOW_STATUS", False), False)

# Apply sidebar state retroactively (page title must stay as set_page_config)
try:
    # Streamlit doesn't let us change page title after set_page_config,
    # but we can still reflect sidebar preference by drawing a tiny empty widget.
    if SIDEBAR_STATE not in ("collapsed", "expanded"):
        SIDEBAR_STATE = "collapsed"
except Exception:
    SIDEBAR_STATE = "collapsed"

# secrets-driven padding (matches admin app behavior)
PAD_LEFT_CSS = _css_len_from_secret(_get_secret("page_left_padding_px", "12"), 12)

# secrets-driven viewport rows (10–40 clamp)
def _viewport_rows() -> int:
    n = _to_int(_get_secret("READONLY_VIEWPORT_ROWS", 15), 15)
    if n < 10:
        return 10
    if n > 40:
        return 40
    return n

VIEWPORT_ROWS = _viewport_rows()
ROW_PX = 32  # approximate row height
HEADER_PX = 44
SCROLL_MAX_HEIGHT = HEADER_PX + ROW_PX * VIEWPORT_ROWS  # pixels

# ---- Help/Tips expander state (for Close button) ----
st.session_state.setdefault("help_open", False)

st.markdown(
    f"""
    <style>
      .block-container {{
        max-width: {PAGE_MAX_WIDTH_PX}px;
        padding-left: {PAD_LEFT_CSS};
      }}
      .prov-table td, .prov-table th {{
        white-space: normal;
        word-break: break-word;
        vertical-align: top;
        padding: 6px 8px;
        border-bottom: 1px solid #eee;
      }}
      .prov-table thead th {{
        position: sticky;
        top: 0;
        background: #fff;
        z-index: 2;
        border-bottom: 2px solid #ddd;
      }}
      .prov-wrap {{ overflow-x: auto; }}
      /* vertical scroll viewport (mouse-wheel scroll to end) */
      .prov-scroll {{
        max-height: {SCROLL_MAX_HEIGHT}px;
        overflow-y: auto;
      }}
      .help-row {{ display: flex; align-items: center; gap: 12px; }}
    </style>
    """,
    unsafe_allow_html=True,
)

# Optional version banner (sidebar), toggle via READONLY_SHOW_STATUS
if SHOW_STATUS:
    try:
        import sys, requests, sqlalchemy  # noqa: F401
        _lib_ver = "n/a"
        try:
            import sqlalchemy_libsql as _lib  # noqa: F401
            _lib_ver = getattr(_lib, "__version__", "unknown")
        except Exception:
            pass
        st.sidebar.info(
            f"Versions | py {sys.version.split()[0]} | "
            f"streamlit {st.__version__} | "
            f"pandas {pd.__version__} | "
            f"SA {sqlalchemy.__version__} | "
            f"libsql {_lib_ver}"
        )
    except Exception as _e:
        st.sidebar.warning(f"Version banner failed: {_e}")

if SHOW_DIAGS:
    st.caption(f"HELP_MD present: {'HELP_MD' in getattr(st, 'secrets', {})}")
    st.caption(
        "Turso secrets — URL: %s | TOKEN: %s"
        % (bool(_get_secret("TURSO_DATABASE_URL", "")), bool(_get_secret("TURSO_AUTH_TOKEN", "")))
    )
    st.caption(f"Viewport rows: {VIEWPORT_ROWS} (height ≈ {SCROLL_MAX_HEIGHT}px)")

# =============================
# Column labels & widths (SAFE)
# =============================
_readonly_labels_raw = _get_secret("READONLY_COLUMN_LABELS", {}) or {}
_col_widths_raw = _get_secret("COLUMN_WIDTHS_PX_READONLY", {}) or {}

READONLY_COLUMN_LABELS: Dict[str, str] = dict(_readonly_labels_raw)

_DEFAULT_WIDTHS = {
    "id": 40,
    "business_name": 180,
    "category": 175,
    "service": 120,
    "contact_name": 110,
    "phone": 120,
    "address": 220,
    "website": 160,
    "notes": 220,
    "keywords": 90,
}

# Only accept known width keys; ignore accidental extras (e.g., HELP_MD)
_user_widths: Dict[str, int] = {}
for k, v in dict(_col_widths_raw).items():
    sk = str(k)
    if sk not in _DEFAULT_WIDTHS:
        continue
    _user_widths[sk] = _to_int(v, _DEFAULT_WIDTHS.get(sk, 140))

COLUMN_WIDTHS_PX_READONLY: Dict[str, int] = {**_DEFAULT_WIDTHS, **_user_widths}

# Clamp invalids
for k, v in list(COLUMN_WIDTHS_PX_READONLY.items()):
    if not isinstance(v, int) or v <= 0:
        COLUMN_WIDTHS_PX_READONLY[k] = _DEFAULT_WIDTHS.get(k, 120)

# Do NOT pin first column (per request)
STICKY_FIRST_COL: bool = False

# Hide these in display; still searchable
HIDE_IN_DISPLAY = {"id", "keywords", "created_at", "updated_at", "updated_by"}


# =============================
# Database engine
# =============================
def build_engine() -> Tuple[Engine, Dict[str, str]]:
    info: Dict[str, str] = {}

    raw_url = _get_secret("TURSO_DATABASE_URL", "") or ""
    token   = _get_secret("TURSO_AUTH_TOKEN", "") or ""
    embedded_path = os.path.abspath(_get_secret("EMBEDDED_DB_PATH", "vendors-embedded.db"))

    if raw_url and token:
        # sync_url must be libsql://... (strip sqlite+libsql:// and query if present)
        if raw_url.startswith("sqlite+libsql://"):
            host = raw_url.split("://", 1)[1].split("?", 1)[0]
            sync_url = f"libsql://{host}"
        elif raw_url.startswith("libsql://"):
            sync_url = raw_url.split("?", 1)[0]
        else:
            host = raw_url.split("://", 1)[-1].split("?", 1)[0]
            sync_url = f"libsql://{host}"

        # SQLAlchemy engine URL uses sqlite+libsql with a local embedded file
        sqlalchemy_url = f"sqlite+libsql:///{embedded_path}"

        engine = create_engine(
            sqlalchemy_url,
            connect_args={
                "auth_token": token,
                "sync_url": sync_url,
            },
            pool_pre_ping=True,
            pool_recycle=300,
            pool_reset_on_return="commit",
        )
        # probe
        with engine.connect() as c:
            c.exec_driver_sql("select 1;")

        info.update(
            {
                "using_remote": "true",
                "strategy": "embedded_replica",
                "sqlalchemy_url": sqlalchemy_url,
                "dialect": "sqlite",
                "driver": getattr(engine.dialect, "driver", ""),
                "sync_url": sync_url,
                "embedded_path": embedded_path,
            }
        )
        return engine, info

    # Fallback (local dev only)
    local_path = os.path.abspath("./vendors.db")
    local_url = f"sqlite:///{local_path}"
    engine = create_engine(local_url, pool_pre_ping=True)
    info.update(
        {
            "using_remote": "false",
            "strategy": "local_fallback",
            "sqlalchemy_url": local_url,
            "dialect": "sqlite",
            "driver": getattr(engine.dialect, "driver", ""),
            "embedded_path": local_path,
        }
    )
    return engine, info


# =============================
# Data access
# =============================
VENDOR_COLS = [
    "id", "category", "service", "business_name", "contact_name", "phone",
    "address", "website", "notes", "keywords", "created_at", "updated_at", "updated_by",
]


def fetch_vendors(engine: Engine) -> pd.DataFrame:
    sql = "SELECT " + ", ".join(VENDOR_COLS) + " FROM vendors ORDER BY lower(business_name)"
    with engine.begin() as conn:
        df = pd.read_sql(sql_text(sql), conn)

    def _mk_anchor(v: str) -> str:
        if not isinstance(v, str) or not v.strip():
            return ""
        u = v.strip()
        if not (u.startswith("http://") or u.startswith("https://")):
            u = "https://" + u
        href = html.escape(u, quote=True)
        return f'<a href="{href}" target="_blank" rel="noopener noreferrer">Website</a>'

    if "website" in df.columns:
        df["website"] = df["website"].fillna("").astype(str).map(_mk_anchor)

    for c in df.columns:
        if c not in ("id", "created_at", "updated_at"):
            df[c] = df[c].fillna("").astype(str)
    return df


# =============================
# Filtering
# =============================
def apply_global_search(df: pd.DataFrame, query: str) -> pd.DataFrame:
    q = (query or "").strip().lower()
    if not q:
        return df
    mask = pd.Series(False, index=df.index)
    for c in df.columns:
        s = df[c].astype(str).str.lower()
        mask |= s.str.contains(q, regex=False, na=False)
    return df[mask]


# =============================
# Rendering
# =============================
def _rename_columns(df: pd.DataFrame) -> Tuple[pd.DataFrame, Dict[str, str]]:
    mapping = {k: READONLY_COLUMN_LABELS.get(k, k.replace("_", " ").title()) for k in df.columns}
    df2 = df.rename(columns={k: mapping[k] for k in df.columns})
    rev = {v: k for k, v in mapping.items()}
    return df2, rev


def _build_table_html(df: pd.DataFrame, sticky_first: bool) -> str:
    df_disp, rev = _rename_columns(df)
    headers = []
    for col in df_disp.columns:
        orig = rev[col]
        width = COLUMN_WIDTHS_PX_READONLY.get(orig, 140)
        headers.append(
            f'<th style="min-width:{width}px;max-width:{width}px;">{html.escape(col)}</th>'
        )
    thead = "<thead><tr>" + "".join(headers) + "</tr></thead>"

    rows_html: List[str] = []
    for _, row in df_disp.iterrows():
        tds: List[str] = []
        for col in df_disp.columns:
            orig = rev[col]
            val = row[col]
            width = COLUMN_WIDTHS_PX_READONLY.get(orig, 140)
            if orig == "website":
                cell_html = val
            else:
                cell_html = html.escape(str(val) if val is not None else "")
            tds.append(f'<td style="min-width:{width}px;max-width:{width}px;">{cell_html}</td>')
        rows_html.append("<tr>" + "".join(tds) + "</tr>")
    tbody = "<tbody>" + "".join(rows_html) + "</tbody>"
    return f'<div class="prov-wrap prov-scroll"><table class="prov-table">{thead}{tbody}</table></div>'


# =============================
# Main UI
# =============================
def main():
    engine, info = build_engine()
    if info.get("strategy") == "local_fallback":
        st.warning("Turso credentials not found. Running on local SQLite fallback (`./vendors.db`).")

    try:
        df_full = fetch_vendors(engine)
    except Exception as e:
        st.error(f"Failed to load vendors: {e}")
        return

    # ==== BEGIN: Search input (accessibility-safe) ====
    st.text_input(
        "Search",  # non-empty label to satisfy accessibility; will be hidden
        key="q",
        label_visibility="collapsed",
        placeholder="Search e.g., plumb, roofing, 'Inverness', phone digits, etc.",
        help="Case-insensitive, matches partial words across all columns. Tip text is also in Help / Tips.",
    )
    # ==== END: Search input (accessibility-safe) ====


    q = st.session_state.get("q", "")
    filtered_full = apply_global_search(df_full, q)

    # Columns we show (hide internal columns)
    disp_cols = [c for c in filtered_full.columns if c not in HIDE_IN_DISPLAY]
    df_disp_all = filtered_full[disp_cols]

    # ----- Controls Row: Help (left) + Downloads/Sort (right) -----
    def _label_for(col_key: str) -> str:
        return READONLY_COLUMN_LABELS.get(col_key, col_key.replace("_", " ").title())

    # Exclude 'website' from sort choices (HTML anchors)
    sortable_cols = [c for c in disp_cols if c != "website"]
    sort_labels = [_label_for(c) for c in sortable_cols]

    c_help, c_spacer, c_csv, c_xlsx, c_sort, c_order = st.columns([2, 6, 2, 2, 2, 2])

    with c_help:
        open_help = st.button("Help / Tips", type="primary", use_container_width=True)
    if open_help:
        st.session_state["help_open"] = True

    # Safe defaults when no sortable cols
    if len(sortable_cols) == 0:
        chosen_label = "Business Name"
        order = "Ascending"
        sort_col = None
        ascending = True
    else:
        default_sort_col = "business_name" if "business_name" in sortable_cols else sortable_cols[0]
        default_label = _label_for(default_sort_col)

        with c_sort:
            chosen_label = st.selectbox(
                "Sort by",
                options=sort_labels,
                index=max(0, sort_labels.index(default_label)) if default_label in sort_labels else 0,
                key="sort_by_label",
            )
        with c_order:
            order = st.selectbox(
                "Order",
                options=["Ascending", "Descending"],
                index=0,
                key="sort_order",
            )

        sort_col = sortable_cols[sort_labels.index(chosen_label)] if chosen_label in sort_labels else sortable_cols[0]
        ascending = (order == "Ascending")

    # Case-insensitive sort for text columns; stable sort keeps ties predictable
    if sort_col is not None and sort_col in df_disp_all.columns and not df_disp_all.empty:
        keyfunc = (lambda s: s.str.lower()) if pd.api.types.is_string_dtype(df_disp_all[sort_col]) else None
        df_disp_sorted = df_disp_all.sort_values(
            by=sort_col,
            ascending=ascending,
            kind="mergesort",
            key=keyfunc
        )
    else:
        df_disp_sorted = df_disp_all.copy()

    # Downloads (use sorted view) — guard empty frames
    csv_buf = io.StringIO()
    if not df_disp_sorted.empty:
        df_disp_sorted.to_csv(csv_buf, index=False)
    with c_csv:
        st.download_button(
            "Download CSV",
            data=csv_buf.getvalue().encode("utf-8"),
            file_name="providers.csv",
            mime="text/csv",
            type="secondary",
            use_container_width=True,
            disabled=df_disp_sorted.empty,
        )

    excel_df = df_disp_sorted.copy()
    if "website" in excel_df.columns and not excel_df.empty:
        # Convert anchor to plain URL for Excel export
        excel_df["website"] = excel_df["website"].str.replace(r'.*href="([^"]+)".*', r"\1", regex=True)

    xlsx_buf = io.BytesIO()
    if not excel_df.empty:
        with pd.ExcelWriter(xlsx_buf, engine="xlsxwriter") as writer:
            excel_df.to_excel(writer, sheet_name="providers", index=False)
        xlsx_data = xlsx_buf.getvalue()
    else:
        xlsx_data = b""
    with c_xlsx:
        st.download_button(
            "Download XLSX",
            data=xlsx_data,
            file_name="providers.xlsx",
            mime="application/vnd.openxmlformats-officedocument.spreadsheetml.sheet",
            type="secondary",
            use_container_width=True,
            disabled=excel_df.empty,
        )

    # Optional status line (toggle via Secrets)
    if SHOW_STATUS:
        st.caption(f"{len(df_disp_sorted)} matching provider(s). Viewport rows: {VIEWPORT_ROWS}")

    # -------- Help / Tips expander (controlled by session_state + Close button) --------
    def _close_help():
        st.session_state["help_open"] = False

    with st.expander("Provider Help / Tips", expanded=st.session_state.get("help_open", False)):
        st.markdown(_get_help_md(), unsafe_allow_html=True)
        st.divider()
        st.button("Close", type="secondary", on_click=_close_help)

    # ---------------- Scrollable full table (admin-style viewport) ----------------
    if df_disp_sorted.empty:
        st.info("No matching providers.")
    else:
        st.markdown(_build_table_html(df_disp_sorted, sticky_first=STICKY_FIRST_COL), unsafe_allow_html=True)

    # Debug / Diagnostics
    st.divider()
    if st.button("Debug (status & secrets keys)", type="secondary"):
        dbg = {
            "DB (resolved)": info,
            "Secrets keys": sorted(list(getattr(st, "secrets", {}).keys())) if hasattr(st, "secrets") else [],
            "Widths (effective)": COLUMN_WIDTHS_PX_READONLY,
            "Viewport rows": VIEWPORT_ROWS,
            "Scroll height px": SCROLL_MAX_HEIGHT,
            "page_title_note": "Page title set at boot due to Streamlit order constraint.",
        }
        st.write(dbg)
        st.caption(f"HELP_MD present (top-level): {'HELP_MD' in getattr(st, 'secrets', {})}")
        try:
            nested = st.secrets.get("COLUMN_WIDTHS_PX_READONLY", {})
            has_nested_help = isinstance(nested, dict) and bool((nested.get("HELP_MD", "") or "").strip())
        except Exception:
            has_nested_help = False
        st.caption(f"HELP_MD present (nested in widths): {has_nested_help}")

        try:
            with engine.begin() as conn:
                cols_v = pd.read_sql(sql_text("PRAGMA table_info(vendors)"), conn)
                cols_c = pd.read_sql(sql_text("PRAGMA table_info(categories)"), conn)
                cols_s = pd.read_sql(sql_text("PRAGMA table_info(services)"), conn)
                counts = {}
                for t in ("vendors", "categories", "services"):
                    c = pd.read_sql(sql_text(f"SELECT COUNT(*) AS n FROM {t}"), conn)["n"].iloc[0]
                    counts[t] = int(c)
            probe = {
                "vendors_columns": list(cols_v["name"]) if "name" in cols_v else [],
                "categories_columns": list(cols_c["name"]) if "name" in cols_c else [],
                "services_columns": list(cols_s["name"]) if "name" in cols_s else [],
                "counts": counts,
            }
            st.write(probe)
        except Exception as e:
            st.write({"db_probe_error": str(e)})


if __name__ == "__main__":
    main()<|MERGE_RESOLUTION|>--- conflicted
+++ resolved
@@ -20,7 +20,6 @@
 except Exception:
     pass
 
-<<<<<<< HEAD
 # ==== BEGIN: Boot-time page title from Secrets ====
 
 def _safe_title(v, default="HCR Providers — Read-Only"):
@@ -40,15 +39,6 @@
     initial_sidebar_state="collapsed"
 )
 # ==== END: Boot-time page title from Secrets ====
-
-=======
-# -----------------------------------------------------------------------------
-# Page config MUST be the first Streamlit call
-# Use a safe default title; other options (padding/width/state) will be taken
-# from Secrets later. Streamlit requires set_page_config before other st.* calls.
-# -----------------------------------------------------------------------------
-st.set_page_config(page_title="HCR Providers — Read-Only", layout="wide", initial_sidebar_state="collapsed")
->>>>>>> 55166eb6
 
 # =============================
 # Utilities
