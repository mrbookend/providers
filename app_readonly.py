# app_readonly.py
# -*- coding: utf-8 -*-
from __future__ import annotations

import os
import io
import re
import html
import textwrap
from typing import Dict, List, Optional, Tuple

import pandas as pd
import streamlit as st
from sqlalchemy import create_engine, text as sql_text
from sqlalchemy.engine import Engine

# Ensure the libsql dialect is registered (sqlite+libsql)
try:
    import sqlalchemy_libsql  # noqa: F401
except Exception:
    pass

# ==== BEGIN: Boot-time page title from Secrets ====
def _safe_title(v, default="HCR Providers — Read-Only"):
    try:
        s = str(v).strip()
        return re.sub(r"[\x00-\x1f]+", "", s) or default
    except Exception:
        return default

try:
    _title_secret = st.secrets.get("page_title", "HCR Providers — Read-Only")
except Exception:
    _title_secret = "HCR Providers — Read-Only"

st.set_page_config(
    page_title=_safe_title(_title_secret),
    layout="wide",
    initial_sidebar_state="collapsed",
)
# ==== END: Boot-time page title from Secrets ====

# =============================
# Utilities
# =============================
def _get_secret(name: str, default: Optional[str | int | dict | bool] = None):
    """Prefer Streamlit secrets; tolerate env fallback only for simple strings."""
    try:
        if name in st.secrets:
            return st.secrets[name]
    except Exception:
        pass
    if isinstance(default, (str, type(None))):
        return os.getenv(name, default)  # env fallback for strings
    return default

def _as_bool(v: Optional[str | bool], default: bool = False) -> bool:
    if isinstance(v, bool):
        return v
    if v is None:
        return default
    return str(v).strip().lower() in ("1", "true", "yes", "on")

def _to_int(v, default: int) -> int:
    """Coerce to int; tolerate '200px', ' 180 ', floats, etc."""
    try:
        if isinstance(v, bool):
            return default
        if isinstance(v, int):
            return v
        if isinstance(v, float):
            return int(v)
        s = str(v).strip()
        if not s:
            return default
        m = re.search(r"-?\d+", s)
        if not m:
            return default
        n = int(m.group(0))
        return n if n > 0 else default
    except Exception:
        return default

def _css_len_from_secret(v: str | int | None, fallback_px: int) -> str:
    """
    Accepts e.g. "0", "20", "18px", "1rem", "0.5em".
    Returns a safe CSS length string; defaults to '{fallback_px}px' on bad input.
    """
    if v is None:
        return f"{fallback_px}px"
    s = str(v).strip()
    if not s:
        return f"{fallback_px}px"
    # numeric with optional unit
    if re.fullmatch(r"\d+(\.\d+)?(px|rem|em)?", s):
        if s.endswith(("px", "rem", "em")):
            return s
        return f"{s}px"
    return f"{fallback_px}px"

def _get_help_md() -> str:
    """Prefer top-level HELP_MD; if missing, also look under widths; else fallback."""
    # 1) top-level
    try:
        top = (st.secrets.get("HELP_MD", "") or "").strip()
        if top:
            return top
    except Exception:
        pass
    # 2) nested in [COLUMN_WIDTHS_PX_READONLY] (common paste mistake)
    try:
        nested = st.secrets.get("COLUMN_WIDTHS_PX_READONLY", {})
        if isinstance(nested, dict):
            cand = (nested.get("HELP_MD", "") or "").strip()
            if cand:
                return cand
    except Exception:
        pass
    # 3) built-in fallback
    return textwrap.dedent(
        """
        <style>
          .help-body p, .help-body li { font-size: 1rem; line-height: 1.45; }
          .help-body h1 { font-size: 1.4rem; margin: 0 0 6px; }
          .help-body h2 { font-size: 1.2rem; margin: 12px 0 6px; }
          .help-body h3 { font-size: 1.05rem; margin: 10px 0 6px; }
        </style>
        <div class="help-body">
          <h1>How to Use This List</h1>
          <p>Type in the search box, choose Sort, and download CSV/XLSX of your current view.</p>
        </div>
        """
    ).strip()

# =============================
# Secrets-driven page options
# =============================
PAGE_TITLE = _get_secret("page_title", "HCR Providers — Read-Only")
PAGE_MAX_WIDTH_PX = _to_int(_get_secret("page_max_width_px", 2300), 2300)
SIDEBAR_STATE = _get_secret("sidebar_state", "collapsed")
SHOW_DIAGS = _as_bool(_get_secret("READONLY_SHOW_DIAGS", False), False)
SHOW_STATUS = _as_bool(_get_secret("READONLY_SHOW_STATUS", False), False)

# Prioritized-search toggle (enabled by default; can turn off in secrets)
READONLY_PRIORITIZE_CKW = _as_bool(_get_secret("READONLY_PRIORITIZE_CKW", "true"), True)

# Cache TTL (seconds) for vendor list (default 120; override with READONLY_CACHE_TTL)
READONLY_CACHE_TTL = _to_int(_get_secret("READONLY_CACHE_TTL", 120), 120)

# Apply sidebar state retroactively (page title must stay as set_page_config)
try:
    if SIDEBAR_STATE not in ("collapsed", "expanded"):
        SIDEBAR_STATE = "collapsed"
except Exception:
    SIDEBAR_STATE = "collapsed"

# secrets-driven padding (matches admin app behavior)
PAD_LEFT_CSS = _css_len_from_secret(_get_secret("page_left_padding_px", "12"), 12)

# secrets-driven viewport rows (10–40 clamp)
def _viewport_rows() -> int:
    n = _to_int(_get_secret("READONLY_VIEWPORT_ROWS", 15), 15)
    if n < 10:
        return 10
    if n > 40:
        return 40
    return n

VIEWPORT_ROWS = _viewport_rows()
ROW_PX = 32   # approximate row height
HEADER_PX = 44
SCROLL_MAX_HEIGHT = HEADER_PX + ROW_PX * VIEWPORT_ROWS  # pixels

# ---- Help/Tips expander state (for Close button) ----
st.session_state.setdefault("help_open", False)

st.markdown(
    f"""
    <style>
      .block-container {{
        max-width: {PAGE_MAX_WIDTH_PX}px;
        padding-left: {PAD_LEFT_CSS};
      }}
      div[data-testid="stDataFrame"] table {{ white-space: nowrap; }}  /* harmless if not used */
      .prov-table td, .prov-table th {{
        white-space: normal;
        word-break: break-word;
        vertical-align: top;
        padding: 6px 8px;
        border-bottom: 1px solid #eee;
      }}
      .prov-table thead th {{
        position: sticky;
        top: 0;
        background: #fff;
        z-index: 2;
        border-bottom: 2px solid #ddd;
      }}
      .prov-wrap {{ overflow-x: auto; }}
      /* vertical scroll viewport (mouse-wheel scroll to end) */
      .prov-scroll {{
        max-height: {SCROLL_MAX_HEIGHT}px;
        overflow-y: auto;
      }}
      .help-row {{ display: flex; align-items: center; gap: 12px; }}
    </style>
    """,
    unsafe_allow_html=True,
)

# Optional version banner (sidebar), toggle via READONLY_SHOW_STATUS
if SHOW_STATUS:
    try:
        import sys, requests, sqlalchemy  # noqa: F401
        _lib_ver = "n/a"
        try:
            import sqlalchemy_libsql as _lib  # noqa: F401
            _lib_ver = getattr(_lib, "__version__", "unknown")
        except Exception:
            pass
        st.sidebar.info(
            f"Versions | py {sys.version.split()[0]} | "
            f"streamlit {st.__version__} | "
            f"pandas {pd.__version__} | "
            f"SA {sqlalchemy.__version__} | "
            f"libsql {_lib_ver}"
        )
    except Exception as _e:
        st.sidebar.warning(f"Version banner failed: {_e}")

if SHOW_DIAGS:
    st.caption(f"HELP_MD present: {'HELP_MD' in getattr(st, 'secrets', {})}")
    st.caption(
        "Turso secrets — URL: %s | TOKEN: %s"
        % (bool(_get_secret("TURSO_DATABASE_URL", "")), bool(_get_secret("TURSO_AUTH_TOKEN", "")))
    )
    st.caption(f"Viewport rows: {VIEWPORT_ROWS} (height ≈ {SCROLL_MAX_HEIGHT}px)")

# =============================
# Column labels & widths (SAFE)
# =============================
_readonly_labels_raw = _get_secret("READONLY_COLUMN_LABELS", {}) or {}
_col_widths_raw = _get_secret("COLUMN_WIDTHS_PX_READONLY", {}) or {}

READONLY_COLUMN_LABELS: Dict[str, str] = dict(_readonly_labels_raw)

_DEFAULT_WIDTHS = {
    "id": 40,
    "business_name": 180,
    "category": 175,
    "service": 120,
    "contact_name": 110,
    "phone": 120,
    "address": 220,
    "website": 160,
    "notes": 220,
    "keywords": 90,
    # hidden columns still need sane widths if ever revealed
    "computed_keywords": 160,
    "created_at": 120,
    "updated_at": 120,
    "updated_by": 120,
    # internal-only (not displayed) but keep a default in case surfaced
    "website_url": 180,
}

# Only accept known width keys; ignore accidental extras (e.g., HELP_MD)
_user_widths: Dict[str, int] = {}
for k, v in dict(_col_widths_raw).items():
    sk = str(k)
    if sk not in _DEFAULT_WIDTHS:
        continue
    _user_widths[sk] = _to_int(v, _DEFAULT_WIDTHS.get(sk, 140))

COLUMN_WIDTHS_PX_READONLY: Dict[str, int] = {**_DEFAULT_WIDTHS, **_user_widths}

# Clamp invalids
for k, v in list(COLUMN_WIDTHS_PX_READONLY.items()):
    if not isinstance(v, int) or v <= 0:
        COLUMN_WIDTHS_PX_READONLY[k] = _DEFAULT_WIDTHS.get(k, 120)

# Do NOT pin first column (per request)
STICKY_FIRST_COL: bool = False

# Hide these in display; still searchable
HIDE_IN_DISPLAY = {
    "id",
    "keywords",
    "computed_keywords",
    "created_at",
    "updated_at",
    "updated_by",
    "website_url",  # internal plain URL used for search/export
}

# =============================
# Database engine
# =============================
def build_engine() -> Tuple[Engine, Dict[str, str]]:
    info: Dict[str, str] = {}

    raw_url = _get_secret("TURSO_DATABASE_URL", "") or ""
    token   = _get_secret("TURSO_AUTH_TOKEN", "") or ""
    embedded_path = os.path.abspath(_get_secret("EMBEDDED_DB_PATH", "vendors-embedded.db"))

    if raw_url and token:
        # sync_url must be libsql://... (strip sqlite+libsql:// and query if present)
        if raw_url.startswith("sqlite+libsql://"):
            host = raw_url.split("://", 1)[1].split("?", 1)[0]
            sync_url = f"libsql://{host}"
        elif raw_url.startswith("libsql://"):
            sync_url = raw_url.split("?", 1)[0]
        else:
            host = raw_url.split("://", 1)[-1].split("?", 1)[0]
            sync_url = f"libsql://{host}"

        # SQLAlchemy engine URL uses sqlite+libsql with a local embedded file
        sqlalchemy_url = f"sqlite+libsql:///{embedded_path}"

        engine = create_engine(
            sqlalchemy_url,
            connect_args={
                "auth_token": token,
                "sync_url": sync_url,
            },
            pool_pre_ping=True,
            pool_recycle=300,
            pool_reset_on_return="commit",
        )
        # probe (read-only connection; no explicit txn)
        with engine.connect() as c:
            c.exec_driver_sql("select 1;")

        def _mask(u: str) -> str:
            try:
                return "libsql://" + u.split("://", 1)[1].split("/", 1)[0]
            except Exception:
                return "libsql://"

        info.update(
            {
                "using_remote": "true",
                "strategy": "embedded_replica",
                "sqlalchemy_url": sqlalchemy_url,
                "dialect": "sqlite",
                "driver": getattr(engine.dialect, "driver", ""),
                "sync_url": _mask(sync_url),  # masked
                "embedded_path": embedded_path,
            }
        )
        return engine, info

    # Fallback (local dev only)
    local_path = os.path.abspath("./vendors.db")
    local_url = f"sqlite:///{local_path}"
    engine = create_engine(local_url, pool_pre_ping=True)
    info.update(
        {
            "using_remote": "false",
            "strategy": "local_fallback",
            "sqlalchemy_url": local_url,
            "dialect": "sqlite",
            "driver": getattr(engine.dialect, "driver", ""),
            "embedded_path": local_path,
        }
    )
    return engine, info

# =============================
# Data access
# =============================
VENDOR_COLS = [
    "id",
    "category",
    "service",
    "business_name",
    "contact_name",
    "phone",
    "address",
    "website",
    "notes",
    "keywords",
    "computed_keywords",  # used for prioritized search; hidden from display
    "created_at",
    "updated_at",
    "updated_by",
]

@st.cache_data(ttl=READONLY_CACHE_TTL, show_spinner=False)
def fetch_vendors(_engine: Engine) -> pd.DataFrame:
    """
    Load vendors; cached briefly to reduce DB hits.
    Leading underscore on _engine tells Streamlit not to hash the Engine object.
    """
    sql = "SELECT " + ", ".join(VENDOR_COLS) + " FROM vendors ORDER BY lower(business_name)"
    with _engine.connect() as conn:  # read-only; no transaction
        df = pd.read_sql(sql_text(sql), conn)

    def _normalize_url(v: str) -> str:
        s = (v or "").strip()
        if not s:
            return ""
        if not (s.startswith("http://") or s.startswith("https://")):
            s = "https://" + s
        return s

    # Build a plain URL column for search/export; render anchor for UI
    if "website" in df.columns:
        df["website"] = df["website"].fillna("").astype(str)
        df["website_url"] = df["website"].map(_normalize_url)
        df["website"] = df["website_url"].map(
            lambda u: f'<a href="{html.escape(u, quote=True)}" target="_blank" rel="noopener noreferrer nofollow">Website</a>'
            if u else ""
        )

    # Coerce common text columns to string (but keep id/timestamps as-is)
    for c in df.columns:
        if c not in ("id", "created_at", "updated_at"):
            df[c] = df[c].fillna("").astype(str)
    return df

# =============================
# Filtering
# =============================
def apply_global_search(df: pd.DataFrame, query: str) -> pd.DataFrame:
    """Vectorized contains-any across all columns (case-insensitive)."""
    q = (query or "").strip().lower()
    if not q or df.empty:
        return df
    # Lowercase, string view of all columns
    hay = df.astype(str).apply(lambda s: s.str.lower(), axis=0)
    # contains per-column, reduce with any(axis=1)
    mask = hay.apply(lambda s: s.str.contains(q, regex=False, na=False), axis=0).any(axis=1)
    return df[mask]

def _filter_and_rank_by_query(df: pd.DataFrame, query: str) -> pd.DataFrame:
    """
    Prioritize rows that match in computed_keywords, then other matches.
    Case-insensitive substring match. Falls back gracefully if column is missing.
    """
    q = (query or "").strip().lower()
    if not q or df.empty:
        return df

    # Safe access / fallbacks
    ckw = df.get("computed_keywords", pd.Series([""] * len(df), index=df.index)).astype(str).str.lower()
    other = pd.concat(
        [
            df.get("business_name", ""),
            df.get("category", ""),
            df.get("service", ""),
            df.get("contact_name", ""),
            df.get("phone", ""),
            df.get("address", ""),
            df.get("website_url", ""),  # search plain URL, not HTML anchor
            df.get("notes", ""),
            df.get("keywords", ""),
        ],
        axis=1,
    ).astype(str).agg(" ".join, axis=1).str.lower()

    hit_ckw = ckw.str.contains(q, regex=False, na=False)
    hit_oth = other.str.contains(q, regex=False, na=False)
    any_hit = hit_ckw | hit_oth

    dfm = df.loc[any_hit].copy()
    dfm["_rank_ckw"] = (~hit_ckw.loc[dfm.index]).astype(int)  # 0 for ckw hit, 1 otherwise

    # Deterministic tie-break: business_name (case-insensitive), fallback empty string
    dfm["__bn"] = dfm.get("business_name", "").astype(str).str.lower()
    dfm.sort_values(
        by=["_rank_ckw", "__bn"],
        kind="mergesort",
        inplace=True,
    )
    dfm.drop(columns=["_rank_ckw", "__bn"], inplace=True, errors="ignore")
    return dfm

# =============================
# Rendering
# =============================
def _label_for(col_key: str) -> str:
    return READONLY_COLUMN_LABELS.get(col_key, col_key.replace("_", " ").title())

def _rename_columns(df: pd.DataFrame) -> Tuple[pd.DataFrame, Dict[str, str]]:
    mapping = {k: _label_for(k) for k in df.columns}
    df2 = df.rename(columns={k: mapping[k] for k in df.columns})
    rev = {v: k for k, v in mapping.items()}
    return df2, rev

def _build_table_html(df: pd.DataFrame, sticky_first: bool) -> str:
    df_disp, rev = _rename_columns(df)
    headers = []
    for col in df_disp.columns:
        orig = rev[col]
        width = COLUMN_WIDTHS_PX_READONLY.get(orig, 140)
        headers.append(f'<th style="min-width:{width}px;max-width:{width}px;">{html.escape(col)}</th>')
    thead = "<thead><tr>" + "".join(headers) + "</tr></thead>"

    rows_html: List[str] = []
    for _, row in df_disp.iterrows():
        tds: List[str] = []
        for col in df_disp.columns:
            orig = rev[col]
            val = row[col]
            width = COLUMN_WIDTHS_PX_READONLY.get(orig, 140)
            if orig == "website":
                cell_html = val  # already an <a> anchor
            else:
                cell_html = html.escape(str(val) if val is not None else "")
            tds.append(f'<td style="min-width:{width}px;max-width:{width}px;">{cell_html}</td>')
        rows_html.append("<tr>" + "".join(tds) + "</tr>")
    tbody = "<tbody>" + "".join(rows_html) + "</tbody>"
    return f'<div class="prov-wrap prov-scroll"><table class="prov-table">{thead}{tbody}</table></div>'

# =============================
# Main UI
# =============================
def main():
    engine, info = build_engine()
    if info.get("strategy") == "local_fallback":
        st.warning("Turso credentials not found. Running on local SQLite fallback (`./vendors.db`).")

    try:
        df_full = fetch_vendors(engine)
    except Exception as e:
        st.error(f"Failed to load vendors: {e}")
        return
# ==== BEGIN: Search row (input + Clear button on same line) ====
def _clear_search():
    st.session_state["q"] = ""
    st.rerun()

c_search, c_clearbtn = st.columns([12, 2])
with c_search:
    st.text_input(
        "Search",  # non-empty for accessibility; label collapsed
        key="q",
        label_visibility="collapsed",
        placeholder="Search e.g., plumb, roofing, 'Inverness', phone digits, etc.",
        help="Case-insensitive; keyword hits appear first; matches across all columns.",
    )
with c_clearbtn:
    st.button("Clear", type="secondary", use_container_width=True, on_click=_clear_search)
# ==== END: Search row (input + Clear button on same line) ====

    q = st.session_state.get("q", "")

    if READONLY_PRIORITIZE_CKW:
        filtered_full = _filter_and_rank_by_query(df_full, q)
    else:
        filtered_full = apply_global_search(df_full, q)

    # Columns we show (hide internal columns)
    disp_cols = [c for c in filtered_full.columns if c not in HIDE_IN_DISPLAY]
    df_disp_all = filtered_full[disp_cols]

    # ----- Controls Row: Downloads/Sort/Clear -----
    # Exclude 'website' from sort choices (HTML anchors)
    sortable_cols = [c for c in disp_cols if c != "website"]
    sort_labels = [_label_for(c) for c in sortable_cols]
# ==== BEGIN: Controls Row (no Help, no Clear — Clear moved next to Search) ====
c_csv, c_xlsx, c_sort, c_order = st.columns([2, 2, 2, 2])
# ==== END: Controls Row (no Help, no Clear — Clear moved next to Search) ====

<<<<<<< HEAD
=======
    # ==== BEGIN: Controls Row (no Help button) ====
    c_csv, c_xlsx, c_sort, c_order, c_clear = st.columns([2, 2, 2, 2, 1])
    # ==== END: Controls Row (no Help button) ====


    with c_clear:
        if st.button("×", help="Clear search", type="secondary", use_container_width=True):
            st.session_state["q"] = ""
            st.rerun()
>>>>>>> 7301fa92

    # Safe defaults when no sortable cols
    if len(sortable_cols) == 0:
        chosen_label = "Business Name"
        order = "Ascending"
        sort_col = None
        ascending = True
    else:
        default_sort_col = "business_name" if "business_name" in sortable_cols else sortable_cols[0]
        default_label = _label_for(default_sort_col)

        with c_sort:
            chosen_label = st.selectbox(
                "Sort by",
                options=sort_labels,
                index=max(0, sort_labels.index(default_label)) if default_label in sort_labels else 0,
                key="sort_by_label",
            )
        with c_order:
            order = st.selectbox(
                "Order",
                options=["Ascending", "Descending"],
                index=0,
                key="sort_order",
            )

        sort_col = sortable_cols[sort_labels.index(chosen_label)] if chosen_label in sort_labels else sortable_cols[0]
        ascending = (order == "Ascending")

    # Case-insensitive sort for text columns; stable sort keeps ties predictable
    if sort_col is not None and sort_col in df_disp_all.columns and not df_disp_all.empty:
        keyfunc = (lambda s: s.str.lower()) if pd.api.types.is_string_dtype(df_disp_all[sort_col]) else None
        df_disp_sorted = df_disp_all.sort_values(
            by=sort_col,
            ascending=ascending,
            kind="mergesort",
            key=keyfunc,
        )
    else:
        df_disp_sorted = df_disp_all.copy()

    # Downloads (use sorted view) — guard empty frames
    ts = pd.Timestamp.utcnow().strftime("%Y%m%d-%H%M%S")

    # Prepare CSV with plain URLs (no HTML anchors)
    csv_df = df_disp_sorted.copy()
    if "website" in csv_df.columns and "website_url" in filtered_full.columns and not csv_df.empty:
        # Replace display anchor with plain URL for export
        csv_df["website"] = filtered_full.loc[csv_df.index, "website_url"].fillna("").astype(str)
    csv_buf = io.StringIO()
    if not csv_df.empty:
        csv_df.to_csv(csv_buf, index=False)
    with c_csv:
        st.download_button(
            "Download CSV",
            data=csv_buf.getvalue().encode("utf-8"),
            file_name=f"providers_{ts}.csv",
            mime="text/csv",
            type="secondary",
            use_container_width=True,
            disabled=csv_df.empty,
        )
    # Prepare XLSX with plain URLs
    excel_df = df_disp_sorted.copy()
    if "website" in excel_df.columns and "website_url" in filtered_full.columns and not excel_df.empty:
        excel_df["website"] = filtered_full.loc[excel_df.index, "website_url"].fillna("").astype(str)

    xlsx_buf = io.BytesIO()
    if not excel_df.empty:
        with pd.ExcelWriter(xlsx_buf, engine="xlsxwriter") as writer:
            excel_df.to_excel(writer, sheet_name="providers", index=False)
        xlsx_data = xlsx_buf.getvalue()
    else:
        xlsx_data = b""
    with c_xlsx:
        st.download_button(
            "Download XLSX",
            data=xlsx_data,
            file_name=f"providers_{ts}.xlsx",
            mime="application/vnd.openxmlformats-officedocument.spreadsheetml.sheet",
            type="secondary",
            use_container_width=True,
            disabled=excel_df.empty,
        )

    # Always show tiny result count caption (keeps users oriented)
    st.caption(f"{len(df_disp_sorted)} result(s). Viewport rows: {VIEWPORT_ROWS}")

    # ==== BEGIN: Help / Tips (expander only) ====
    with st.expander("Help / Tips", expanded=False):
        st.markdown(_get_help_md(), unsafe_allow_html=True)
    # ==== END: Help / Tips (expander only) ====

    # ---------------- Scrollable full table (admin-style viewport) ----------------
    if df_disp_sorted.empty:
        st.info("No matching providers. Tip: try fewer words or click × to clear the search.")
    else:
        st.markdown(_build_table_html(df_disp_sorted, sticky_first=STICKY_FIRST_COL), unsafe_allow_html=True)

    # ==== BEGIN: Quick Stats (read-only) ====
    with st.expander("Quick Stats", expanded=False):
        try:
            nrows, ncols = df_disp_sorted.shape
            st.write({
                "rows_displayed": int(nrows),
                "columns": int(ncols),
                "unique_categories": int(df_disp_sorted["category"].nunique() if "category" in df_disp_sorted else 0),
                "unique_services": int(df_disp_sorted["service"].nunique() if "service" in df_disp_sorted else 0),
            })
        except Exception as _e:
            st.caption(f"Stats unavailable: {_e}")
    # ==== END: Quick Stats (read-only) ====

    # Debug / Diagnostics (shown only when explicitly enabled)
    if SHOW_DIAGS:
        st.divider()
        if st.button("Debug (status & secrets keys)", type="secondary"):
            dbg = {
                "DB (resolved)": info,
                "Secrets keys": sorted(list(getattr(st, "secrets", {}).keys())) if hasattr(st, "secrets") else [],
                "Widths (effective)": COLUMN_WIDTHS_PX_READONLY,
                "Viewport rows": VIEWPORT_ROWS,
                "Scroll height px": SCROLL_MAX_HEIGHT,
                "page_title_note": "Page title set at boot due to Streamlit order constraint.",
            }
            st.write(dbg)
            st.caption(f"HELP_MD present (top-level): {'HELP_MD' in getattr(st, 'secrets', {})}")
            try:
                nested = st.secrets.get("COLUMN_WIDTHS_PX_READONLY", {})
                has_nested_help = isinstance(nested, dict) and bool((nested.get("HELP_MD", "") or "").strip())
            except Exception:
                has_nested_help = False
            st.caption(f"HELP_MD present (nested in widths): {has_nested_help}")

            try:
                with engine.connect() as conn:
                    cols_v = pd.read_sql(sql_text("PRAGMA table_info(vendors)"), conn)
                    cols_c = pd.read_sql(sql_text("PRAGMA table_info(categories)"), conn)
                    cols_s = pd.read_sql(sql_text("PRAGMA table_info(services)"), conn)
                    counts = {}
                    for t in ("vendors", "categories", "services"):
                        c = pd.read_sql(sql_text(f"SELECT COUNT(*) AS n FROM {t}"), conn)["n"].iloc[0]
                        counts[t] = int(c)
                probe = {
                    "vendors_columns": list(cols_v["name"]) if "name" in cols_v else [],
                    "categories_columns": list(cols_c["name"]) if "name" in cols_c else [],
                    "services_columns": list(cols_s["name"]) if "name" in cols_s else [],
                    "counts": counts,
                }
                st.write(probe)
            except Exception as e:
                st.write({"db_probe_error": str(e)})

if __name__ == "__main__":
    main()<|MERGE_RESOLUTION|>--- conflicted
+++ resolved
@@ -555,26 +555,14 @@
     disp_cols = [c for c in filtered_full.columns if c not in HIDE_IN_DISPLAY]
     df_disp_all = filtered_full[disp_cols]
 
-    # ----- Controls Row: Downloads/Sort/Clear -----
+    # ----- Controls Row: Downloads/Sort -----
     # Exclude 'website' from sort choices (HTML anchors)
     sortable_cols = [c for c in disp_cols if c != "website"]
     sort_labels = [_label_for(c) for c in sortable_cols]
-# ==== BEGIN: Controls Row (no Help, no Clear — Clear moved next to Search) ====
-c_csv, c_xlsx, c_sort, c_order = st.columns([2, 2, 2, 2])
-# ==== END: Controls Row (no Help, no Clear — Clear moved next to Search) ====
-
-<<<<<<< HEAD
-=======
-    # ==== BEGIN: Controls Row (no Help button) ====
-    c_csv, c_xlsx, c_sort, c_order, c_clear = st.columns([2, 2, 2, 2, 1])
-    # ==== END: Controls Row (no Help button) ====
-
-
-    with c_clear:
-        if st.button("×", help="Clear search", type="secondary", use_container_width=True):
-            st.session_state["q"] = ""
-            st.rerun()
->>>>>>> 7301fa92
+
+    # ==== BEGIN: Controls Row (no Help, no Clear — Clear moved next to Search) ====
+    c_csv, c_xlsx, c_sort, c_order = st.columns([2, 2, 2, 2])
+    # ==== END: Controls Row (no Help, no Clear — Clear moved next to Search) ====
 
     # Safe defaults when no sortable cols
     if len(sortable_cols) == 0:
