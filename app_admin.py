# ==== BEGIN: FILE TOP (imports + page_config + Early Boot) ====
# -*- coding: utf-8 -*-
from __future__ import annotations

# -------- Imports (single source of truth) --------
import os
import sys
import time
import re
import hmac
import uuid
import platform
from datetime import datetime
from typing import List, Tuple, Dict, Any, Optional, Iterable

import math
import json
import pandas as pd
import requests
import sqlalchemy
import streamlit as st
from sqlalchemy import create_engine, text as sql_text
from sqlalchemy.engine import Engine

# ---- Streamlit page config MUST be first Streamlit call ----
st.set_page_config(page_title="Providers Admin", layout="wide", initial_sidebar_state="expanded")

# ==== BEGIN: Admin boot bundle (version banner + guards + engine + init) ====

# --- Unified libsql version + details (authoritative from package metadata) ---
import importlib
import importlib.metadata as _im

_lib_file = "n/a"
try:
    _lib_ver_display = _im.version("sqlalchemy-libsql")
except Exception:
    try:
        import sqlalchemy_libsql as _lib_mod
        _lib_ver_display = getattr(_lib_mod, "__version__", "unknown")
    except Exception:
        _lib_ver_display = "unknown"

try:
    _lib_mod = importlib.import_module("sqlalchemy_libsql")
    _lib_file = getattr(_lib_mod, "__file__", "n/a")
except Exception:
    pass

# --- Streamlit run-context guard (prevents SessionInfo errors during import) ---
try:
    from streamlit.runtime.scriptrunner import get_script_run_ctx as _get_ctx
except Exception:
    _get_ctx = None

def _has_streamlit_ctx() -> bool:
    try:
        return (_get_ctx() is not None) if _get_ctx else False
    except Exception:
        return False

# --- ENV + SHOW_DEBUG derivation (prod hides debug by default) ---
_ENV = str(st.secrets.get("ENV", "prod")).strip().lower()
_raw_show_debug = st.secrets.get("SHOW_DEBUG", "")
if isinstance(_raw_show_debug, bool):
    _SHOW_DEBUG = _raw_show_debug
else:
    _SHOW_DEBUG = (_ENV != "prod")

# --- Version banner (sidebar, debug-only; hidden in prod) ---
if _SHOW_DEBUG and _has_streamlit_ctx() and bool(st.secrets.get("SHOW_STATUS", True)):
    try:
        st.sidebar.info(
            "Versions | "
            f"py {sys.version.split()[0]} | "
            f"streamlit {st.__version__} | "
            f"pandas {pd.__version__} | "
            f"SA {sqlalchemy.__version__} | "
            f"libsql {_lib_ver_display} | "
            f"requests {requests.__version__}"
        )
        with st.sidebar.expander("libsql details"):
            st.write({"module_file": _lib_file, "pkg_version": _lib_ver_display})
    except Exception as _e:
        st.sidebar.warning(f"Version banner failed: {_e}")

# --- Secrets / strategy (validated) ---
_DB_STRATEGY   = str(st.secrets.get("DB_STRATEGY", "embedded_replica")).strip().lower()
_TURSO_URL     = str(st.secrets.get("TURSO_DATABASE_URL", "")).strip()
_TURSO_TOKEN   = str(st.secrets.get("TURSO_AUTH_TOKEN", "")).strip()
_EMBEDDED_PATH = str(st.secrets.get("EMBEDDED_DB_PATH", "/mount/src/providers/vendors-embedded.db")).strip()

from urllib.parse import urlparse

def _validate_sync_url(u: str) -> str:
    if not u or not str(u).strip():
        raise ValueError("TURSO_DATABASE_URL is empty; expected libsql://<host>")
    s = str(u).strip().strip('"').strip("'")
    if s.lower().startswith("sqlite+libsql://"):
        raise ValueError("TURSO_DATABASE_URL must start with libsql:// (not sqlite+libsql://)")
    p = urlparse(s)
    scheme = (p.scheme or "").lower()
    if scheme != "libsql":
        raise ValueError(f"Unsupported sync URL scheme: {p.scheme or '(missing)'}:// (expected libsql://)")
    if not (p.hostname and p.hostname.strip()):
        raise ValueError("TURSO_DATABASE_URL is missing a hostname")
    return s

if _DB_STRATEGY in ("embedded_replica", "replica", "sync"):
    try:
        _validate_sync_url(_TURSO_URL)
    except Exception as _e:
        st.error(f"Bad TURSO_DATABASE_URL: {type(_e).__name__}: {_e}")
        st.stop()
    if not _TURSO_TOKEN:
        st.error("Missing required secret: TURSO_AUTH_TOKEN")
        st.stop()

_strategy = _DB_STRATEGY

def _mask_sync_url(u: str) -> str:
    if not u:
        return ""
    try:
        p = urlparse(u)
        host = p.hostname or ""
        port = f":{p.port}" if p.port else ""
        scheme = (p.scheme or "").lower()
        return f"{scheme}://{host}{port}"
    except Exception:
        return (u.split("://", 1)[0] + "://") if "://" in u else ""

def build_engine_and_probe() -> tuple[Engine, dict]:
    engine_url = f"sqlite+libsql:///{_EMBEDDED_PATH}"
    dbg = {
        "host": platform.node() or "localhost",
        "strategy": _DB_STRATEGY,
        "python": sys.version.split()[0],
        "sqlalchemy_url": engine_url,
        "embedded_path": _EMBEDDED_PATH,
        "libsql_ver": _lib_ver_display,
        "sync_url_scheme": "",
    }
    connect_args: Dict[str, Any] = {}

    if _DB_STRATEGY in ("embedded_replica", "replica", "sync"):
        valid_sync = _validate_sync_url(_TURSO_URL)
        dbg["sync_url_scheme"] = _mask_sync_url(valid_sync).split("://", 1)[0] + "://"
        connect_args["sync_url"] = valid_sync
        if _TURSO_TOKEN:
            connect_args["auth_token"] = _TURSO_TOKEN
    elif _DB_STRATEGY == "remote_only":
        engine_url = _validate_sync_url(_TURSO_URL)
        dbg["sqlalchemy_url"] = engine_url
        dbg["embedded_path"] = ""
        dbg["sync_url_scheme"] = "libsql://"
        if _TURSO_TOKEN:
            connect_args["auth_token"] = _TURSO_TOKEN

    eng = create_engine(engine_url, connect_args=connect_args)

    with eng.connect() as cx:
        cx.exec_driver_sql("PRAGMA journal_mode")

    return eng, dbg

try:
    ENGINE, _DB_DBG = build_engine_and_probe()

    if _has_streamlit_ctx():
        with st.sidebar.expander("Admin runtime toggles", expanded=False):
            st.checkbox("Show debug (this session only)", key="ADMIN_RUNTIME_DEBUG")
        if st.session_state.get("ADMIN_RUNTIME_DEBUG"):
            _SHOW_DEBUG = True

        if _SHOW_DEBUG:
            st.sidebar.success("DB ready")

        if _SHOW_DEBUG:
            with st.expander("Boot diagnostics (ENGINE + secrets)"):
                st.json(_DB_DBG)
            if bool(st.secrets.get("SHOW_COUNT", True)):
                try:
                    with ENGINE.connect() as cx:
                        cnt = cx.exec_driver_sql("SELECT COUNT(*) FROM vendors").scalar()
                    st.info(f"Vendors table row count: {int(cnt or 0)}")
                except Exception as _e:
                    st.warning(f"Quick vendors count failed: {type(_e).__name__}: {_e}")

        st.session_state["ENGINE"] = ENGINE
        st.session_state["DB_DBG"]  = _DB_DBG
    else:
        with ENGINE.connect() as cx:
            cx.exec_driver_sql("SELECT 1")

except Exception as e:
    if _has_streamlit_ctx():
        st.error(f"Database init failed: {e.__class__.__name__}: {e}")
        st.stop()
    else:
        raise
# ==== END: Admin boot bundle (version banner + guards + engine + init) ====

# ==== BEGIN: CKW Config & Cache (INSERT after imports/secrets) ====
from functools import lru_cache

CKW_VERSION = str(st.secrets.get("CKW_VERSION", "2025-10-15")).strip() or "2025-10-15"
CKW_MAX_TERMS = int(st.secrets.get("CKW_MAX_TERMS", 40))

@st.cache_data(show_spinner=False)
def _load_ckw_rules() -> dict:
    raw = st.secrets.get("CKW_RULES", "")
    try:
        if isinstance(raw, str) and raw.strip().startswith("{"):
            return json.loads(raw)
        if isinstance(raw, dict):
            return raw
    except Exception:
        pass
    return {"_global": []}
# ==== END: CKW Config & Cache ====

# ==== END: FILE TOP (imports + page_config + Early Boot) ====

# -----------------------------
# Helpers
# -----------------------------
def _as_bool(v, default: bool = False) -> bool:
    if v is None:
        return default
    if isinstance(v, bool):
        return v
    return str(v).strip().lower() in ("1", "true", "yes", "on")

def _get_secret(name: str, default: str | None = None) -> str | dict | None:
    try:
        if name in st.secrets:
            return st.secrets[name]
    except Exception:
        pass
    return os.getenv(name, default)

def _resolve_bool(name: str, code_default: bool) -> bool:
    v = _get_secret(name, None)
    return _as_bool(v, default=code_default)

def _resolve_str(name: str, code_default: str | None) -> str | None:
    v = _get_secret(name, None)
    return v if v is not None else code_default

def _resolve_json(name: str, code_default: dict | None = None) -> dict:
    raw = _get_secret(name, None)
    if raw is None:
        return code_default or {}
    if isinstance(raw, dict):
        return raw
    try:
        return json.loads(raw)
    except Exception:
        pass
    try:
        import tomllib as _toml
    except Exception:
        _toml = None
    if _toml:
        try:
            return _toml.loads(raw)
        except Exception:
            pass
    return code_default or {}

def _ct_equals(a: str, b: str) -> bool:
    return hmac.compare_digest((a or ""), (b or ""))

def _updated_by() -> str:
    try:
        v = str(st.secrets.get("ADMIN_USER", "")).strip()
    except Exception:
        v = ""
    if v:
        return v
    return os.getenv("USER", "admin")

# -----------------------------
# Hrana/libSQL transient error retry
# -----------------------------
def _is_hrana_stale_stream_error(err: Exception) -> bool:
    s = str(err).lower()
    return ("hrana" in s and "404" in s and "stream not found" in s) or ("stream not found" in s)

def _exec_with_retry(engine: Engine, sql: str, params: Dict | Iterable[Dict] | None = None, *, tries: int = 2):
    attempt = 0
    while True:
        attempt += 1
        try:
            with engine.begin() as conn:
                return conn.execute(sql_text(sql), params or {})
        except Exception as e:
            if attempt < tries and _is_hrana_stale_stream_error(e):
                try:
                    engine.dispose()
                except Exception:
                    pass
                time.sleep(0.2)
                continue
            raise

def _fetch_with_retry(engine: Engine, sql: str, params: Dict | None = None, *, tries: int = 2) -> pd.DataFrame:
    attempt = 0
    while True:
        attempt += 1
        try:
            with engine.connect() as conn:
                res = conn.execute(sql_text(sql), params or {})
                return pd.DataFrame(res.mappings().all())
        except Exception as e:
            if attempt < tries and _is_hrana_stale_stream_error(e):
                try:
                    engine.dispose()
                except Exception:
                    pass
                time.sleep(0.2)
                continue
            raise

# -----------------------------
# Computed Keywords — rule-driven builder
# -----------------------------
import unicodedata

_CORP_SUFFIXES = {"llc","inc","co","ltd","llp","pllc","pc"}
_STOPWORDS = {"the","and","of","a","an","&"}

def _ckw_clean(s: str) -> str:
    s = unicodedata.normalize("NFKD", str(s or "")).encode("ascii","ignore").decode()
    s = s.lower()
    s = re.sub(r"[^\w\s\-]", " ", s)
    s = re.sub(r"\s+", " ", s).strip()
    return s

def _ckw_tokens_from_name(name: str) -> list[str]:
    toks = [t for t in _ckw_clean(name).split(" ") if t and len(t) > 2]
    return [t for t in toks if t not in _CORP_SUFFIXES and t not in _STOPWORDS]

def _ckw_space_hyphen_variants(arr: list[str]) -> list[str]:
    out = []
    for t in arr:
        out.append(t)
        if " " in t:
            out.append(t.replace(" ","-"))
        if "-" in t:
            out.append(t.replace("-"," "))
    return out

def _ckw_plural_variants(arr: list[str]) -> list[str]:
    out = []
    for t in arr:
        out.append(t)
        if len(t) >= 3 and not t.endswith("s"):
            out.append(t + "s")
            if t.endswith(("s","x")) or t.endswith(("ch","sh")):
                out.append(t + "es")
    return out

@lru_cache(maxsize=512)
def _seed_for(category: str, service: str, rules_key: str) -> list[str]:
    rules = _load_ckw_rules()
    seeds = []
    if isinstance(rules.get("General"), dict):
        seeds += list(map(_ckw_clean, rules["General"].get(service, [])))
    seeds += list(map(_ckw_clean, rules.get(service, [])))
    seeds += list(map(_ckw_clean, rules.get(category, [])))
    return [t for t in seeds if t]

def build_computed_keywords(category: str, service: str, business_name: str,
                            max_terms: int | None = None) -> str:
    rules = _load_ckw_rules()
    maxN = int(max_terms or CKW_MAX_TERMS)
    base = list(map(_ckw_clean, rules.get("_global", [])))
    rules_key = str(hash(json.dumps(rules, sort_keys=True)))
    base += _seed_for(_ckw_clean(category), _ckw_clean(service), rules_key)
    name_bits = _ckw_tokens_from_name(business_name)
    base += [t for t in name_bits if t not in base]
    arr = [t for t in base if t and t not in _STOPWORDS]
    arr = _ckw_space_hyphen_variants(arr)
    arr = _ckw_plural_variants(arr)

    out, seen = [], set()
    for t in arr:
        if not t or t in seen:
            continue
        seen.add(t)
        out.append(t)
        if len(out) >= maxN:
            break
    return ", ".join(out)

# -----------------------------
# Page CSS
# -----------------------------
LEFT_PAD_PX = int(_resolve_str("page_left_padding_px", "40") or "40")
st.markdown(
    f"""
    <style>
      [data-testid="stAppViewContainer"] .main .block-container {{
        padding-left: {LEFT_PAD_PX}px !important;
        padding-right: 0 !important;
      }}
      div[data-testid="stDataFrame"] table {{ white-space: nowrap; }}
    </style>
    """,
    unsafe_allow_html=True,
)

# -----------------------------
# DB helpers (schema + IO)
# -----------------------------
REQUIRED_VENDOR_COLUMNS: List[str] = ["business_name", "category"]
def ensure_schema(engine: Engine) -> None:
    ddls: list[str] = [
        """
        CREATE TABLE IF NOT EXISTS categories (
            id INTEGER PRIMARY KEY,
            name TEXT NOT NULL UNIQUE
        )
        """,
        """
        CREATE TABLE IF NOT EXISTS services (
            id INTEGER PRIMARY KEY,
            name TEXT NOT NULL UNIQUE
        )
        """,
        """
        CREATE TABLE IF NOT EXISTS vendors (
            id INTEGER PRIMARY KEY,
            category TEXT NOT NULL DEFAULT '',
            service TEXT NOT NULL DEFAULT '',
            business_name TEXT NOT NULL DEFAULT '',
            contact_name TEXT NOT NULL DEFAULT '',
            phone TEXT NOT NULL DEFAULT '',
            address TEXT NOT NULL DEFAULT '',
            website TEXT NOT NULL DEFAULT '',
            notes TEXT NOT NULL DEFAULT '',
            keywords TEXT NOT NULL DEFAULT '',
            created_at TEXT NOT NULL DEFAULT '',
            updated_at TEXT NOT NULL DEFAULT '',
            updated_by TEXT NOT NULL DEFAULT '',
            computed_keywords TEXT NOT NULL DEFAULT '',
            ckw_locked INTEGER NOT NULL DEFAULT 0,
            ckw_version TEXT NOT NULL DEFAULT ''
        )
        """,
        # ---- NEW: CKW seed store (per Category, Service) ----
        """
        CREATE TABLE IF NOT EXISTS ckw_seeds (
            id INTEGER PRIMARY KEY,
            category TEXT NOT NULL,
            service  TEXT NOT NULL,
            seed     TEXT NOT NULL,
            created_at TEXT NOT NULL DEFAULT (strftime('%Y-%m-%dT%H:%M:%SZ','now')),
            UNIQUE(category, service)
        )
        """,
        # ---- NEW: meta table (shared key/value) ----
        """
        CREATE TABLE IF NOT EXISTS meta (
            k TEXT PRIMARY KEY,
            v TEXT NOT NULL DEFAULT ''
        )
        """,
        # Indexes
        "CREATE INDEX IF NOT EXISTS idx_vendors_cat        ON vendors(category)",
        "CREATE INDEX IF NOT EXISTS idx_vendors_svc        ON vendors(service)",
        "CREATE INDEX IF NOT EXISTS idx_vendors_bus        ON vendors(business_name)",
        "CREATE INDEX IF NOT EXISTS idx_vendors_kw         ON vendors(keywords)",
        "CREATE INDEX IF NOT EXISTS idx_vendors_phone      ON vendors(phone)",
        "CREATE INDEX IF NOT EXISTS idx_vendors_cat_lower  ON vendors(LOWER(category))",
        "CREATE INDEX IF NOT EXISTS idx_vendors_svc_lower  ON vendors(LOWER(service))",
        "CREATE INDEX IF NOT EXISTS idx_vendors_bus_lower  ON vendors(LOWER(business_name))",
        "CREATE INDEX IF NOT EXISTS idx_vendors_ckw        ON vendors(computed_keywords)"
    ]
    fixes: list[str] = [
        """
        UPDATE vendors
           SET created_at = COALESCE(NULLIF(created_at, ''), updated_at, strftime('%Y-%m-%dT%H:%M:%SZ','now')),
               updated_at = COALESCE(NULLIF(updated_at, ''), strftime('%Y-%m-%dT%H:%M:%SZ','now'))
         WHERE (created_at = '' OR updated_at = '')
        """,
        """
        UPDATE vendors
           SET category      = COALESCE(category,''),
               service       = COALESCE(service,''),
               business_name = COALESCE(business_name,''),
               contact_name  = COALESCE(contact_name,''),
               phone         = COALESCE(phone,''),
               address       = COALESCE(address,''),
               website       = COALESCE(website,''),
               notes         = COALESCE(notes,''),
               keywords      = COALESCE(keywords,''),
               updated_by    = COALESCE(updated_by,''),
               computed_keywords = COALESCE(computed_keywords,''),
               ckw_version   = COALESCE(ckw_version,'')
         WHERE 1=1
        """,
        # ensure meta has CKW_VERSION if absent (used by your _ckw_current_version helper)
        """
        INSERT INTO meta(k,v)
        SELECT 'CKW_VERSION', '2025-10-15'
        WHERE NOT EXISTS (SELECT 1 FROM meta WHERE k='CKW_VERSION')
        """
    ]
    for stmt in ddls:
        _exec_with_retry(engine, stmt)
    for stmt in fixes:
        _exec_with_retry(engine, stmt)

def _ensure_ckw_columns(engine: Engine) -> None:
    with engine.connect() as cx:
        cols = {r[1] for r in cx.execute(sql_text("PRAGMA table_info(vendors)")).fetchall()}
    add_sql = []
    if "computed_keywords" not in cols:
        add_sql.append("ALTER TABLE vendors ADD COLUMN computed_keywords TEXT")
    if "ckw_locked" not in cols:
        add_sql.append("ALTER TABLE vendors ADD COLUMN ckw_locked INTEGER DEFAULT 0")
    if "ckw_version" not in cols:
        add_sql.append("ALTER TABLE vendors ADD COLUMN ckw_version TEXT")
    for stmt in add_sql:
        try:
            _exec_with_retry(engine, stmt)
        except Exception:
            pass

def _normalize_phone(val: str | None) -> str:
    if not val:
        return ""
    digits = re.sub(r"\D", "", str(val))
    if len(digits) == 11 and digits.startswith("1"):
        digits = digits[1:]
    return digits if len(digits) == 10 else digits

def _format_phone(val: str | None) -> str:
    s = re.sub(r"\D", "", str(val or ""))
    if len(s) == 10:
        return f"({s[0:3]}) {s[3:6]}-{s[6:10]}"
    return (val or "").strip()

def _sanitize_url(url: str | None) -> str:
    if not url:
        return ""
    url = url.strip()
    if url and not re.match(r"^https?://", url, re.I):
        url = "https://" + url
    return url

def load_df(engine: Engine) -> pd.DataFrame:
    with engine.connect() as conn:
        df = pd.read_sql(sql_text("SELECT * FROM vendors ORDER BY lower(business_name)"), conn)
    for col in [
        "contact_name","phone","address","website","notes","keywords",
        "computed_keywords","ckw_locked","ckw_version","service",
        "created_at","updated_at","updated_by",
    ]:
        if col not in df.columns:
            df[col] = ""
    df["phone_fmt"] = df["phone"].apply(_format_phone)
    return df

@st.cache_data(ttl=60, show_spinner=False)
def list_names(table: str) -> list[str]:
    with ENGINE.connect() as conn:
        rows = conn.execute(sql_text(f"SELECT name FROM {table} ORDER BY lower(name)")).fetchall()
    return [r[0] for r in rows]

def usage_count(engine: Engine, col: str, name: str) -> int:
    with engine.connect() as conn:
        cnt = conn.execute(sql_text(f"SELECT COUNT(*) FROM vendors WHERE {col} = :n"), {"n": name}).scalar()
    return int(cnt or 0)

def rename_category_and_cascade(engine: Engine, old: str, new: str) -> None:
    with engine.begin() as conn:
        conn.execute(sql_text("INSERT OR IGNORE INTO categories(name) VALUES(:n)"), {"n": new})
        conn.execute(sql_text("UPDATE vendors SET category=:new WHERE category=:old"), {"new": new, "old": old})
        conn.execute(sql_text("DELETE FROM categories WHERE name=:old"), {"old": old})

def delete_category_with_reassign(engine: Engine, tgt: str, repl: str) -> None:
    with engine.begin() as conn:
        conn.execute(sql_text("UPDATE vendors SET category=:repl WHERE category=:tgt"), {"repl": repl, "tgt": tgt})
        conn.execute(sql_text("DELETE FROM categories WHERE name=:tgt"), {"tgt": tgt})

def rename_service_and_cascade(engine: Engine, old: str, new: str) -> None:
    with engine.begin() as conn:
        conn.execute(sql_text("INSERT OR IGNORE INTO services(name) VALUES(:n)"), {"n": new})
        conn.execute(sql_text("UPDATE vendors SET service=:new WHERE service=:old"), {"new": new, "old": old})
        conn.execute(sql_text("DELETE FROM services WHERE name=:old"), {"old": old})

def delete_service_with_reassign(engine: Engine, tgt: str, repl: str) -> None:
    with engine.begin() as conn:
        conn.execute(sql_text("UPDATE vendors SET service=:repl WHERE service=:tgt"), {"repl": repl, "tgt": tgt})
        conn.execute(sql_text("DELETE FROM services WHERE name=:tgt"), {"tgt": tgt})

ensure_schema(ENGINE)
try:
    _ensure_ckw_columns(ENGINE)
except Exception as _e:
    st.warning(f"CKW column ensure skipped: {_e.__class__.__name__}: {_e}")

# -----------------------------
# Legacy CKW helpers (kept)
# -----------------------------
CKW_RULES: dict = _resolve_json("CKW_RULES", {})

def _canon_tokenize(text: str) -> list[str]:
    if not text:
        return []
    s = re.sub(r"[^\w]+", " ", text, flags=re.UNICODE).lower()
    toks = [t.strip() for t in s.split() if t.strip()]
    _STOPWORDS_LEG = {
        "the","and","inc","llc","ltd","co","corp","company","services","service","of","for","to","in","on","at","a","an"
    }
    return [t for t in toks if len(t) > 2 and t not in _STOPWORDS_LEG]

def _rules_for_pair(rules: dict, category: str, service: str) -> list[str]:
    cat = (category or "").strip().lower()
    svc = (service or "").strip().lower()
    out: list[str] = []
    if not isinstance(rules, dict):
        return out
    if cat and svc and cat in rules and isinstance(rules[cat], dict):
        svcd = rules[cat].get(svc)
        if isinstance(svcd, list):
            out.extend([str(x).strip().lower() for x in svcd if str(x).strip()])
    if cat in rules and isinstance(rules[cat], list):
        out.extend([str(x).strip().lower() for x in rules[cat] if str(x).strip()])
    if "_global" in rules and isinstance(rules["_global"], list):
        out.extend([str(x).strip().lower() for x in rules["_global"] if str(x).strip()])
    seen = set(); uniq = []
    for t in out:
        if t not in seen:
            seen.add(t); uniq.append(t)
    return uniq

def _join_kw(terms: list[str], max_terms: int = 16) -> str:
    seen = set()
    out = []
    for t in terms:
        tt = t.strip().lower()
        if not tt or tt in seen:
            continue
        seen.add(tt)
        out.append(tt)
        if len(out) >= max_terms:
            break
    return ", ".join(out)


def _kw_from_row_fast(row: dict) -> str:
    seeds = _rules_for_pair(CKW_RULES, row.get("category") or "", row.get("service") or "")
    explicit = [t.strip().lower() for t in (row.get("keywords") or "").split(",") if t.strip()]
    base = " ".join([
        str(row.get("business_name") or ""),
        str(row.get("notes") or ""),
        str(row.get("service") or ""),
        str(row.get("category") or ""),
        str(row.get("address") or ""),
    ])
    toks = _canon_tokenize(base)
    terms = seeds + explicit + toks
    return _join_kw(terms)
# ---- NEW: CKW seed store helpers ----
def _load_ckw_seed(category: str, service: str) -> str:
    try:
        with ENGINE.connect() as cx:
            row = cx.execute(sql_text("""
                SELECT seed FROM ckw_seeds WHERE category=:c AND service=:s
            """), {"c": (category or ""), "s": (service or "")}).fetchone()
        return (row[0] or "").strip() if row else ""
    except Exception:
        return ""

def _save_ckw_seed(category: str, service: str, seed: str) -> None:
    if not (seed or "").strip():
        return
    with ENGINE.begin() as cx:
        cx.execute(sql_text("""
            INSERT INTO ckw_seeds(category, service, seed) VALUES(:c,:s,:seed)
            ON CONFLICT(category, service) DO UPDATE SET seed=excluded.seed
        """), {"c": (category or ""), "s": (service or ""), "seed": (seed or "").strip()})

def _filter_and_rank_by_query(df: pd.DataFrame, query: str) -> pd.DataFrame:
    if not query:
        return df
    q = str(query).strip().lower()
    ckw = df.get("computed_keywords", pd.Series([""] * len(df), index=df.index)).astype(str).str.lower()
    other = pd.concat([
        df.get("business_name", ""),
        df.get("category", ""),
        df.get("service", ""),
        df.get("contact_name", ""),
        df.get("phone", ""),
        df.get("address", ""),
        df.get("website", ""),
        df.get("notes", ""),
        df.get("keywords", ""),
    ], axis=1).astype(str).agg(" ".join, axis=1).str.lower()
    hit_ckw = ckw.str.contains(q, na=False)
    hit_oth = other.str.contains(q, na=False)
    any_hit_mask = hit_ckw | hit_oth
    dfm = df.loc[any_hit_mask].copy()
    dfm["_rank_ckw"] = (~hit_ckw.loc[dfm.index]).astype(int)
    dfm.sort_values(
        by=["_rank_ckw", "business_name"],
        key=lambda s: s.astype(str),
        inplace=True,
        kind="mergesort",
    )
    dfm.drop(columns=["_rank_ckw"], inplace=True, errors="ignore")
    return dfm

# -----------------------------
# Form state helpers (Add / Edit / Delete)
# -----------------------------
ADD_FORM_KEYS = [
    "add_business_name", "add_category", "add_service", "add_contact_name",
    "add_phone", "add_address", "add_website", "add_notes", "add_keywords",
]

def _init_add_form_defaults():
    for k in ADD_FORM_KEYS:
        if k not in st.session_state:
            st.session_state[k] = ""
    st.session_state.setdefault("add_form_version", 0)
    st.session_state.setdefault("_pending_add_reset", False)
    st.session_state.setdefault("add_last_done", None)
    st.session_state.setdefault("add_nonce", uuid.uuid4().hex)

def _apply_add_reset_if_needed():
    if st.session_state.get("_pending_add_reset"):
        for k in ADD_FORM_KEYS:
            st.session_state[k] = ""
        st.session_state["_pending_add_reset"] = False
        st.session_state["add_form_version"] += 1

def _queue_add_form_reset():
    st.session_state["_pending_add_reset"] = True

EDIT_FORM_KEYS = [
    "edit_vendor_id",
    "edit_business_name",
    "edit_category",
    "edit_service",
    "edit_contact_name",
    "edit_phone",
    "edit_address",
    "edit_website",
    "edit_notes",
    "edit_keywords",
    "edit_row_updated_at",
    "edit_last_loaded_id",
    "edit_computed_keywords",
    "edit_ckw_locked_flag",
    "_ckw_suggest",
]


def _init_edit_form_defaults():
    defaults = {
        "edit_vendor_id": None,
        "edit_business_name": "",
        "edit_category": "",
        "edit_service": "",
        "edit_contact_name": "",
        "edit_phone": "",
        "edit_address": "",
        "edit_website": "",
        "edit_notes": "",
        "edit_keywords": "",
        "edit_row_updated_at": None,
        "edit_last_loaded_id": None,
        "_ckw_suggest": None,
        "edit_ckw_locked_flag": False,
        "edit_computed_keywords": "",
    }
    for k, v in defaults.items():
        st.session_state.setdefault(k, v)
    st.session_state.setdefault("edit_form_version", 0)
    st.session_state.setdefault("_pending_edit_reset", False)
    st.session_state.setdefault("edit_last_done", None)
    st.session_state.setdefault("edit_nonce", uuid.uuid4().hex)

def _apply_edit_reset_if_needed():
    if st.session_state.get("_pending_edit_reset"):
        for k in EDIT_FORM_KEYS:
            if k in ("edit_vendor_id", "edit_row_updated_at", "edit_last_loaded_id"):
                st.session_state[k] = None
            elif k in ("edit_ckw_locked_flag",):
                st.session_state[k] = False
            else:
                st.session_state[k] = ""
        if "edit_provider_label" in st.session_state:
            del st.session_state["edit_provider_label"]
        st.session_state["_pending_edit_reset"] = False
        st.session_state["edit_form_version"] += 1

def _queue_edit_form_reset():
    st.session_state["_pending_edit_reset"] = True

DELETE_FORM_KEYS = ["delete_vendor_id"]

def _init_delete_form_defaults():
    st.session_state.setdefault("delete_vendor_id", None)
    st.session_state.setdefault("delete_form_version", 0)
    st.session_state.setdefault("_pending_delete_reset", False)
    st.session_state.setdefault("delete_last_done", None)
    st.session_state.setdefault("delete_nonce", uuid.uuid4().hex)

def _apply_delete_reset_if_needed():
    if st.session_state.get("_pending_delete_reset"):
        st.session_state["delete_vendor_id"] = None
        if "delete_provider_label" in st.session_state:
            del st.session_state["delete_provider_label"]
        st.session_state["_pending_delete_reset"] = False
        st.session_state["delete_form_version"] += 1

def _queue_delete_form_reset():
    st.session_state["_pending_delete_reset"] = True

def _nonce(name: str) -> str:
    return st.session_state.get(f"{name}_nonce")

def _nonce_rotate(name: str) -> None:
    st.session_state[f"{name}_nonce"] = uuid.uuid4().hex

def _clear_keys(*keys: str) -> None:
    for k in keys:
        if k in st.session_state:
            del st.session_state[k]

def _set_empty(*keys: str) -> None:
    for k in keys:
        st.session_state[k] = ""

def _reset_select(key: str, sentinel: str = "— Select —") -> None:
    st.session_state[key] = sentinel

def _init_cat_defaults():
    st.session_state.setdefault("cat_form_version", 0)
    st.session_state.setdefault("_pending_cat_reset", False)

def _apply_cat_reset_if_needed():
    if st.session_state.get("_pending_cat_reset"):
        st.session_state["cat_add"] = ""
        st.session_state["cat_rename"] = ""
        for k in ("cat_old", "cat_del", "cat_reassign_to"):
            if k in st.session_state:
                del st.session_state[k]
        st.session_state["_pending_cat_reset"] = False
        st.session_state["cat_form_version"] += 1

def _queue_cat_reset():
    st.session_state["_pending_cat_reset"] = True

def _init_svc_defaults():
    st.session_state.setdefault("svc_form_version", 0)
    st.session_state.setdefault("_pending_svc_reset", False)

def _apply_svc_reset_if_needed():
    if st.session_state.get("_pending_svc_reset"):
        st.session_state["svc_add"] = ""
        st.session_state["svc_rename"] = ""
        for k in ("svc_old", "svc_del", "svc_reassign_to"):
            if k in st.session_state:
                del st.session_state[k]
        st.session_state["_pending_svc_reset"] = False
        st.session_state["svc_form_version"] += 1

def _queue_svc_reset():
    st.session_state["_pending_svc_reset"] = True

# -----------------------------
# UI
# -----------------------------
_tab_names = [
    "Browse Providers",
    "Add / Edit / Delete Provider",
    "Category Admin",
    "Service Admin",
    "Maintenance",
]
if _SHOW_DEBUG:
    _tab_names.append("Debug")

_tabs = st.tabs(_tab_names)

# ---------- Browse
with _tabs[0]:
    df = load_df(ENGINE)
    left, right = st.columns([1, 3])
    with left:
        q = st.text_input("Search", placeholder="Search providers… (press Enter)", label_visibility="collapsed", key="q")
    try:
        st.query_params["q"] = st.session_state.get("q", "")
    except Exception:
        pass
    filtered = _filter_and_rank_by_query(df, (st.session_state.get("q") or ""))

    view_cols = [
        "id","category","service","business_name","contact_name","phone_fmt",
        "address","website","notes","keywords","computed_keywords",
    ]
    vdf = filtered[view_cols].rename(columns={"phone_fmt": "phone"})
    st.dataframe(
        vdf,
        use_container_width=True,
        hide_index=True,
        column_config={
            "business_name": st.column_config.TextColumn("Provider"),
            "website": st.column_config.LinkColumn("Website"),
            "notes": st.column_config.TextColumn(width=420),
            "keywords": st.column_config.TextColumn(width=260),
            "computed_keywords": st.column_config.TextColumn(width=260),
        },
    )
    ts = datetime.utcnow().strftime("%Y%m%d-%H%M%S")
    st.download_button(
        "Download filtered view (CSV)",
        data=vdf.to_csv(index=False).encode("utf-8"),
        file_name=f"providers_{ts}.csv",
        mime="text/csv",
    )

# ---------- Add/Edit/Delete Provider
with _tabs[1]:
    st.subheader("Add Provider")
    _init_add_form_defaults()
    _apply_add_reset_if_needed()

    cats = list_names("categories")
    servs = list_names("services")

    add_form_key = f"add_vendor_form_{st.session_state['add_form_version']}"
    with st.form(add_form_key, clear_on_submit=False):
        col1, col2 = st.columns(2)
        with col1:
            st.text_input("Provider *", key="add_business_name")
            _add_cat_options = [""] + (cats or [])
            if (st.session_state.get("add_category") or "") not in _add_cat_options:
                st.session_state["add_category"] = ""
            st.selectbox("Category *", options=_add_cat_options, key="add_category", placeholder="Select category")
            _add_svc_options = [""] + (servs or [])
            if (st.session_state.get("add_service") or "") not in _add_svc_options:
                st.session_state["add_service"] = ""
            st.selectbox("Service (optional)", options=_add_svc_options, key="add_service")
            st.text_input("Contact Name", key="add_contact_name")
            st.text_input("Phone (10 digits or blank)", key="add_phone")
        with col2:
            st.text_area("Address", height=80, key="add_address")
            st.text_input("Website (https://…)", key="add_website")
            st.text_area("Notes", height=100, key="add_notes")
            st.text_input("Keywords (comma separated)", key="add_keywords")

            if st.form_submit_button("Suggest computed keywords", type="secondary"):
                _bn = (st.session_state["add_business_name"] or "").strip()
                _cat = (st.session_state["add_category"] or "").strip()
                _svc = (st.session_state["add_service"] or "").strip(" /;,")
                # Prefer stored seed for (Category, Service); fall back to rules-driven builder
                _seed = _load_ckw_seed(_cat, _svc)
                _suggestion = _seed or build_computed_keywords(_cat, _svc, _bn, CKW_MAX_TERMS)
                st.session_state["_ckw_add_suggest"] = _suggestion
                st.session_state["add_computed_keywords"] = _suggestion

            st.text_area(
                "computed_keywords (optional; leave blank to auto-generate)",
                value=st.session_state.get("_ckw_add_suggest", ""),
                height=90,
                key="add_computed_keywords",
            )
            st.checkbox(
                "Remember these keywords as seed for this (Category, Service)",
                value=True,
                key="add_remember_ckw_seed",
                help="Saves to ckw_seeds so future suggestions for the same type are consistent."
            )

            # ==== END: CKW on Add (manual lock + preview) ====


        submitted = st.form_submit_button("Add Provider")

    if submitted:
        add_nonce = _nonce("add")
        if st.session_state.get("add_last_done") == add_nonce:
            st.info("Add already processed.")
            st.stop()

        business_name = (st.session_state["add_business_name"] or "").strip()
        category      = (st.session_state["add_category"] or "").strip()
        service       = (st.session_state["add_service"] or "").strip(" /;,")
        contact_name  = (st.session_state["add_contact_name"] or "").strip()
        phone_norm    = _normalize_phone(st.session_state["add_phone"])
        address       = (st.session_state["add_address"] or "").strip()
        website       = _sanitize_url(st.session_state["add_website"])
        notes         = (st.session_state["add_notes"] or "").strip()
        keywords      = (st.session_state["add_keywords"] or "").strip()

        if phone_norm and len(phone_norm) != 10:
            st.error("Phone must be 10 digits or blank.")
        elif not business_name or not category:
            st.error("Provider and Category are required.")
        else:
            try:
                now = datetime.utcnow().isoformat(timespec="seconds")
                suggested_ckw = build_computed_keywords(category, service, business_name, CKW_MAX_TERMS)
                ckw_final = suggested_ckw
                _exec_with_retry(
                    ENGINE,
                    """
                    INSERT INTO vendors(category, service, business_name, contact_name, phone, address,
                                        website, notes, keywords, computed_keywords, ckw_locked, ckw_version,
                                        created_at, updated_at, updated_by)
                    VALUES(:category, NULLIF(:service, ''), :business_name, :contact_name, :phone, :address,
                           :website, :notes, :keywords, :computed_keywords, :ckw_locked, :ckw_version,
                           :now, :now, :user)
                    """,
                    {
                        "category": category,
                        "service": service,
                        "business_name": business_name,
                        "contact_name": contact_name,
                        "phone": phone_norm,
                        "address": address,
                        "website": website,
                        "notes": notes,
                        "keywords": keywords,
                        "computed_keywords": (st.session_state.get("add_computed_keywords") or ckw_final),
                        "ckw_locked": int(bool(st.session_state.get("add_ckw_locked"))),
                        "ckw_version": CKW_VERSION,
                        "now": now,
                        "user": _updated_by(),
                    },
                )
                # NEW: Save seed if requested and provided
                if bool(st.session_state.get("add_remember_ckw_seed")):
                    seed_text = (st.session_state.get("add_computed_keywords") or "").strip()
                    if seed_text:
                        _save_ckw_seed(category, service, seed_text)

                st.session_state["add_last_done"] = add_nonce

                st.success(f"Provider added: {business_name}")
                _queue_add_form_reset()
                list_names.clear()
                _nonce_rotate("add")
                st.rerun()
            except Exception as e:
                st.error(f"Add failed: {e}")

    st.divider()
    st.subheader("Edit Provider")

    df_all = load_df(ENGINE)
    if df_all.empty:
        st.info("No providers yet. Use 'Add Provider' above to create your first record.")
    else:
        _init_edit_form_defaults()
        _init_delete_form_defaults()
        _apply_edit_reset_if_needed()
        _apply_delete_reset_if_needed()

        ids = df_all["id"].astype(int).tolist()
        id_to_row = {int(r["id"]): r for _, r in df_all.iterrows()}

        def _fmt_vendor(i: int | None) -> str:
            if i is None:
                return "— Select —"
            r = id_to_row.get(int(i), None)
            if r is None:
                return f"{i}"
            cat = (r.get("category") or "")
            svc = (r.get("service") or "")
            tail = " / ".join([x for x in (cat, svc) if x]).strip(" /")
            name = str(r.get("business_name") or "")
            return f"{name} — {tail}" if tail else name

        st.selectbox(
            "Select provider to edit (type to search)",
            options=[None] + ids,
            format_func=_fmt_vendor,
            key="edit_vendor_id",
        )

        if st.session_state["edit_vendor_id"] is not None:
            if st.session_state["edit_last_loaded_id"] != st.session_state["edit_vendor_id"]:
                row = id_to_row[int(st.session_state["edit_vendor_id"])]
                st.session_state.update({
                    "edit_business_name": row.get("business_name") or "",
                    "edit_category": row.get("category") or "",
                    "edit_service": row.get("service") or "",
                    "edit_contact_name": row.get("contact_name") or "",
                    "edit_phone": row.get("phone") or "",
                    "edit_address": row.get("address") or "",
                    "edit_website": row.get("website") or "",
                    "edit_notes": row.get("notes") or "",
                    "edit_keywords": row.get("keywords") or "",
                    "edit_row_updated_at": row.get("updated_at") or "",
                    "edit_last_loaded_id": st.session_state["edit_vendor_id"],
                    "_ckw_suggest": None,
                    "edit_computed_keywords": row.get("computed_keywords") or "",
                    "edit_ckw_locked_flag": bool(int(row.get("ckw_locked") or 0)),
                })
edit_form_key = f"edit_vendor_form_{st.session_state['edit_form_version']}"
with st.form(edit_form_key, clear_on_submit=False):
    col1, col2 = st.columns(2)

    with col1:
        st.text_input("Provider *", key="edit_business_name")
        # ... other col1 inputs (category/service/contact/phone) ...

    with col2:
        st.text_area("Address", height=80, key="edit_address")
        st.text_input("Website (https://…)", key="edit_website")
        st.text_area("Notes", height=100, key="edit_notes")
        st.text_input("Keywords (comma separated)", key="edit_keywords")

        # ==== BEGIN: CKW Edit (manual lock + suggest) ====
        st.caption("Computed keywords are used for search in the read-only app.")

        vid_sel = st.session_state.get("edit_vendor_id")
        current_row = id_to_row.get(int(vid_sel)) if vid_sel is not None else None

        # Pull values safely (avoid pandas truthiness)
        ckw_db = (current_row.get("computed_keywords") or "") if current_row is not None else st.session_state.get("edit_computed_keywords", "")
        ckw_locked_db = int(current_row.get("ckw_locked") or 0) if current_row is not None else int(bool(st.session_state.get("edit_ckw_locked_flag")))

        st.checkbox(
            "Lock (skip bulk recompute)",
            value=bool(ckw_locked_db),
            key="edit_ckw_locked_flag",
            help="When locked, bulk recompute tools will not overwrite this row’s computed_keywords."
        )

        st.text_area("computed_keywords (editable)", value=ckw_db, height=90, key="edit_computed_keywords")

        if st.form_submit_button("Suggest from Category/Service/Name", type="secondary", use_container_width=False):
            cat = (st.session_state["edit_category"] or "").strip()
            svc = (st.session_state["edit_service"] or "").strip(" /;,")
            bn  = (st.session_state["edit_business_name"] or "").strip()
            seed = _load_ckw_seed(cat, svc)
            st.session_state["_ckw_suggest"] = seed or build_computed_keywords(cat, svc, bn, CKW_MAX_TERMS)
            st.session_state["edit_computed_keywords"] = st.session_state["_ckw_suggest"]

        if st.session_state.get("_ckw_suggest"):
            st.caption("Suggested: " + st.session_state["_ckw_suggest"])
        # ==== END: CKW Edit (manual lock + suggest) ====


    edited = st.form_submit_button("Save Changes")

if edited:
    edit_nonce = _nonce("edit")
    if st.session_state.get("edit_last_done") == edit_nonce:
        st.info("Edit already processed.")
        st.stop()

    vid = st.session_state.get("edit_vendor_id")
    if vid is None:
        st.error("Select a provider first.")
    else:
        bn  = (st.session_state["edit_business_name"] or "").strip()
        cat = (st.session_state["edit_category"] or "").strip()
        svc = (st.session_state["edit_service"] or "").strip(" /;,")
        phone_norm = _normalize_phone(st.session_state["edit_phone"])

        if phone_norm and len(phone_norm) != 10:
            st.error("Phone must be 10 digits or blank.")
        elif not bn or not cat:
            st.error("Provider and Category are required.")
        else:
            try:
                prev_updated = st.session_state.get("edit_row_updated_at") or ""
                now = datetime.utcnow().isoformat(timespec="seconds")

                # Decide CKW + lock values once
                ckw_current_val = (st.session_state.get("edit_computed_keywords") or "").strip()
                suggested_now   = st.session_state.get("_ckw_suggest") or build_computed_keywords(cat, svc, bn, CKW_MAX_TERMS)
                ckw_locked_val  = int(bool(st.session_state.get("edit_ckw_locked_flag")))
                ckw_final       = ckw_current_val or suggested_now

                res = _exec_with_retry(
                    ENGINE,
                    """
                    UPDATE vendors
                       SET category=:category,
                           service=NULLIF(:service, ''),
                           business_name=:business_name,
                           contact_name=:contact_name,
                           phone=:phone,
                           address=:address,
                           website=:website,
                           notes=:notes,
                           keywords=:keywords,
                           computed_keywords=:ckw,
                           ckw_locked=:ckw_locked,
                           ckw_version=:ckw_version,
                           updated_at=:now,
                           updated_by=:user
                     WHERE id=:id AND COALESCE(updated_at,'') = COALESCE(:prev_updated,'')

                    """,
                    {
                        "category": cat,
                        "service": svc,
                        "business_name": bn,
                        "contact_name": (st.session_state["edit_contact_name"] or "").strip(),
                        "phone": phone_norm,
                        "address": (st.session_state["edit_address"] or "").strip(),
                        "website": _sanitize_url(st.session_state.get("edit_website") or ""),
                        "notes": (st.session_state["edit_notes"] or "").strip(),
                        "keywords": (st.session_state["edit_keywords"] or "").strip(),
                        "ckw": ckw_final,
                        "ckw_locked": ckw_locked_val,
                        "ckw_version": CKW_VERSION,
                        "now": now,
                        "user": _updated_by(),
                        "id": int(vid),
                        "prev_updated": prev_updated,
                    },
                )
                rowcount = int(getattr(res, "rowcount", 0) or 0)
                if rowcount == 0:
                    st.warning("No changes applied (record may have been updated elsewhere). Refresh and try again.")
                else:
                    st.success(f"Provider updated: {bn}")
                    st.session_state["edit_last_done"] = edit_nonce
                    _queue_edit_form_reset()
                    _nonce_rotate("edit")
                    list_names.clear()
                    st.rerun()
            except Exception as e:
                st.error(f"Update failed: {e}")

st.markdown("---")
st.markdown("---")
st.subheader("Delete Provider")

sel_label_del = st.selectbox(
    "Select provider to delete (type to search)",
    options=["— Select —"] + [ _fmt_vendor(i) for i in ids ],
    key="delete_provider_label",
)
if sel_label_del != "— Select —":
    rev = { _fmt_vendor(i): i for i in ids }
    st.session_state["delete_vendor_id"] = int(rev.get(sel_label_del))
else:
    st.session_state["delete_vendor_id"] = None

del_form_key = f"delete_vendor_form_{st.session_state['delete_form_version']}"
with st.form(del_form_key, clear_on_submit=False):
    deleted = st.form_submit_button("Delete Provider")

if deleted:
    del_nonce = _nonce("delete")
    if st.session_state.get("delete_last_done") == del_nonce:
        st.info("Delete already processed.")
        st.stop()

    vid = st.session_state.get("delete_vendor_id")
    if vid is None:
        st.error("Select a provider first.")
    else:
        try:
            row = df_all.loc[df_all["id"] == int(vid)]
            prev_updated = (row.iloc[0]["updated_at"] if not row.empty else "") or ""
            res = _exec_with_retry(
                ENGINE,
                """
                DELETE FROM vendors
                 WHERE id=:id AND COALESCE(updated_at,'') = COALESCE(:prev_updated,'')

                """,
                {"id": int(vid), "prev_updated": prev_updated},
            )
            rowcount = int(getattr(res, "rowcount", 0) or 0)
            if rowcount == 0:
                st.warning("No delete performed (stale selection). Refresh and try again.")
            else:
                st.session_state["delete_last_done"] = del_nonce
                st.success("Provider deleted.")
                _queue_delete_form_reset()
                _nonce_rotate("delete")
                list_names.clear()
                st.rerun()
        except Exception as e:
            st.error(f"Delete failed: {e}")
# ---------- Category Admin
with _tabs[2]:
    st.caption("Category is required. Manage the reference list and reassign providers safely.")
    _init_cat_defaults()
    _apply_cat_reset_if_needed()

    cats = list_names("categories")
    cat_opts = ["— Select —"] + cats

    colA, colB = st.columns(2)
    with colA:
        st.subheader("Add Category")
        new_cat = st.text_input("New category name", key="cat_add")
        if st.button("Add Category", key="cat_add_btn"):
            if not (new_cat or "").strip():
                st.error("Enter a name.")
            else:
                try:
                    _exec_with_retry(ENGINE, "INSERT OR IGNORE INTO categories(name) VALUES(:n)", {"n": new_cat.strip()})
                    list_names.clear()
                    st.success("Added (or already existed).")
                    _queue_cat_reset()
                    st.rerun()
                except Exception as e:
                    st.error(f"Add category failed: {e}")

        st.subheader("Rename Category")
        if cats:
            old = st.selectbox("Current", options=cat_opts, key="cat_old")
            new = st.text_input("New name", key="cat_rename")
            if st.button("Rename", key="cat_rename_btn"):
                if old == "— Select —":
                    st.error("Pick a category to rename.")
                elif not (new or "").strip():
                    st.error("Enter a new name.")
                else:
                    try:
                        rename_category_and_cascade(ENGINE, old, new.strip())
                        list_names.clear()
                        st.success("Renamed and reassigned.")
                        _queue_cat_reset()
                        st.rerun()
                    except Exception as e:
                        st.error(f"Rename category failed: {e}")

    with colB:
        st.subheader("Delete / Reassign")
        if cats:
            tgt = st.selectbox("Category to delete", options=cat_opts, key="cat_del")
            if tgt == "— Select —":
                st.write("Select a category.")
            else:
                cnt = usage_count(ENGINE, "category", tgt)
                st.write(f"In use by {cnt} provider(s).")
                if cnt == 0:
                    if st.button("Delete category (no usage)", key="cat_del_btn"):
                        try:
                            _exec_with_retry(ENGINE, "DELETE FROM categories WHERE name=:n", {"n": tgt})
                            list_names.clear()
                            st.success("Deleted.")
                            _queue_cat_reset()
                            st.rerun()
                        except Exception as e:
                            st.error(f"Delete category failed: {e}")
                else:
                    repl_options = ["— Select —"] + [c for c in cats if c != tgt]
                    repl = st.selectbox("Reassign providers to…", options=repl_options, key="cat_reassign_to")
                    if st.button("Reassign providers then delete", key="cat_reassign_btn"):
                        if repl == "— Select —":
                            st.error("Choose a category to reassign to.")
                        else:
                            try:
                                delete_category_with_reassign(ENGINE, tgt, repl)
                                list_names.clear()
                                st.success("Reassigned and deleted.")
                                _queue_cat_reset()
                                st.rerun()
                            except Exception as e:
                                st.error(f"Reassign+delete failed: {e}")

# ---------- Service Admin
with _tabs[3]:
    st.caption("Service is optional on providers. Manage the reference list here.")
    _init_svc_defaults()
    _apply_svc_reset_if_needed()

    servs = list_names("services")
    svc_opts = ["— Select —"] + servs

    colA, colB = st.columns(2)
    with colA:
        st.subheader("Add Service")
        new_s = st.text_input("New service name", key="svc_add")
        if st.button("Add Service", key="svc_add_btn"):
            if not (new_s or "").strip():
                st.error("Enter a name.")
            else:
                try:
                    _exec_with_retry(ENGINE, "INSERT OR IGNORE INTO services(name) VALUES(:n)", {"n": new_s.strip()})
                    list_names.clear()
                    st.success("Added (or already existed).")
                    _queue_svc_reset()
                    st.rerun()
                except Exception as e:
                    st.error(f"Add service failed: {e}")

        st.subheader("Rename Service")
        if servs:
            old = st.selectbox("Current", options=svc_opts, key="svc_old")
            new = st.text_input("New name", key="svc_rename")
            if st.button("Rename Service", key="svc_rename_btn"):
                if old == "— Select —":
                    st.error("Pick a service to rename.")
                elif not (new or "").strip():
                    st.error("Enter a new name.")
                else:
                    try:
                        rename_service_and_cascade(ENGINE, old, new.strip())
                        list_names.clear()
                        st.success(f"Renamed service: {old} → {new.strip()}")
                        _queue_svc_reset()
                        st.rerun()
                    except Exception as e:
                        st.error(f"Rename service failed: {e}")

    with colB:
        st.subheader("Delete / Reassign")
        if servs:
            tgt = st.selectbox("Service to delete", options=svc_opts, key="svc_del")
            if tgt == "— Select —":
                st.write("Select a service.")
            else:
                cnt = usage_count(ENGINE, "service", tgt)
                st.write(f"In use by {cnt} provider(s).")
                if cnt == 0:
                    if st.button("Delete service (no usage)", key="svc_del_btn"):
                        try:
                            _exec_with_retry(ENGINE, "DELETE FROM services WHERE name=:n", {"n": tgt})
                            list_names.clear()
                            st.success("Deleted.")
                            _queue_svc_reset()
                            st.rerun()
                        except Exception as e:
                            st.error(f"Delete service failed: {e}")
                else:
                    repl_options = ["— Select —"] + [s for s in servs if s != tgt]
                    repl = st.selectbox("Reassign providers to…", options=repl_options, key="svc_reassign_to")
                    if st.button("Reassign providers then delete service", key="svc_reassign_btn"):
                        if repl == "— Select —":
                            st.error("Choose a service to reassign to.")
                        else:
                            try:
                                delete_service_with_reassign(ENGINE, tgt, repl)
                                list_names.clear()
                                st.success("Reassigned and deleted.")
                                _queue_svc_reset()
                                st.rerun()
                            except Exception as e:
                                st.error(f"Reassign+delete service failed: {e}")

# ---------- Maintenance
with _tabs[4]:
    st.caption("One-click cleanups and keyword recompute tools.")

    # ==== Integrity Self-Test ====
    with st.expander("Integrity Self-Test", expanded=False):
        st.caption("Runs PRAGMA checks and basic counts. Read-only; safe anytime.")
        if st.button("Run checks", type="primary"):
            results: Dict[str, Any] = {}
            try:
                with ENGINE.connect() as cx:
                    quick = cx.exec_driver_sql("PRAGMA quick_check").scalar()
                    results["quick_check"] = quick
                    integ = cx.exec_driver_sql("PRAGMA integrity_check").scalar()
                    results["integrity_check"] = integ
                    counts = {}
                    for tbl in ("vendors", "categories", "services"):
                        try:
                            c = cx.exec_driver_sql(f"SELECT COUNT(*) FROM {tbl}").scalar()
                            counts[tbl] = int(c or 0)
                        except Exception as e:
                            counts[tbl] = f"error: {type(e).__name__}: {e}"
                    results["counts"] = counts
                    ix = cx.exec_driver_sql("PRAGMA index_list('vendors')").mappings().all()
                    results["vendors_indexes"] = [
                        {"seq": int(r.get("seq", 0)), "name": r.get("name"), "unique": bool(r.get("unique", 0))}
                        for r in ix
                    ]
                ok = (str(results.get("quick_check", "")).lower() == "ok") and (
                    str(results.get("integrity_check", "")).lower() == "ok"
                )
                (st.success if ok else st.error)(f"Integrity {'OK' if ok else 'issues detected'} — see details below.")
                st.json(results)
            except Exception as e:
                st.error(f"Integrity test failed: {type(e).__name__}: {e}")

    # ---- CKW version resolve + index ----
    def _ckw_current_version() -> str:
        ver = None
        try:
            with ENGINE.begin() as cx:
                cx.exec_driver_sql(
                    "CREATE TABLE IF NOT EXISTS meta (k TEXT PRIMARY KEY, v TEXT NOT NULL DEFAULT '')"
                )
                row = cx.execute(sql_text("SELECT v FROM meta WHERE k='CKW_VERSION'")).fetchone()
                if row and str(row[0]).strip():
                    ver = str(row[0]).strip()
        except Exception:
            pass
        if not ver:
            try:
                ver = str(st.secrets.get("CKW_VERSION", "")).strip()
            except Exception:
                ver = ""
        return ver or "2025-10-15"

    CURRENT_VER = _ckw_current_version()
    try:
        _exec_with_retry(ENGINE, "CREATE INDEX IF NOT EXISTS idx_vendors_ckw_status ON vendors(ckw_locked, ckw_version)")
    except Exception:
        pass
# ---- CKW stats helper ----
def _ckw_stats(engine: Engine, ver: str) -> dict:
    q = sql_text("""
        SELECT
            COUNT(*) AS total,
            SUM(CASE WHEN IFNULL(ckw_locked,0)=1 THEN 1 ELSE 0 END) AS locked,
            SUM(CASE WHEN IFNULL(ckw_locked,0)=0 THEN 1 ELSE 0 END) AS unlocked,
            SUM(CASE WHEN ckw_version = :v THEN 1 ELSE 0 END) AS at_ver,
            SUM(
                CASE
                    WHEN IFNULL(ckw_locked,0)=0
                     AND (ckw_version IS NULL OR ckw_version <> :v
                          OR computed_keywords IS NULL OR TRIM(computed_keywords) = '')
                    THEN 1 ELSE 0
                END
            ) AS stale_unlocked
        FROM vendors
    """)
    with engine.connect() as cx:
        row = cx.execute(q, {"v": ver}).mappings().one()

    return {
        "total": int(row.get("total") or 0),
        "locked": int(row.get("locked") or 0),
        "unlocked": int(row.get("unlocked") or 0),
        "at_version": int(row.get("at_ver") or 0),
        "stale_unlocked": int(row.get("stale_unlocked") or 0),
    }

# ---- CKW controls ----
st.subheader("Computed Keywords")
stats = _ckw_stats(ENGINE, CURRENT_VER)
st.caption(
    f"CKW stats — total: {stats['total']}, locked: {stats['locked']}, "
    f"unlocked: {stats['unlocked']}, at_version: {stats['at_version']}, "
    f"stale_unlocked: {stats['stale_unlocked']}"
)

c1, c2, c3 = st.columns([1, 1, 1])
with c1:
    batch_sz = st.number_input("Batch size", min_value=50, max_value=1000, value=300, step=50)
with c2:
    run_stale = st.button("Recompute unlocked & stale", type="primary", use_container_width=True)
with c3:
    run_all = st.button("Recompute ALL unlocked", type="secondary", use_container_width=True)

    def _rows_for_stale(engine: Engine, ver: str) -> list[tuple]:
        with engine.connect() as cx:
            return cx.execute(sql_text("""
                SELECT id, category, service, business_name
                  FROM vendors
                 WHERE IFNULL(ckw_locked,0)=0
                   AND (ckw_version IS NULL OR ckw_version <> :ver
                        OR computed_keywords IS NULL OR TRIM(computed_keywords) = '')
            """), {"ver": ver}).fetchall()

    def _rows_for_all_unlocked(engine: Engine) -> list[tuple]:
    with engine.connect() as cx:
        return cx.execute(sql_text("""
            SELECT id, category, service, business_name
              FROM vendors
             WHERE IFNULL(ckw_locked,0)=0
        """)).fetchall()

def _do_recompute(rows: list[tuple], label: str, batch: int):
    total = len(rows)
    if total == 0:
        st.success(f"No rows to update for: {label}.")
        return

<<<<<<< HEAD
    st.write(f"{label}: **{total}** row(s) to update…")
    done = 0
    todo: list[dict] = []
    pbar = st.progress(0)

    for r in rows:
        rid, cat, svc, bn = int(r[0]), (r[1] or ""), (r[2] or ""), (r[3] or "")
        seed = _load_ckw_seed(cat, svc)
        ckw = seed or build_computed_keywords(cat, svc, bn, CKW_MAX_TERMS)
        todo.append({"id": rid, "ckw": ckw, "ver": CURRENT_VER})

        if len(todo) >= int(batch):
            _exec_with_retry(
                ENGINE,
                "UPDATE vendors SET computed_keywords=:ckw, ckw_version=:ver WHERE id=:id",
                todo,
            )
=======
    def _do_recompute(rows: list[tuple], label: str, batch: int):
        total = len(rows)
        if total == 0:
            st.success(f"No rows to update for: {label}.")
            return
        st.write(f"{label}: **{total}** row(s) to update…")
        done = 0
        todo: list[dict] = []
        pbar = st.progress(0)
        for r in rows:
                rid, cat, svc, bn = int(r[0]), (r[1] or ""), (r[2] or ""), (r[3] or "")
                seed = _load_ckw_seed(cat, svc)
                ckw = seed or build_computed_keywords(cat, svc, bn, CKW_MAX_TERMS)
                todo.append({"id": rid, "ckw": ckw, "ver": CURRENT_VER})

            if len(todo) >= int(batch):
                _exec_with_retry(ENGINE, "UPDATE vendors SET computed_keywords=:ckw, ckw_version=:ver WHERE id=:id", todo)
                done += len(todo)
                todo.clear()
                pbar.progress(min(done / total, 1.0))
        if todo:
            _exec_with_retry(ENGINE, "UPDATE vendors SET computed_keywords=:ckw, ckw_version=:ver WHERE id=:id", todo)
>>>>>>> 0987f72f
            done += len(todo)
            todo.clear()
            pbar.progress(min(done / total, 1.0))

    if todo:
        _exec_with_retry(
            ENGINE,
            "UPDATE vendors SET computed_keywords=:ckw, ckw_version=:ver WHERE id=:id",
            todo,
        )
        done += len(todo)
        pbar.progress(1.0)

    st.success(f"{label}: updated {done} row(s).")



    if run_stale:
        try:
            _do_recompute(_rows_for_stale(ENGINE, CURRENT_VER), "Unlocked & stale", batch_sz)
        except Exception as e:
            st.error(f"Recompute (stale) failed: {type(e).__name__}: {e}")

    if run_all:
        try:
            _do_recompute(_rows_for_all_unlocked(ENGINE), "ALL unlocked", batch_sz)
        except Exception as e:
            st.error(f"Recompute (all) failed: {type(e).__name__}: {e}")
# ---- NEW: Force recompute ALL (override locks) ----
force_all = st.button(
    "FORCE recompute ALL (override locks)",
    type="secondary",
    help="Rebuilds computed_keywords for every row and sets ckw_version to CURRENT_VER, ignoring ckw_locked."
)

if force_all:
    try:
        # Pull rows as dictionaries for easy field access
        with ENGINE.connect() as cx:
            rows = cx.execute(sql_text(
                "SELECT id, category, service, business_name FROM vendors"
            )).mappings().all()

        total = len(rows)
        if total == 0:
            st.success("No rows.")
        else:
            done = 0
            batch = []
            batch_size = int(batch_sz)
            pbar = st.progress(0)

            for r in rows:
                rid = int(r["id"])
                cat = r.get("category") or ""
                svc = r.get("service") or ""
                bn  = r.get("business_name") or ""

                seed = _load_ckw_seed(cat, svc)
                ckw = seed or build_computed_keywords(cat, svc, bn, CKW_MAX_TERMS)

                batch.append({"id": rid, "ckw": ckw, "ver": CURRENT_VER})

                if len(batch) >= batch_size:
                    _exec_with_retry(
                        ENGINE,
                        "UPDATE vendors SET computed_keywords=:ckw, ckw_version=:ver WHERE id=:id",
                        batch,
                    )
                    done += len(batch)
                    batch.clear()
                    pbar.progress(min(done / total, 1.0))

            if batch:
                _exec_with_retry(
                    ENGINE,
                    "UPDATE vendors SET computed_keywords=:ckw, ckw_version=:ver WHERE id=:id",
                    batch,
                )
                done += len(batch)
                pbar.progress(1.0)

            st.success(f"Force recompute completed: {done} row(s) updated.")
    except Exception as e:
        st.error(f"Force recompute failed: {type(e).__name__}: {e}")

    # ---------- NEW: Unlock all helper ----------
    # ---- NEW: Unlock all rows ----
    unlock_all = st.button("Unlock all rows (ckw_locked=0)", help="Clears the lock flag on every vendor.")
    if unlock_all:
        try:
            _exec_with_retry(ENGINE, "UPDATE vendors SET ckw_locked=0")
            st.success("All rows unlocked.")
        except Exception as e:
            st.error(f"Unlock failed: {type(e).__name__}: {e}")

    st.divider()
    bump = st.button("Bump CKW version (DB meta)", help="Increases CKW_VERSION in the meta table; does not recompute by itself.")
    if bump:
        try:
            old = CURRENT_VER
            import re as _re
            m = _re.match(r"^(.*?)(?:\.(\d+))?$", old)
            base = (m.group(1) if m else old) or "2025-10-15"
            inc = int(m.group(2) or "0") + 1
            new_ver = f"{base}.{inc}"
            with ENGINE.begin() as cx:
                cx.exec_driver_sql("CREATE TABLE IF NOT EXISTS meta (k TEXT PRIMARY KEY, v TEXT NOT NULL DEFAULT '')")
                cx.execute(sql_text(
                    "INSERT INTO meta(k,v) VALUES('CKW_VERSION', :v) "
                    "ON CONFLICT(k) DO UPDATE SET v=excluded.v"
                ), {"v": new_ver})
            st.success(f"CKW_VERSION bumped: {old} → {new_ver}")
        except Exception as e:
            st.error(f"Version bump failed: {type(e).__name__}: {e}")

    st.divider()
    st.subheader("Export / Import")

    query = "SELECT * FROM vendors ORDER BY lower(business_name)"
    with ENGINE.connect() as conn:
        full = pd.read_sql(sql_text(query), conn)

    full_formatted = full.copy()
    def _format_phone_digits(x: str | int | None) -> str:
        s = re.sub(r"\D+", "", str(x or ""))
        return f"({s[0:3]}) {s[3:6]}-{s[6:10]}" if len(s) == 10 else s
    if "phone" in full_formatted.columns:
        full_formatted["phone"] = full_formatted["phone"].apply(_format_phone_digits)

    colA, colB = st.columns([1, 1])
    with colA:
        st.download_button(
            "Export all providers (formatted phones)",
            data=full_formatted.to_csv(index=False).encode("utf-8"),
            file_name=f"providers_{datetime.utcnow().strftime('%Y%m%d-%H%M%S')}.csv",
            mime="text/csv",
        )
    with colB:
        st.download_button(
            "Export all providers (digits-only phones)",
            data=full.to_csv(index=False).encode("utf-8"),
            file_name=f"providers_raw_{datetime.utcnow().strftime('%Y%m%d-%H%M%S')}.csv",
            mime="text/csv",
        )

    have_csv_helpers = all(name in globals() for name in ("_prepare_csv_for_append", "_execute_append_only"))
    if have_csv_helpers:
        with st.expander("CSV Restore (Append-only, ID-checked)", expanded=False):
            st.caption(
                "WARNING: This tool only **appends** rows. "
                "Rows whose `id` already exists are **rejected**. No updates, no deletes."
            )
            uploaded = st.file_uploader("Upload CSV to append into `vendors`", type=["csv"], accept_multiple_files=False)

            col1, col2, col3, col4 = st.columns([1, 1, 1, 1])
            with col1:
                dry_run = st.checkbox("Dry run (validate only)", value=True)
            with col2:
                trim_strings = st.checkbox("Trim strings", value=True)
            with col3:
                normalize_phone = st.checkbox("Normalize phone to digits", value=True)
            with col4:
                auto_id = st.checkbox("Missing `id` ➜ autoincrement", value=True)

            if uploaded is not None:
                try:
                    df_in = pd.read_csv(uploaded)
                    with_id_df, without_id_df, rejected_ids, insertable_cols = _prepare_csv_for_append(
                        ENGINE,
                        df_in,
                        normalize_phone=normalize_phone,
                        trim_strings=trim_strings,
                        treat_missing_id_as_autoincrement=auto_id,
                    )

                    planned_inserts = len(with_id_df) + len(without_id_df)

                    st.write("**Validation summary**")
                    st.write(
                        {
                            "csv_rows": int(len(df_in)),
                            "insertable_columns": insertable_cols,
                            "rows_with_explicit_id": int(len(with_id_df)),
                            "rows_autoincrement_id": int(len(without_id_df)),
                            "rows_rejected_due_to_existing_id": rejected_ids,
                            "planned_inserts": int(planned_inserts),
                        }
                    )

                    if dry_run:
                        st.success("Dry run complete. No changes applied.")
                    else:
                        if planned_inserts == 0:
                            st.info("Nothing to insert (all rows rejected or CSV empty after filters).")
                        else:
                            inserted = _execute_append_only(ENGINE, with_id_df, without_id_df, insertable_cols)
                            st.success(f"Inserted {inserted} row(s). Rejected existing id(s): {rejected_ids or 'None'}")
                except Exception as e:
                    st.error(f"CSV restore failed: {e}")
    else:
        st.info("CSV Restore is disabled in this build (helpers not bundled).")

    st.divider()
    st.subheader("Integrity self-test")

    if st.button("Run insert/rollback self-test"):
        try:
            conn = ENGINE.connect()
            trans = conn.begin()
            now = datetime.utcnow().isoformat(timespec="seconds")
            probe_name = f"_probe_vendor_{uuid.uuid4().hex[:8]}"
            conn.execute(
                sql_text("""
                    INSERT INTO vendors(category, service, business_name, contact_name, phone, address,
                                        website, notes, keywords, computed_keywords, ckw_locked, ckw_version,
                                        created_at, updated_at, updated_by)
                    VALUES(:category, :service, :business_name, :contact_name, :phone, :address,
                           :website, :notes, :keywords, :computed_keywords, :ckw_locked, :ckw_version,
                           :created_at, :updated_at, :updated_by)
                """),
                {
                    "category": "_Probe",
                    "service": None,
                    "business_name": probe_name,
                    "contact_name": "Tester",
                    "phone": "5555555555",
                    "address": "123 Test Ln",
                    "website": "https://example.com",
                    "notes": "self-test insert",
                    "keywords": "probe, test",
                    "computed_keywords": build_computed_keywords("_Probe", "", probe_name, CKW_MAX_TERMS),
                    "ckw_locked": 0,
                    "ckw_version": CKW_VERSION,
                    "created_at": now,
                    "updated_at": now,
                    "updated_by": _updated_by(),
                }
            )
            exists = conn.execute(
                sql_text("SELECT COUNT(*) AS c FROM vendors WHERE business_name=:n"),
                {"n": probe_name}
            ).scalar() or 0
            trans.rollback()
            conn.close()

            if exists:
                st.success("Self-test passed: insert was visible inside transaction and rolled back cleanly.")
            else:
                st.warning("Self-test inconclusive: inserted row not visible during transaction.")
        except Exception as e:
            st.error(f"Self-test failed: {type(e).__name__}: {e}")

    st.divider()
    st.subheader("Data cleanup")

    if st.button("Normalize phone numbers & Title Case (providers + categories/services)"):
        def to_title(s: str | None) -> str:
            return ((s or "").strip()).title()

        TEXT_COLS_TO_TITLE = ["category","service","business_name","contact_name","address","notes","keywords"]

        changed_vendors = 0
        try:
            with ENGINE.connect() as conn:
                rows = conn.execute(sql_text("SELECT * FROM vendors")).fetchall()
            for r in rows:
                row = dict(r._mapping) if hasattr(r, "_mapping") else dict(r)
                pid = int(row["id"])
                vals = {c: to_title(row.get(c)) for c in TEXT_COLS_TO_TITLE}
                vals["website"] = _sanitize_url((row.get("website") or "").strip())
                vals["phone"] = _normalize_phone(row.get("phone") or "")
                vals["id"] = pid
                _exec_with_retry(
                    ENGINE,
                    """
                    UPDATE vendors
                       SET category=:category,
                           service=NULLIF(:service,''),
                           business_name=:business_name,
                           contact_name=:contact_name,
                           phone=:phone,
                           address=:address,
                           website=:website,
                           notes=:notes,
                           keywords=:keywords
                     WHERE id=:id
                    """,
                    vals,
                )
                changed_vendors += 1

            with ENGINE.connect() as conn:
                cat_rows = conn.execute(sql_text("SELECT name FROM categories")).fetchall()
            for (old_name,) in cat_rows:
                new_name = to_title(old_name)
                if new_name != old_name:
                    _exec_with_retry(ENGINE, "INSERT OR IGNORE INTO categories(name) VALUES(:n)", {"n": new_name})
                    _exec_with_retry(ENGINE, "UPDATE vendors SET category=:new WHERE category=:old", {"new": new_name, "old": old_name})
                    _exec_with_retry(ENGINE, "DELETE FROM categories WHERE name=:old", {"old": old_name})

            with ENGINE.connect() as conn:
                svc_rows = conn.execute(sql_text("SELECT name FROM services")).fetchall()
            for (old_name,) in svc_rows:
                new_name = to_title(old_name)
                if new_name != old_name:
                    _exec_with_retry(ENGINE, "INSERT OR IGNORE INTO services(name) VALUES(:n)", {"n": new_name})
                    _exec_with_retry(ENGINE, "UPDATE vendors SET service=:new WHERE service=:old", {"new": new_name, "old": old_name})
                    _exec_with_retry(ENGINE, "DELETE FROM services WHERE name=:old", {"old": old_name})

            st.success(f"Providers normalized: {changed_vendors}. Categories/services retitled and reconciled.")
            list_names.clear()
            _queue_cat_reset()
            _queue_svc_reset()
            st.rerun()
        except Exception as e:
            st.error(f"Normalization failed: {e}")

    if st.button("Backfill created_at/updated_at when missing"):
        try:
            now = datetime.utcnow().isoformat(timespec="seconds")
            _exec_with_retry(
                ENGINE,
                """
                UPDATE vendors
                   SET created_at = CASE WHEN created_at IS NULL OR created_at = '' THEN :now ELSE created_at END,
                       updated_at = CASE WHEN updated_at IS NULL OR updated_at = '' THEN :now ELSE updated_at END
                """,
                {"now": now},
            )
            st.success("Backfill complete.")
        except Exception as e:
            st.error(f"Backfill failed: {e}")

    if st.button("Trim whitespace in text fields (safe)"):
        try:
            changed = 0
            with ENGINE.connect() as conn:
                rows = conn.execute(
                    sql_text(
                        """
                        SELECT id, category, service, business_name, contact_name, address, website, notes, keywords, phone
                        FROM vendors
                        """
                    )
                ).fetchall()

            def clean_soft(s: str | None) -> str:
                s = (s or "").strip()
                s = re.sub(r"[ \t]+", " ", s)
                return s

            for r in rows:
                pid = int(r[0])
                vals = {
                    "category": clean_soft(r[1]),
                    "service": clean_soft(r[2]),
                    "business_name": clean_soft(r[3]),
                    "contact_name": clean_soft(r[4]),
                    "address": clean_soft(r[5]),
                    "website": _sanitize_url(clean_soft(r[6])),
                    "notes": clean_soft(r[7]),
                    "keywords": clean_soft(r[8]),
                    "phone": r[9],
                    "id": pid,
                }
                _exec_with_retry(
                    ENGINE,
                    """
                    UPDATE vendors
                       SET category=:category,
                           service=NULLIF(:service,''),
                           business_name=:business_name,
                           contact_name=:contact_name,
                           phone=:phone,
                           address=:address,
                           website=:website,
                           notes=:notes,
                           keywords=:keywords
                     WHERE id=:id
                    """,
                    vals,
                )
                changed += 1
            st.success(f"Whitespace trimmed on {changed} row(s).")
        except Exception as e:
            st.error(f"Trim failed: {e}")

    with st.expander("Storage maintenance (optional)"):
        c1, c2 = st.columns(2)
        if c1.button("ANALYZE"):
            try:
                with ENGINE.connect() as cx:
                    cx.exec_driver_sql("ANALYZE")
                st.success("ANALYZE completed.")
            except Exception as e:
                st.error(f"ANALYZE failed: {e}")
        if c2.button("VACUUM"):
            try:
                with ENGINE.connect() as cx:
                    cx.exec_driver_sql("VACUUM")
                st.success("VACUUM completed.")
            except Exception as e:
                st.error(f"VACUUM failed: {e}")

# ---------- Debug (only when enabled)
if _SHOW_DEBUG:
    with _tabs[-1]:
        engine_info: Dict = _DB_DBG
        st.subheader("Status & Secrets (debug)")
        st.json(engine_info)

        with ENGINE.connect() as conn:
            vendors_cols = conn.execute(sql_text("PRAGMA table_info(vendors)")).fetchall()
            categories_cols = conn.execute(sql_text("PRAGMA table_info(categories)")).fetchall()
            services_cols = conn.execute(sql_text("PRAGMA table_info(services)")).fetchall()

            idx_rows = conn.execute(sql_text("PRAGMA index_list(vendors)")).fetchall()
            vendors_indexes = [
                {"seq": r[0], "name": r[1], "unique": bool(r[2]), "origin": r[3], "partial": bool(r[4])} for r in idx_rows
            ]

            created_at_nulls = conn.execute(
                sql_text("SELECT COUNT(*) FROM vendors WHERE created_at IS NULL OR created_at=''")
            ).scalar() or 0
            updated_at_nulls = conn.execute(
                sql_text("SELECT COUNT(*) FROM vendors WHERE updated_at IS NULL OR updated_at=''")
            ).scalar() or 0

            counts = {
                "vendors": conn.execute(sql_text("SELECT COUNT(*) FROM vendors")).scalar() or 0,
                "categories": conn.execute(sql_text("SELECT COUNT(*) FROM categories")).scalar() or 0,
                "services": conn.execute(sql_text("SELECT COUNT(*) FROM services")).scalar() or 0,
            }

        st.subheader("DB Probe")
        st.json(
            {
                "vendors_columns": [c[1] for c in vendors_cols],
                "categories_columns": [c[1] for c in categories_cols],
                "services_columns": [c[1] for c in services_cols],
                "counts": counts,
                "vendors_indexes": vendors_indexes,
                "timestamp_nulls": {"created_at": int(created_at_nulls), "updated_at": int(updated_at_nulls)},
            }
        )

        def _quick_probe_replica_and_indexes(engine: Engine) -> dict:
            out: dict = {}
            try:
                with engine.connect() as cx:
                    out["select_1"] = cx.execute(sql_text("SELECT 1")).scalar_one()
                    out["vendors_count"] = cx.execute(sql_text("SELECT COUNT(*) FROM vendors")).scalar_one()
                    out["ckw_nonblank"] = cx.execute(sql_text("""
                        SELECT COUNT(*) FROM vendors WHERE TRIM(COALESCE(computed_keywords,'')) <> ''
                    """)).scalar_one()
                    out["max_updated_at"] = cx.execute(sql_text("""
                        SELECT COALESCE(MAX(updated_at), '') FROM vendors
                    """)).scalar_one()
                    rows = cx.execute(sql_text("PRAGMA index_list('vendors')")).all()
                    out["indexes"] = [{"seq": r[0], "name": r[1], "unique": bool(r[2])} for r in rows]
            except Exception as e:
                out["error"] = f"{e.__class__.__name__}: {e}"
            return out

        with st.expander("Quick Probe: replica + indexes + ckw + timestamps"):
            try:
                probe = _quick_probe_replica_and_indexes(ENGINE)
                st.json(probe)
            except Exception as e:
                st.error(f"Probe failed: {e.__class__.__name__}: {e}")<|MERGE_RESOLUTION|>--- conflicted
+++ resolved
@@ -1569,12 +1569,14 @@
             """), {"ver": ver}).fetchall()
 
     def _rows_for_all_unlocked(engine: Engine) -> list[tuple]:
-    with engine.connect() as cx:
-        return cx.execute(sql_text("""
-            SELECT id, category, service, business_name
-              FROM vendors
-             WHERE IFNULL(ckw_locked,0)=0
-        """)).fetchall()
+        with engine.connect() as cx:
+            return cx.execute(sql_text("""
+                SELECT id, category, service, business_name
+                  FROM vendors
+                 WHERE IFNULL(ckw_locked,0)=0
+            """)).fetchall()
+
+
 
 def _do_recompute(rows: list[tuple], label: str, batch: int):
     total = len(rows)
@@ -1582,7 +1584,6 @@
         st.success(f"No rows to update for: {label}.")
         return
 
-<<<<<<< HEAD
     st.write(f"{label}: **{total}** row(s) to update…")
     done = 0
     todo: list[dict] = []
@@ -1600,30 +1601,6 @@
                 "UPDATE vendors SET computed_keywords=:ckw, ckw_version=:ver WHERE id=:id",
                 todo,
             )
-=======
-    def _do_recompute(rows: list[tuple], label: str, batch: int):
-        total = len(rows)
-        if total == 0:
-            st.success(f"No rows to update for: {label}.")
-            return
-        st.write(f"{label}: **{total}** row(s) to update…")
-        done = 0
-        todo: list[dict] = []
-        pbar = st.progress(0)
-        for r in rows:
-                rid, cat, svc, bn = int(r[0]), (r[1] or ""), (r[2] or ""), (r[3] or "")
-                seed = _load_ckw_seed(cat, svc)
-                ckw = seed or build_computed_keywords(cat, svc, bn, CKW_MAX_TERMS)
-                todo.append({"id": rid, "ckw": ckw, "ver": CURRENT_VER})
-
-            if len(todo) >= int(batch):
-                _exec_with_retry(ENGINE, "UPDATE vendors SET computed_keywords=:ckw, ckw_version=:ver WHERE id=:id", todo)
-                done += len(todo)
-                todo.clear()
-                pbar.progress(min(done / total, 1.0))
-        if todo:
-            _exec_with_retry(ENGINE, "UPDATE vendors SET computed_keywords=:ckw, ckw_version=:ver WHERE id=:id", todo)
->>>>>>> 0987f72f
             done += len(todo)
             todo.clear()
             pbar.progress(min(done / total, 1.0))
@@ -1638,6 +1615,7 @@
         pbar.progress(1.0)
 
     st.success(f"{label}: updated {done} row(s).")
+
 
 
 
