# -*- coding: utf-8 -*-
from __future__ import annotations

import os
import re
import hmac
import time
import uuid
from datetime import datetime
from typing import List, Tuple, Dict

import pandas as pd
import streamlit as st
from sqlalchemy import create_engine, text as sql_text
from sqlalchemy.engine import Engine

# ---- register libsql dialect (must be AFTER "import streamlit as st") ----
try:
    import sqlalchemy_libsql  # ensures 'sqlite+libsql' dialect is registered
except Exception:
    pass
# ---- end dialect registration ----

# ==== BEGIN: Early Boot Diagnostics (status + secrets + engine) ====
import sys
import pandas as pd
import streamlit as st
import sqlalchemy
from sqlalchemy import create_engine, text as sql_text

try:
    import sqlalchemy_libsql as _lib
    _lib_ver = getattr(_lib, "__version__", "unknown")
except Exception:
    _lib_ver = "n/a"

if bool(st.secrets.get("SHOW_STATUS", True)):
    try:
        st.sidebar.info(
            f"Versions | py {sys.version.split()[0]} | "
            f"streamlit {st.__version__} | "
            f"pandas {pd.__version__} | "
            f"SA {sqlalchemy.__version__} | "
            f"libsql {_lib_ver}"
        )
    except Exception as _e:
        st.sidebar.warning(f"Version banner failed: { _e }")

_strategy = str(st.secrets.get("DB_STRATEGY", "embedded_replica")).strip().lower()
_required = ["EMBEDDED_DB_PATH"]
if _strategy == "embedded_replica":
    _required += ["TURSO_DATABASE_URL", "TURSO_AUTH_TOKEN"]

_missing = [k for k in _required if not st.secrets.get(k)]
if _missing:
    st.error("Missing required secrets: " + ", ".join(_missing))
    st.stop()

def _mask(u: str | None, keep: int = 16) -> str:
    if not u: return ""
    return u[:keep] + "…" if len(u) > keep else u

def build_engine_and_probe():
    url_remote = st.secrets.get("TURSO_DATABASE_URL")
    token      = st.secrets.get("TURSO_AUTH_TOKEN")
    embedded   = st.secrets.get("EMBEDDED_DB_PATH", "/mount/src/providers/vendors-embedded.db")
    strategy   = _strategy

    # Force absolute path in Cloud
    if not embedded.startswith("/"):
        embedded = "/mount/src/providers/" + embedded.lstrip("/")

    if strategy == "sqlite_only" or not (url_remote and token):
        sqlalchemy_url = f"sqlite:///{embedded}"
        connect_args = {}
    else:
        sqlalchemy_url = f"sqlite+libsql:///{embedded}"
        connect_args = {"sync_url": url_remote, "auth_token": token}

    dbg = {
        "strategy": strategy,
        "sqlalchemy_url": sqlalchemy_url,
        "embedded_path": embedded,
        "sync_url": _mask(url_remote),
        "libsql_ver": _lib_ver,
    }

    try:
        eng = create_engine(sqlalchemy_url, connect_args=connect_args)
        with eng.connect() as cx:
            cx.execute(sql_text("SELECT 1"))
    except Exception as e:
        st.error(f"DB init failed: {e.__class__.__name__}: {e}")
        with st.expander("Diagnostics"):
            st.json(dbg)
        st.stop()

    return eng, dbg

ENGINE, _DB_DBG = build_engine_and_probe()
st.sidebar.success("DB ready")
# ==== END: Early Boot Diagnostics (status + secrets + engine) ====
<<<<<<< HEAD
# ==== BEGIN: Post-boot smoke test (shows on page) ====
with st.expander("Boot diagnostics (ENGINE + secrets)"):
    st.json(_DB_DBG)

st.success("App reached post-boot marker ✅")  # proves we got past engine init

# Optional: prove basic DB query works; show row count or a friendly message
try:
    with ENGINE.connect() as cx:
        cnt = cx.execute(sql_text("SELECT COUNT(*) FROM vendors")).scalar_one()
    st.info(f"Vendors table row count: {cnt}")
except Exception as e:
    st.warning(f"Quick vendors count failed: {e.__class__.__name__}: {e}")
# ==== END: Post-boot smoke test ====
=======
>>>>>>> 9722decf

# -----------------------------
# Helpers
# -----------------------------
def _as_bool(v, default: bool = False) -> bool:
    if v is None:
        return default
    return str(v).strip().lower() in ("1", "true", "yes", "on")

def _get_secret(name: str, default: str | None = None) -> str | None:
    """Prefer Streamlit secrets, fallback to environment, then default."""
    try:
        if name in st.secrets:
            return st.secrets[name]
    except Exception:
        pass
    return os.getenv(name, default)

# Deterministic resolution (secrets → env → code default)
def _resolve_bool(name: str, code_default: bool) -> bool:
    v = _get_secret(name, None)
    return _as_bool(v, default=code_default)

def _resolve_str(name: str, code_default: str | None) -> str | None:
    v = _get_secret(name, None)
    return v if v is not None else code_default

def _ct_equals(a: str, b: str) -> bool:
    """Constant-time string compare for secrets."""
    return hmac.compare_digest((a or ""), (b or ""))


# -----------------------------
# Hrana/libSQL transient error retry
# -----------------------------
def _is_hrana_stale_stream_error(err: Exception) -> bool:
    s = str(err).lower()
    return ("hrana" in s and "404" in s and "stream not found" in s) or ("stream not found" in s)

def _exec_with_retry(engine: Engine, sql: str, params: Dict | None = None, *, tries: int = 2):
    """
    Execute a write (INSERT/UPDATE/DELETE) with a one-time retry on Hrana 'stream not found'.
    Returns the result proxy so you can read .rowcount.
    """
    attempt = 0
    while True:
        attempt += 1
        try:
            with engine.begin() as conn:
                return conn.execute(sql_text(sql), params or {})
        except Exception as e:
            if attempt < tries and _is_hrana_stale_stream_error(e):
                try:
                    engine.dispose()  # drop pooled connections
                except Exception:
                    pass
                time.sleep(0.2)
                continue
            raise

def _fetch_with_retry(engine: Engine, sql: str, params: Dict | None = None, *, tries: int = 2) -> pd.DataFrame:
    """
    Execute a read (SELECT) with a one-time retry on Hrana 'stream not found'.
    """
    attempt = 0
    while True:
        attempt += 1
        try:
            with engine.connect() as conn:
                res = conn.execute(sql_text(sql), params or {})
                return pd.DataFrame(res.mappings().all())
        except Exception as e:
            if attempt < tries and _is_hrana_stale_stream_error(e):
                try:
                    engine.dispose()
                except Exception:
                    pass
                time.sleep(0.2)
                continue
            raise


# ---------- Form state helpers (Add / Edit / Delete) ----------
# Add form keys
ADD_FORM_KEYS = [
    "add_business_name", "add_category", "add_service", "add_contact_name",
    "add_phone", "add_address", "add_website", "add_notes", "add_keywords",
]

def _init_add_form_defaults():
    for k in ADD_FORM_KEYS:
        if k not in st.session_state:
            st.session_state[k] = ""
    st.session_state.setdefault("add_form_version", 0)
    st.session_state.setdefault("_pending_add_reset", False)
    st.session_state.setdefault("add_last_done", None)
    st.session_state.setdefault("add_nonce", uuid.uuid4().hex)

def _apply_add_reset_if_needed():
    """Apply queued reset BEFORE rendering widgets to avoid invalid-option errors."""
    if st.session_state.get("_pending_add_reset"):
        for k in ADD_FORM_KEYS:
            st.session_state[k] = ""
        st.session_state["_pending_add_reset"] = False
        st.session_state["add_form_version"] += 1

def _queue_add_form_reset():
    st.session_state["_pending_add_reset"] = True

# Edit form keys
EDIT_FORM_KEYS = [
    "edit_vendor_id", "edit_business_name", "edit_category", "edit_service",
    "edit_contact_name", "edit_phone", "edit_address", "edit_website",
    "edit_notes", "edit_keywords", "edit_row_updated_at", "edit_last_loaded_id",
]

def _init_edit_form_defaults():
    defaults = {
        "edit_vendor_id": None,
        "edit_business_name": "",
        "edit_category": "",
        "edit_service": "",
        "edit_contact_name": "",
        "edit_phone": "",
        "edit_address": "",
        "edit_website": "",
        "edit_notes": "",
        "edit_keywords": "",
        "edit_row_updated_at": None,
        "edit_last_loaded_id": None,
    }
    for k, v in defaults.items():
        st.session_state.setdefault(k, v)
    st.session_state.setdefault("edit_form_version", 0)
    st.session_state.setdefault("_pending_edit_reset", False)
    st.session_state.setdefault("edit_last_done", None)
    st.session_state.setdefault("edit_nonce", uuid.uuid4().hex)

def _apply_edit_reset_if_needed():
    """
    Apply queued reset BEFORE rendering edit widgets.
    Also clear the selection (edit_vendor_id) and the selectbox key so the UI returns to “— Select —”.
    """
    if st.session_state.get("_pending_edit_reset"):
        # Clear all edit fields AND selection
        for k in EDIT_FORM_KEYS:
            if k == "edit_vendor_id":
                st.session_state[k] = None
            elif k in ("edit_row_updated_at", "edit_last_loaded_id"):
                st.session_state[k] = None
            else:
                st.session_state[k] = ""
        # Also drop the legacy selectbox label key if present (from older builds)
        if "edit_provider_label" in st.session_state:
            del st.session_state["edit_provider_label"]
        st.session_state["_pending_edit_reset"] = False
        st.session_state["edit_form_version"] += 1

def _queue_edit_form_reset():
    st.session_state["_pending_edit_reset"] = True

# Delete form keys
DELETE_FORM_KEYS = ["delete_vendor_id"]

def _init_delete_form_defaults():
    st.session_state.setdefault("delete_vendor_id", None)
    st.session_state.setdefault("delete_form_version", 0)
    st.session_state.setdefault("_pending_delete_reset", False)
    st.session_state.setdefault("delete_last_done", None)
    st.session_state.setdefault("delete_nonce", uuid.uuid4().hex)

def _apply_delete_reset_if_needed():
    if st.session_state.get("_pending_delete_reset"):
        st.session_state["delete_vendor_id"] = None
        # Also clear the delete selectbox UI key so it resets to sentinel
        if "delete_provider_label" in st.session_state:
            del st.session_state["delete_provider_label"]
        st.session_state["_pending_delete_reset"] = False
        st.session_state["delete_form_version"] += 1

def _queue_delete_form_reset():
    st.session_state["_pending_delete_reset"] = True

# Nonce helpers
def _nonce(name: str) -> str:
    return st.session_state.get(f"{name}_nonce")

def _nonce_rotate(name: str) -> None:
    st.session_state[f"{name}_nonce"] = uuid.uuid4().hex

# General-purpose key helpers (used in Category/Service admins)
def _clear_keys(*keys: str) -> None:
    for k in keys:
        if k in st.session_state:
            del st.session_state[k]

def _set_empty(*keys: str) -> None:
    for k in keys:
        st.session_state[k] = ""

def _reset_select(key: str, sentinel: str = "— Select —") -> None:
    st.session_state[key] = sentinel

# ---------- Category / Service queued reset helpers ----------
def _init_cat_defaults():
    st.session_state.setdefault("cat_form_version", 0)
    st.session_state.setdefault("_pending_cat_reset", False)

def _apply_cat_reset_if_needed():
    if st.session_state.get("_pending_cat_reset"):
        # Clear text inputs
        st.session_state["cat_add"] = ""
        st.session_state["cat_rename"] = ""
        # Reset selects by dropping keys so they render at sentinel on next run
        for k in ("cat_old", "cat_del", "cat_reassign_to"):
            if k in st.session_state:
                del st.session_state[k]
        st.session_state["_pending_cat_reset"] = False
        st.session_state["cat_form_version"] += 1

def _queue_cat_reset():
    st.session_state["_pending_cat_reset"] = True

def _init_svc_defaults():
    st.session_state.setdefault("svc_form_version", 0)
    st.session_state.setdefault("_pending_svc_reset", False)

def _apply_svc_reset_if_needed():
    if st.session_state.get("_pending_svc_reset"):
        st.session_state["svc_add"] = ""
        st.session_state["svc_rename"] = ""
        for k in ("svc_old", "svc_del", "svc_reassign_to"):
            if k in st.session_state:
                del st.session_state[k]
        st.session_state["_pending_svc_reset"] = False
        st.session_state["svc_form_version"] += 1

def _queue_svc_reset():
    st.session_state["_pending_svc_reset"] = True


# -----------------------------
# Page config & CSS
# -----------------------------
PAGE_TITLE = _resolve_str("page_title", "Vendors Admin") or "Vendors Admin"
SIDEBAR_STATE = _resolve_str("sidebar_state", "expanded") or "expanded"
st.set_page_config(page_title=PAGE_TITLE, layout="wide", initial_sidebar_state=SIDEBAR_STATE)

# ==== BEGIN: Version Banner (place right after st.set_page_config) ====
import sys, requests, sqlalchemy
import pandas as pd  # REQUIRED for pd.__version__
try:
    import sqlalchemy_libsql
    _libsql_ver = getattr(sqlalchemy_libsql, "__version__", "unknown")
except Exception:
    _libsql_ver = "n/a"

# Toggle via secrets: SHOW_STATUS = true/false
if bool(st.secrets.get("SHOW_STATUS", True)):
    try:
        st.sidebar.info(
            f"Versions | py {sys.version.split()[0]} | "
            f"streamlit {st.__version__} | "
            f"pandas {pd.__version__} | "
            f"SA {sqlalchemy.__version__} | "
            f"libsql {_libsql_ver} | "
            f"requests {requests.__version__}"
        )
    except Exception as _e:
        st.sidebar.warning(f"Version banner failed: {_e}")
# ==== END: Version Banner ====

LEFT_PAD_PX = int(_resolve_str("page_left_padding_px", "40") or "40")

st.markdown(
    f"""
    <style>
      [data-testid="stAppViewContainer"] .main .block-container {{
        padding-left: {LEFT_PAD_PX}px !important;
        padding-right: 0 !important;
      }}
      div[data-testid="stDataFrame"] table {{ white-space: nowrap; }}
    </style>
    """,
    unsafe_allow_html=True,
)


# -----------------------------
# Admin sign-in gate (deterministic toggle)
# -----------------------------
# Code defaults (lowest precedence) — change here if you want different code-fallbacks.
DISABLE_ADMIN_PASSWORD_DEFAULT = True      # True = bypass, False = require password
ADMIN_PASSWORD_DEFAULT = "admin"

DISABLE_LOGIN = _resolve_bool("DISABLE_ADMIN_PASSWORD", DISABLE_ADMIN_PASSWORD_DEFAULT)
ADMIN_PASSWORD = (_resolve_str("ADMIN_PASSWORD", ADMIN_PASSWORD_DEFAULT) or "").strip()

if DISABLE_LOGIN:
    # Bypass gate
    pass
else:
    if not ADMIN_PASSWORD:
        st.error("ADMIN_PASSWORD is not set (Secrets/Env).")
        st.stop()
    if "auth_ok" not in st.session_state:
        st.session_state["auth_ok"] = False
    if not st.session_state["auth_ok"]:
        st.subheader("Admin sign-in")
        pw = st.text_input("Password", type="password", key="admin_pw")
        if st.button("Sign in"):
            if _ct_equals((pw or "").strip(), ADMIN_PASSWORD):
                st.session_state["auth_ok"] = True
                st.rerun()
            else:
                st.error("Incorrect password.")
        st.stop()


# -----------------------------
# DB helpers
# -----------------------------
REQUIRED_VENDOR_COLUMNS: List[str] = ["business_name", "category"]  # service optional


def build_engine() -> Tuple[Engine, Dict]:
    """Prefer Turso/libsql embedded replica; otherwise local sqlite if FORCE_LOCAL=1."""
    info: Dict = {}

    url = (_resolve_str("TURSO_DATABASE_URL", "") or "").strip()
    token = (_resolve_str("TURSO_AUTH_TOKEN", "") or "").strip()
    embedded_path = os.path.abspath(_resolve_str("EMBEDDED_DB_PATH", "vendors-embedded.db") or "vendors-embedded.db")

    if not url:
        # No remote configured → plain local file DB
        eng = create_engine(
            "sqlite:///vendors.db",
            pool_pre_ping=True,
            pool_recycle=300,
            pool_reset_on_return="commit",
        )
        info.update(
            {
                "using_remote": False,
                "sqlalchemy_url": "sqlite:///vendors.db",
                "dialect": eng.dialect.name,
                "driver": getattr(eng.dialect, "driver", ""),
            }
        )
        return eng, info

    # Embedded replica: local file that syncs to your remote Turso DB
    try:
        # Normalize sync_url: embedded REQUIRES libsql:// (no sqlite+libsql, no ?secure=true)
        raw = url
        if raw.startswith("sqlite+libsql://"):
            host = raw.split("://", 1)[1].split("?", 1)[0]  # drop any ?secure=true
            sync_url = f"libsql://{host}"
        else:
            sync_url = raw.split("?", 1)[0]  # already libsql://...

        eng = create_engine(
            f"sqlite+libsql:///{embedded_path}",
            connect_args={
                "auth_token": token,
                "sync_url": sync_url,
            },
            pool_pre_ping=True,
            pool_recycle=300,
            pool_reset_on_return="commit",
        )
        with eng.connect() as c:
            c.exec_driver_sql("select 1;")

        info.update(
            {
                "using_remote": True,
                "strategy": "embedded_replica",
                "sqlalchemy_url": f"sqlite+libsql:///{embedded_path}",
                "dialect": eng.dialect.name,
                "driver": getattr(eng.dialect, "driver", ""),
                "sync_url": sync_url,
            }
        )
        return eng, info

    except Exception as e:
        info["remote_error"] = f"{e}"
        allow_local = _as_bool(os.getenv("FORCE_LOCAL"), False)
        if allow_local:
            eng = create_engine(
                "sqlite:///vendors.db",
                pool_pre_ping=True,
                pool_recycle=300,
                pool_reset_on_return="commit",
            )
            info.update(
                {
                    "using_remote": False,
                    "sqlalchemy_url": "sqlite:///vendors.db",
                    "dialect": eng.dialect.name,
                    "driver": getattr(eng.dialect, "driver", ""),
                }
            )
            return eng, info

        st.error("Remote DB unavailable and FORCE_LOCAL is not set. Aborting to protect data.")
        raise


def ensure_schema(engine: Engine) -> None:
    stmts = [
        """
        CREATE TABLE IF NOT EXISTS vendors (
          id INTEGER PRIMARY KEY AUTOINCREMENT,
          category TEXT NOT NULL,
          service TEXT,
          business_name TEXT NOT NULL,
          contact_name TEXT,
          phone TEXT,
          address TEXT,
          website TEXT,
          notes TEXT,
          keywords TEXT,
          created_at TEXT,
          updated_at TEXT,
          updated_by TEXT
        )
        """,
        """
        CREATE TABLE IF NOT EXISTS categories (
          id INTEGER PRIMARY KEY AUTOINCREMENT,
          name TEXT UNIQUE
        )
        """,
        """
        CREATE TABLE IF NOT EXISTS services (
          id INTEGER PRIMARY KEY AUTOINCREMENT,
          name TEXT UNIQUE
        )
        """,
        "CREATE INDEX IF NOT EXISTS idx_vendors_cat ON vendors(category)",
        "CREATE INDEX IF NOT EXISTS idx_vendors_bus ON vendors(business_name)",
        "CREATE INDEX IF NOT EXISTS idx_vendors_kw  ON vendors(keywords)",
        # helpful functional indexes for case-insensitive operations used by UI
        "CREATE INDEX IF NOT EXISTS idx_vendors_bus_lower ON vendors(lower(business_name))",
        "CREATE INDEX IF NOT EXISTS idx_vendors_cat_lower ON vendors(lower(category))",
        "CREATE INDEX IF NOT EXISTS idx_vendors_svc_lower ON vendors(lower(service))",
        "CREATE INDEX IF NOT EXISTS idx_vendors_phone ON vendors(phone)",
    ]
    with engine.begin() as conn:
        for s in stmts:
            conn.execute(sql_text(s))


def _normalize_phone(val: str | None) -> str:
    if not val:
        return ""
    digits = re.sub(r"\D", "", str(val))
    if len(digits) == 11 and digits.startswith("1"):
        digits = digits[1:]
    return digits if len(digits) == 10 else digits


def _format_phone(val: str | None) -> str:
    s = re.sub(r"\D", "", str(val or ""))
    if len(s) == 10:
        return f"({s[0:3]}) {s[3:6]}-{s[6:10]}"
    return (val or "").strip()


def _sanitize_url(url: str | None) -> str:
    if not url:
        return ""
    url = url.strip()
    if url and not re.match(r"^https?://", url, re.I):
        url = "https://" + url
    return url


def load_df(engine: Engine) -> pd.DataFrame:
    with engine.begin() as conn:
        df = pd.read_sql(sql_text("SELECT * FROM vendors ORDER BY lower(business_name)"), conn)

    for col in [
        "contact_name",
        "phone",
        "address",
        "website",
        "notes",
        "keywords",
        "service",
        "created_at",
        "updated_at",
        "updated_by",
    ]:
        if col not in df.columns:
            df[col] = ""

    # Display-friendly phone; storage remains digits
    df["phone_fmt"] = df["phone"].apply(_format_phone)

    return df


def list_names(engine: Engine, table: str) -> list[str]:
    with engine.begin() as conn:
        rows = conn.execute(sql_text(f"SELECT name FROM {table} ORDER BY lower(name)")).fetchall()
    return [r[0] for r in rows]


def usage_count(engine: Engine, col: str, name: str) -> int:
    with engine.begin() as conn:
        cnt = conn.execute(sql_text(f"SELECT COUNT(*) FROM vendors WHERE {col} = :n"), {"n": name}).scalar()
    return int(cnt or 0)


# -----------------------------
# CSV Restore helpers (append-only, ID-checked)
# -----------------------------
def _get_table_columns(engine: Engine, table: str) -> list[str]:
    with engine.connect() as conn:
        res = conn.execute(sql_text(f"SELECT * FROM {table} LIMIT 0"))
        return list(res.keys())


def _fetch_existing_ids(engine: Engine, table: str = "vendors") -> set[int]:
    with engine.connect() as conn:
        rows = conn.execute(sql_text(f"SELECT id FROM {table}")).all()
    return {int(r[0]) for r in rows if r[0] is not None}


def _prepare_csv_for_append(
    engine: Engine,
    csv_df: pd.DataFrame,
    *,
    normalize_phone: bool,
    trim_strings: bool,
    treat_missing_id_as_autoincrement: bool,
) -> tuple[pd.DataFrame, pd.DataFrame, list[int], list[str]]:
    """
    Returns: (with_id_df, without_id_df, rejected_existing_ids, insertable_columns)
    DataFrames are already filtered to allowed columns and safe to insert.
    """
    df = csv_df.copy()

    # Trim strings
    if trim_strings:
        for c in df.columns:
            if pd.api.types.is_object_dtype(df[c]):
                df[c] = df[c].astype(str).str.strip()

    # Normalize phone to digits
    if normalize_phone and "phone" in df.columns:
        df["phone"] = df["phone"].astype(str).str.replace(r"\D+", "", regex=True)

    db_cols = _get_table_columns(engine, "vendors")
    insertable_cols = [c for c in df.columns if c in db_cols]

    # Required columns present?
    missing_req = [c for c in REQUIRED_VENDOR_COLUMNS if c not in df.columns]
    if missing_req:
        raise ValueError(f"Missing required column(s) in CSV: {missing_req}")

    # Handle id column
    has_id = "id" in df.columns
    existing_ids = _fetch_existing_ids(engine)

    if has_id:
        df["id"] = pd.to_numeric(df["id"], errors="coerce").astype("Int64")
        # Reject rows colliding with existing ids
        mask_conflict = df["id"].notna() & df["id"].astype("Int64").astype("int", errors="ignore").isin(existing_ids)
        rejected_existing_ids = df.loc[mask_conflict, "id"].dropna().astype(int).tolist()
        df_ok = df.loc[~mask_conflict].copy()

        # Split by having id vs. not
        with_id_df = df_ok[df_ok["id"].notna()].copy()
        without_id_df = df_ok[df_ok["id"].isna()].copy() if treat_missing_id_as_autoincrement else pd.DataFrame(columns=df.columns)
    else:
        rejected_existing_ids = []
        with_id_df = pd.DataFrame(columns=df.columns)
        without_id_df = df.copy()

    # Limit to insertable columns and coerce NaN->None for DB
    def _prep_cols(d: pd.DataFrame, drop_id: bool) -> pd.DataFrame:
        cols = [c for c in insertable_cols if (c != "id" if drop_id else True)]
        if not cols:
            return pd.DataFrame(columns=[])
        dd = d[cols].copy()
        for c in cols:
            dd[c] = dd[c].where(pd.notnull(dd[c]), None)
        return dd

    with_id_df = _prep_cols(with_id_df, drop_id=False)
    without_id_df = _prep_cols(without_id_df, drop_id=True)

    # Duplicate ids inside the CSV itself?
    if "id" in csv_df.columns:
        dup_ids = (
            csv_df["id"]
            .pipe(pd.to_numeric, errors="coerce")
            .dropna()
            .astype(int)
            .duplicated(keep=False)
        )
        if dup_ids.any():
            dups = sorted(csv_df.loc[dup_ids, "id"].dropna().astype(int).unique().tolist())
            raise ValueError(f"Duplicate id(s) inside CSV: {dups}")

    return with_id_df, without_id_df, rejected_existing_ids, insertable_cols


def _execute_append_only(
    engine: Engine,
    with_id_df: pd.DataFrame,
    without_id_df: pd.DataFrame,
    insertable_cols: list[str],
) -> int:
    """Executes INSERTs in a single transaction. Returns total inserted rows."""
    inserted = 0
    with engine.begin() as conn:
        # with explicit id
        if not with_id_df.empty:
            cols = list(with_id_df.columns)  # includes 'id' by construction
            placeholders = ", ".join(":" + c for c in cols)
            stmt = sql_text(f"INSERT INTO vendors ({', '.join(cols)}) VALUES ({placeholders})")
            conn.execute(stmt, with_id_df.to_dict(orient="records"))
            inserted += len(with_id_df)

        # without id (autoincrement)
        if not without_id_df.empty:
            cols = list(without_id_df.columns)  # 'id' removed already
            placeholders = ", ".join(":" + c for c in cols)
            stmt = sql_text(f"INSERT INTO vendors ({', '.join(cols)}) VALUES ({placeholders})")
            conn.execute(stmt, without_id_df.to_dict(orient="records"))
            inserted += len(without_id_df)

    return inserted


# -----------------------------
# UI
# -----------------------------
engine, engine_info = build_engine()
ensure_schema(engine)

# Apply WAL PRAGMAs for local SQLite (not libsql driver)
try:
    if not engine_info.get("using_remote", False) and engine_info.get("driver", "") != "libsql":
        with engine.begin() as _conn:
            _conn.exec_driver_sql("PRAGMA journal_mode=WAL;")
            _conn.exec_driver_sql("PRAGMA synchronous=NORMAL;")
except Exception:
    pass

_tabs = st.tabs(
    [
        "Browse Vendors",
        "Add / Edit / Delete Vendor",
        "Category Admin",
        "Service Admin",
        "Maintenance",
        "Debug",
    ]
)

# ---------- Browse
with _tabs[0]:
    df = load_df(engine)

    # --- Build a lowercase search blob once (guarded) ---
    if "_blob" not in df.columns:
        parts = [
            df.get(c, pd.Series("", index=df.index)).astype(str)
            for c in ["business_name", "category", "service", "contact_name", "phone", "address", "website", "notes", "keywords"]
        ]
        df["_blob"] = pd.concat(parts, axis=1).agg(" ".join, axis=1).str.lower()

    # --- Search input at 25% width (table remains full width) ---
    left, right = st.columns([1, 3])  # 25% / 75% split for this row only
    with left:
        q = st.text_input(
            "Search",
            placeholder="Search providers… (press Enter)",
            label_visibility="collapsed",
            key="q",
        )

    # Fast local filter using the prebuilt blob (no regex)
    qq = (st.session_state.get("q") or "").strip().lower()
    if qq:
        filtered = df[df["_blob"].str.contains(qq, regex=False, na=False)]
    else:
        filtered = df

    view_cols = [
        "id",
        "category",
        "service",
        "business_name",
        "contact_name",
        "phone_fmt",
        "address",
        "website",
        "notes",
        "keywords",
    ]

    vdf = filtered[view_cols].rename(columns={"phone_fmt": "phone"})

    # Read-only table with clickable website links
    st.dataframe(
        vdf,
        use_container_width=True,
        hide_index=True,
        column_config={
            "business_name": st.column_config.TextColumn("Provider"),
            "website": st.column_config.LinkColumn("website"),
            "notes": st.column_config.TextColumn(width=420),
            "keywords": st.column_config.TextColumn(width=300),
        },
    )

    ts = datetime.utcnow().strftime("%Y%m%d-%H%M%S")
    st.download_button(
        "Download filtered view (CSV)",
        data=vdf.to_csv(index=False).encode("utf-8"),
        file_name=f"providers_{ts}.csv",
        mime="text/csv",
    )

# ---------- Add/Edit/Delete Vendor
with _tabs[1]:
    # ===== Add Vendor =====
    st.subheader("Add Vendor")
    _init_add_form_defaults()
    _apply_add_reset_if_needed()  # apply queued reset BEFORE creating widgets

    cats = list_names(engine, "categories")
    servs = list_names(engine, "services")

    add_form_key = f"add_vendor_form_{st.session_state['add_form_version']}"
    with st.form(add_form_key, clear_on_submit=False):
        col1, col2 = st.columns(2)
        with col1:
            st.text_input("Provider *", key="add_business_name")

            # Category select—options include "" placeholder; we DON'T pass index when using session state
            _add_cat_options = [""] + (cats or [])
            if (st.session_state.get("add_category") or "") not in _add_cat_options:
                st.session_state["add_category"] = ""
            st.selectbox("Category *", options=_add_cat_options, key="add_category", placeholder="Select category")

            # Service select—same pattern
            _add_svc_options = [""] + (servs or [])
            if (st.session_state.get("add_service") or "") not in _add_svc_options:
                st.session_state["add_service"] = ""
            st.selectbox("Service (optional)", options=_add_svc_options, key="add_service")

            st.text_input("Contact Name", key="add_contact_name")
            st.text_input("Phone (10 digits or blank)", key="add_phone")
        with col2:
            st.text_area("Address", height=80, key="add_address")
            st.text_input("Website (https://…)", key="add_website")
            st.text_area("Notes", height=100, key="add_notes")
            st.text_input("Keywords (comma separated)", key="add_keywords")

        submitted = st.form_submit_button("Add Vendor")

    if submitted:
        add_nonce = _nonce("add")
        if st.session_state.get("add_last_done") == add_nonce:
            st.info("Add already processed.")
            st.stop()

        business_name = (st.session_state["add_business_name"] or "").strip()
        category      = (st.session_state["add_category"] or "").strip()
        service       = (st.session_state["add_service"] or "").strip()
        contact_name  = (st.session_state["add_contact_name"] or "").strip()
        phone_norm    = _normalize_phone(st.session_state["add_phone"])
        address       = (st.session_state["add_address"] or "").strip()
        website       = _sanitize_url(st.session_state["add_website"])
        notes         = (st.session_state["add_notes"] or "").strip()
        keywords      = (st.session_state["add_keywords"] or "").strip()

        # Minimal-change validation: phone must be 10 digits or blank
        if phone_norm and len(phone_norm) != 10:
            st.error("Phone must be 10 digits or blank.")
        elif not business_name or not category:
            st.error("Business Name and Category are required.")
        else:
            try:
                now = datetime.utcnow().isoformat(timespec="seconds")
                _exec_with_retry(
                    engine,
                    """
                    INSERT INTO vendors(category, service, business_name, contact_name, phone, address,
                                        website, notes, keywords, created_at, updated_at, updated_by)
                    VALUES(:category, NULLIF(:service, ''), :business_name, :contact_name, :phone, :address,
                           :website, :notes, :keywords, :now, :now, :user)
                    """,
                    {
                        "category": category,
                        "service": service,
                        "business_name": business_name,
                        "contact_name": contact_name,
                        "phone": phone_norm,
                        "address": address,
                        "website": website,
                        "notes": notes,
                        "keywords": keywords,
                        "now": now,
                        "user": os.getenv("USER", "admin"),
                    },
                )
                st.session_state["add_last_done"] = add_nonce
                st.success(f"Vendor added: {business_name}")
                _queue_add_form_reset()
                _nonce_rotate("add")
                st.rerun()
            except Exception as e:
                st.error(f"Add failed: {e}")

    st.divider()
    st.subheader("Edit / Delete Vendor")

    df_all = load_df(engine)

    if df_all.empty:
        st.info("No vendors yet. Use 'Add Vendor' above to create your first record.")
    else:
        # Init + apply resets BEFORE rendering widgets
        _init_edit_form_defaults()
        _init_delete_form_defaults()
        _apply_edit_reset_if_needed()
        _apply_delete_reset_if_needed()

        # ----- EDIT: ID-backed selection with format_func -----
        ids = df_all["id"].astype(int).tolist()
        id_to_row = {int(r["id"]): r for _, r in df_all.iterrows()}

        def _fmt_vendor(i: int | None) -> str:
            if i is None:
                return "— Select —"
            r = id_to_row.get(int(i), None)
            if r is None:
                return f"{i}"
            cat = (r.get("category") or "")
            svc = (r.get("service") or "")
            tail = " / ".join([x for x in (cat, svc) if x]).strip(" /")
            name = str(r.get("business_name") or "")
            return f"{name} — {tail}" if tail else name

        st.selectbox(
            "Select provider to edit (type to search)",
            options=[None] + ids,
            format_func=_fmt_vendor,
            key="edit_vendor_id",
        )

        # Prefill only when selection changes
        if st.session_state["edit_vendor_id"] is not None:
            if st.session_state["edit_last_loaded_id"] != st.session_state["edit_vendor_id"]:
                row = id_to_row[int(st.session_state["edit_vendor_id"])]
                st.session_state.update({
                    "edit_business_name": row.get("business_name") or "",
                    "edit_category": row.get("category") or "",
                    "edit_service": row.get("service") or "",
                    "edit_contact_name": row.get("contact_name") or "",
                    "edit_phone": row.get("phone") or "",
                    "edit_address": row.get("address") or "",
                    "edit_website": row.get("website") or "",
                    "edit_notes": row.get("notes") or "",
                    "edit_keywords": row.get("keywords") or "",
                    "edit_row_updated_at": row.get("updated_at") or "",
                    "edit_last_loaded_id": st.session_state["edit_vendor_id"],
                })

        # -------- Edit form --------
        edit_form_key = f"edit_vendor_form_{st.session_state['edit_form_version']}"
        with st.form(edit_form_key, clear_on_submit=False):
            col1, col2 = st.columns(2)
            with col1:
                st.text_input("Provider *", key="edit_business_name")

                cats = list_names(engine, "categories")
                servs = list_names(engine, "services")

                _edit_cat_options = [""] + (cats or [])
                if (st.session_state.get("edit_category") or "") not in _edit_cat_options:
                    st.session_state["edit_category"] = ""
                st.selectbox("Category *", options=_edit_cat_options, key="edit_category", placeholder="Select category")

                _edit_svc_options = [""] + (servs or [])
                if (st.session_state.get("edit_service") or "") not in _edit_svc_options:
                    st.session_state["edit_service"] = ""
                st.selectbox("Service (optional)", options=_edit_svc_options, key="edit_service")

                st.text_input("Contact Name", key="edit_contact_name")
                st.text_input("Phone (10 digits or blank)", key="edit_phone")
            with col2:
                st.text_area("Address", height=80, key="edit_address")
                st.text_input("Website (https://…)", key="edit_website")
                st.text_area("Notes", height=100, key="edit_notes")
                st.text_input("Keywords (comma separated)", key="edit_keywords")

            edited = st.form_submit_button("Save Changes")

        if edited:
            edit_nonce = _nonce("edit")
            if st.session_state.get("edit_last_done") == edit_nonce:
                st.info("Edit already processed.")
                st.stop()

            vid = st.session_state.get("edit_vendor_id")
            if vid is None:
                st.error("Select a vendor first.")
            else:
                bn  = (st.session_state["edit_business_name"] or "").strip()
                cat = (st.session_state["edit_category"] or "").strip()
                phone_norm = _normalize_phone(st.session_state["edit_phone"])
                if phone_norm and len(phone_norm) != 10:
                    st.error("Phone must be 10 digits or blank.")
                elif not bn or not cat:
                    st.error("Business Name and Category are required.")
                else:
                    try:
                        prev_updated = st.session_state.get("edit_row_updated_at") or ""
                        now = datetime.utcnow().isoformat(timespec="seconds")
                        res = _exec_with_retry(engine, """
                            UPDATE vendors
                               SET category=:category,
                                   service=NULLIF(:service, ''),
                                   business_name=:business_name,
                                   contact_name=:contact_name,
                                   phone=:phone,
                                   address=:address,
                                   website=:website,
                                   notes=:notes,
                                   keywords=:keywords,
                                   updated_at=:now,
                                   updated_by=:user
                             WHERE id=:id AND (updated_at=:prev_updated OR :prev_updated='')
                        """, {
                            "category": cat,
                            "service": (st.session_state["edit_service"] or "").strip(),
                            "business_name": bn,
                            "contact_name": (st.session_state["edit_contact_name"] or "").strip(),
                            "phone": phone_norm,
                            "address": (st.session_state["edit_address"] or "").strip(),
                            "website": _sanitize_url(st.session_state["edit_website"]),
                            "notes": (st.session_state["edit_notes"] or "").strip(),
                            "keywords": (st.session_state["edit_keywords"] or "").strip(),
                            "now": now, "user": os.getenv("USER", "admin"),
                            "id": int(vid),
                            "prev_updated": prev_updated,
                        })
                        rowcount = res.rowcount or 0

                        if rowcount == 0:
                            st.warning("No changes applied (stale selection or already updated). Refresh and try again.")
                        else:
                            st.session_state["edit_last_done"] = edit_nonce
                            st.success(f"Vendor updated: {bn}")
                            _queue_edit_form_reset()
                            _nonce_rotate("edit")
                            st.rerun()
                    except Exception as e:
                        st.error(f"Update failed: {e}")

        st.markdown("---")
        # Use separate delete selection (ID-backed similar approach could be added later)
        sel_label_del = st.selectbox(
            "Select provider to delete (type to search)",
            options=["— Select —"] + [ _fmt_vendor(i) for i in ids ],
            key="delete_provider_label",
        )
        if sel_label_del != "— Select —":
            # map back to id cheaply
            rev = { _fmt_vendor(i): i for i in ids }
            st.session_state["delete_vendor_id"] = int(rev.get(sel_label_del))
        else:
            st.session_state["delete_vendor_id"] = None

        del_form_key = f"delete_vendor_form_{st.session_state['delete_form_version']}"
        with st.form(del_form_key, clear_on_submit=False):
            deleted = st.form_submit_button("Delete Vendor")

        if deleted:
            del_nonce = _nonce("delete")
            if st.session_state.get("delete_last_done") == del_nonce:
                st.info("Delete already processed.")
                st.stop()

            vid = st.session_state.get("delete_vendor_id")
            if vid is None:
                st.error("Select a vendor first.")
            else:
                try:
                    row = df_all.loc[df_all["id"] == int(vid)]
                    prev_updated = (row.iloc[0]["updated_at"] if not row.empty else "") or ""
                    res = _exec_with_retry(engine, """
                        DELETE FROM vendors
                         WHERE id=:id AND (updated_at=:prev_updated OR :prev_updated='')
                    """, {"id": int(vid), "prev_updated": prev_updated})
                    rowcount = res.rowcount or 0

                    if rowcount == 0:
                        st.warning("No delete performed (stale selection). Refresh and try again.")
                    else:
                        st.session_state["delete_last_done"] = del_nonce
                        st.success("Vendor deleted.")
                        _queue_delete_form_reset()
                        _nonce_rotate("delete")
                        st.rerun()
                except Exception as e:
                    st.error(f"Delete failed: {e}")

# ---------- Category Admin
with _tabs[2]:
    st.caption("Category is required. Manage the reference list and reassign vendors safely.")
    _init_cat_defaults()
    _apply_cat_reset_if_needed()

    cats = list_names(engine, "categories")
    cat_opts = ["— Select —"] + cats  # sentinel first

    colA, colB = st.columns(2)
    with colA:
        st.subheader("Add Category")
        new_cat = st.text_input("New category name", key="cat_add")
        if st.button("Add Category", key="cat_add_btn"):
            if not (new_cat or "").strip():
                st.error("Enter a name.")
            else:
                try:
                    _exec_with_retry(engine, "INSERT OR IGNORE INTO categories(name) VALUES(:n)", {"n": new_cat.strip()})
                    st.success("Added (or already existed).")
                    _queue_cat_reset()
                    st.rerun()
                except Exception as e:
                    st.error(f"Add category failed: {e}")

        st.subheader("Rename Category")
        if cats:
            old = st.selectbox("Current", options=cat_opts, key="cat_old")  # no index
            new = st.text_input("New name", key="cat_rename")
            if st.button("Rename", key="cat_rename_btn"):
                if old == "— Select —":
                    st.error("Pick a category to rename.")
                elif not (new or "").strip():
                    st.error("Enter a new name.")
                else:
                    try:
                        _exec_with_retry(engine, "UPDATE categories SET name=:new WHERE name=:old", {"new": new.strip(), "old": old})
                        _exec_with_retry(engine, "UPDATE vendors SET category=:new WHERE category=:old", {"new": new.strip(), "old": old})
                        st.success("Renamed and reassigned.")
                        _queue_cat_reset()
                        st.rerun()
                    except Exception as e:
                        st.error(f"Rename category failed: {e}")

    with colB:
        st.subheader("Delete / Reassign")
        if cats:
            tgt = st.selectbox("Category to delete", options=cat_opts, key="cat_del")  # no index
            if tgt == "— Select —":
                st.write("Select a category.")
            else:
                cnt = usage_count(engine, "category", tgt)
                st.write(f"In use by {cnt} vendor(s).")
                if cnt == 0:
                    if st.button("Delete category (no usage)", key="cat_del_btn"):
                        try:
                            _exec_with_retry(engine, "DELETE FROM categories WHERE name=:n", {"n": tgt})
                            st.success("Deleted.")
                            _queue_cat_reset()
                            st.rerun()
                        except Exception as e:
                            st.error(f"Delete category failed: {e}")
                else:
                    repl_options = ["— Select —"] + [c for c in cats if c != tgt]
                    repl = st.selectbox("Reassign vendors to…", options=repl_options, key="cat_reassign_to")  # no index
                    if st.button("Reassign vendors then delete", key="cat_reassign_btn"):
                        if repl == "— Select —":
                            st.error("Choose a category to reassign to.")
                        else:
                            try:
                                _exec_with_retry(engine, "UPDATE vendors SET category=:r WHERE category=:t", {"r": repl, "t": tgt})
                                _exec_with_retry(engine, "DELETE FROM categories WHERE name=:t", {"t": tgt})
                                st.success("Reassigned and deleted.")
                                _queue_cat_reset()
                                st.rerun()
                            except Exception as e:
                                st.error(f"Reassign+delete failed: {e}")

# ---------- Service Admin
with _tabs[3]:
    st.caption("Service is optional on vendors. Manage the reference list here.")
    _init_svc_defaults()
    _apply_svc_reset_if_needed()

    servs = list_names(engine, "services")
    svc_opts = ["— Select —"] + servs  # sentinel first

    colA, colB = st.columns(2)
    with colA:
        st.subheader("Add Service")
        new_s = st.text_input("New service name", key="svc_add")
        if st.button("Add Service", key="svc_add_btn"):
            if not (new_s or "").strip():
                st.error("Enter a name.")
            else:
                try:
                    _exec_with_retry(engine, "INSERT OR IGNORE INTO services(name) VALUES(:n)", {"n": new_s.strip()})
                    st.success("Added (or already existed).")
                    _queue_svc_reset()
                    st.rerun()
                except Exception as e:
                    st.error(f"Add service failed: {e}")

        st.subheader("Rename Service")
        if servs:
            old = st.selectbox("Current", options=svc_opts, key="svc_old")  # no index
            new = st.text_input("New name", key="svc_rename")
            if st.button("Rename Service", key="svc_rename_btn"):
                if old == "— Select —":
                    st.error("Pick a service to rename.")
                elif not (new or "").strip():
                    st.error("Enter a new name.")
                else:
                    try:
                        _exec_with_retry(engine, "UPDATE services SET name=:new WHERE name=:old", {"new": new.strip(), "old": old})
                        _exec_with_retry(engine, "UPDATE vendors SET service=:new WHERE service=:old", {"new": new.strip(), "old": old})
                        st.success(f"Renamed service: {old} → {new.strip()}")
                        _queue_svc_reset()
                        st.rerun()
                    except Exception as e:
                        st.error(f"Rename service failed: {e}")

    with colB:
        st.subheader("Delete / Reassign")
        if servs:
            tgt = st.selectbox("Service to delete", options=svc_opts, key="svc_del")  # no index
            if tgt == "— Select —":
                st.write("Select a service.")
            else:
                cnt = usage_count(engine, "service", tgt)
                st.write(f"In use by {cnt} vendor(s).")
                if cnt == 0:
                    if st.button("Delete service (no usage)", key="svc_del_btn"):
                        try:
                            _exec_with_retry(engine, "DELETE FROM services WHERE name=:n", {"n": tgt})
                            st.success("Deleted.")
                            _queue_svc_reset()
                            st.rerun()
                        except Exception as e:
                            st.error(f"Delete service failed: {e}")
                else:
                    repl_options = ["— Select —"] + [s for s in servs if s != tgt]
                    repl = st.selectbox("Reassign vendors to…", options=repl_options, key="svc_reassign_to")  # no index
                    if st.button("Reassign vendors then delete service", key="svc_reassign_btn"):
                        if repl == "— Select —":
                            st.error("Choose a service to reassign to.")
                        else:
                            try:
                                _exec_with_retry(engine, "UPDATE vendors SET service=:r WHERE service=:t", {"r": repl, "t": tgt})
                                _exec_with_retry(engine, "DELETE FROM services WHERE name=:t", {"t": tgt})
                                st.success("Reassigned and deleted.")
                                _queue_svc_reset()
                                st.rerun()
                            except Exception as e:
                                st.error(f"Reassign+delete service failed: {e}")

# ---------- Maintenance
with _tabs[4]:
    st.caption("One-click cleanups for legacy data.")

    st.subheader("Export / Import")

    # Export full, untruncated CSV of all columns/rows
    query = "SELECT * FROM vendors ORDER BY lower(business_name)"
    with engine.begin() as conn:
        full = pd.read_sql(sql_text(query), conn)

    # Dual exports: full dataset — formatted phones and digits-only
    full_formatted = full.copy()

    def _format_phone_digits(x: str | int | None) -> str:
        s = re.sub(r"\D+", "", str(x or ""))
        return f"({s[0:3]}) {s[3:6]}-{s[6:10]}" if len(s) == 10 else s

    if "phone" in full_formatted.columns:
        full_formatted["phone"] = full_formatted["phone"].apply(_format_phone_digits)

    colA, colB = st.columns([1, 1])
    with colA:
        st.download_button(
            "Export all vendors (formatted phones)",
            data=full_formatted.to_csv(index=False).encode("utf-8"),
            file_name=f"providers_{datetime.utcnow().strftime('%Y%m%d-%H%M%S')}.csv",
            mime="text/csv",
        )
    with colB:
        st.download_button(
            "Export all vendors (digits-only phones)",
            data=full.to_csv(index=False).encode("utf-8"),
            file_name=f"providers_raw_{datetime.utcnow().strftime('%Y%m%d-%H%M%S')}.csv",
            mime="text/csv",
        )

    # CSV Restore UI (Append-only, ID-checked)
    with st.expander("CSV Restore (Append-only, ID-checked)", expanded=False):
        st.caption(
            "WARNING: This tool only **appends** rows. "
            "Rows whose `id` already exists are **rejected**. No updates, no deletes."
        )
        uploaded = st.file_uploader("Upload CSV to append into `vendors`", type=["csv"], accept_multiple_files=False)

        col1, col2, col3, col4 = st.columns([1, 1, 1, 1])
        with col1:
            dry_run = st.checkbox("Dry run (validate only)", value=True)
        with col2:
            trim_strings = st.checkbox("Trim strings", value=True)
        with col3:
            normalize_phone = st.checkbox("Normalize phone to digits", value=True)
        with col4:
            auto_id = st.checkbox("Missing `id` ➜ autoincrement", value=True)

        if uploaded is not None:
            try:
                df_in = pd.read_csv(uploaded)
                with_id_df, without_id_df, rejected_ids, insertable_cols = _prepare_csv_for_append(
                    engine,
                    df_in,
                    normalize_phone=normalize_phone,
                    trim_strings=trim_strings,
                    treat_missing_id_as_autoincrement=auto_id,
                )

                planned_inserts = len(with_id_df) + len(without_id_df)

                st.write("**Validation summary**")
                st.write(
                    {
                        "csv_rows": int(len(df_in)),
                        "insertable_columns": insertable_cols,
                        "rows_with_explicit_id": int(len(with_id_df)),
                        "rows_autoincrement_id": int(len(without_id_df)),
                        "rows_rejected_due_to_existing_id": rejected_ids,
                        "planned_inserts": int(planned_inserts),
                    }
                )

                if dry_run:
                    st.success("Dry run complete. No changes applied.")
                else:
                    if planned_inserts == 0:
                        st.info("Nothing to insert (all rows rejected or CSV empty after filters).")
                    else:
                        inserted = _execute_append_only(engine, with_id_df, without_id_df, insertable_cols)
                        st.success(f"Inserted {inserted} row(s). Rejected existing id(s): {rejected_ids or 'None'}")
            except Exception as e:
                st.error(f"CSV restore failed: {e}")

    st.divider()
    st.subheader("Data cleanup")

    if st.button("Normalize phone numbers & Title Case (vendors + categories/services)"):
        def to_title(s: str | None) -> str:
            return ((s or "").strip()).title()

        TEXT_COLS_TO_TITLE = [
            "category",
            "service",
            "business_name",
            "contact_name",
            "address",
            "notes",
            "keywords",
        ]

        changed_vendors = 0
        try:
            with engine.begin() as conn:
                # --- vendors table ---
                rows = conn.execute(sql_text("SELECT * FROM vendors")).fetchall()
                for r in rows:
                    row = dict(r._mapping) if hasattr(r, "_mapping") else dict(r)
                    pid = int(row["id"])

                    vals = {c: to_title(row.get(c)) for c in TEXT_COLS_TO_TITLE}
                    vals["website"] = _sanitize_url((row.get("website") or "").strip())
                    vals["phone"] = _normalize_phone(row.get("phone") or "")
                    vals["id"] = pid

                    conn.execute(
                        sql_text(
                            """
                            UPDATE vendors
                               SET category=:category,
                                   service=NULLIF(:service,''),
                                   business_name=:business_name,
                                   contact_name=:contact_name,
                                   phone=:phone,
                                   address=:address,
                                   website=:website,
                                   notes=:notes,
                                   keywords=:keywords
                             WHERE id=:id
                            """
                        ),
                        vals,
                    )
                    changed_vendors += 1

                # --- categories table: retitle + reconcile duplicates by case ---
                cat_rows = conn.execute(sql_text("SELECT name FROM categories")).fetchall()
                for (old_name,) in cat_rows:
                    new_name = to_title(old_name)
                    if new_name != old_name:
                        conn.execute(sql_text("INSERT OR IGNORE INTO categories(name) VALUES(:n)"), {"n": new_name})
                        conn.execute(
                            sql_text("UPDATE vendors SET category=:new WHERE category=:old"),
                            {"new": new_name, "old": old_name},
                        )
                        conn.execute(sql_text("DELETE FROM categories WHERE name=:old"), {"old": old_name})

                # --- services table: retitle + reconcile duplicates by case ---
                svc_rows = conn.execute(sql_text("SELECT name FROM services")).fetchall()
                for (old_name,) in svc_rows:
                    new_name = to_title(old_name)
                    if new_name != old_name:
                        conn.execute(sql_text("INSERT OR IGNORE INTO services(name) VALUES(:n)"), {"n": new_name})
                        conn.execute(
                            sql_text("UPDATE vendors SET service=:new WHERE service=:old"),
                            {"new": new_name, "old": old_name},
                        )
                        conn.execute(sql_text("DELETE FROM services WHERE name=:old"), {"old": old_name})
            st.success(f"Vendors normalized: {changed_vendors}. Categories/services retitled and reconciled.")
        except Exception as e:
            st.error(f"Normalization failed: {e}")

    # Backfill timestamps (fix NULL and empty-string)
    if st.button("Backfill created_at/updated_at when missing"):
        try:
            now = datetime.utcnow().isoformat(timespec="seconds")
            with engine.begin() as conn:
                conn.execute(
                    sql_text(
                        """
                        UPDATE vendors
                           SET created_at = CASE WHEN created_at IS NULL OR created_at = '' THEN :now ELSE created_at END,
                               updated_at = CASE WHEN updated_at IS NULL OR updated_at = '' THEN :now ELSE updated_at END
                        """
                    ),
                    {"now": now},
                )
            st.success("Backfill complete.")
        except Exception as e:
            st.error(f"Backfill failed: {e}")

    # Trim extra whitespace across common text fields (preserves newlines in notes)
    if st.button("Trim whitespace in text fields (safe)"):
        try:
            changed = 0
            with engine.begin() as conn:
                rows = conn.execute(
                    sql_text(
                        """
                        SELECT id, category, service, business_name, contact_name, address, website, notes, keywords, phone
                        FROM vendors
                        """
                    )
                ).fetchall()

                def clean_soft(s: str | None) -> str:
                    s = (s or "").strip()
                    # collapse runs of spaces/tabs only; KEEP line breaks
                    s = re.sub(r"[ \t]+", " ", s)
                    return s

                for r in rows:
                    pid = int(r[0])
                    vals = {
                        "category": clean_soft(r[1]),
                        "service": clean_soft(r[2]),
                        "business_name": clean_soft(r[3]),
                        "contact_name": clean_soft(r[4]),
                        "address": clean_soft(r[5]),
                        "website": _sanitize_url(clean_soft(r[6])),
                        "notes": clean_soft(r[7]),  # preserves newlines
                        "keywords": clean_soft(r[8]),
                        "phone": r[9],  # leave phone unchanged here
                        "id": pid,
                    }
                    conn.execute(
                        sql_text(
                            """
                            UPDATE vendors
                               SET category=:category,
                                   service=NULLIF(:service,''),
                                   business_name=:business_name,
                                   contact_name=:contact_name,
                                   phone=:phone,
                                   address=:address,
                                   website=:website,
                                   notes=:notes,
                                   keywords=:keywords
                             WHERE id=:id
                            """
                        ),
                        vals,
                    )
                    changed += 1
            st.success(f"Whitespace trimmed on {changed} row(s).")
        except Exception as e:
            st.error(f"Trim failed: {e}")

# ---------- Debug
with _tabs[5]:
    st.subheader("Status & Secrets (debug)")
    st.json(engine_info)

    with engine.begin() as conn:
        vendors_cols = conn.execute(sql_text("PRAGMA table_info(vendors)")).fetchall()
        categories_cols = conn.execute(sql_text("PRAGMA table_info(categories)")).fetchall()
        services_cols = conn.execute(sql_text("PRAGMA table_info(services)")).fetchall()

        # --- Index presence (vendors) ---
        idx_rows = conn.execute(sql_text("PRAGMA index_list(vendors)")).fetchall()
        vendors_indexes = [
            {"seq": r[0], "name": r[1], "unique": bool(r[2]), "origin": r[3], "partial": bool(r[4])} for r in idx_rows
        ]

        # --- Null timestamp counts (quick sanity) ---
        created_at_nulls = conn.execute(
            sql_text("SELECT COUNT(*) FROM vendors WHERE created_at IS NULL OR created_at=''")
        ).scalar() or 0
        updated_at_nulls = conn.execute(
            sql_text("SELECT COUNT(*) FROM vendors WHERE updated_at IS NULL OR updated_at=''")
        ).scalar() or 0

        counts = {
            "vendors": conn.execute(sql_text("SELECT COUNT(*) FROM vendors")).scalar() or 0,
            "categories": conn.execute(sql_text("SELECT COUNT(*) FROM categories")).scalar() or 0,
            "services": conn.execute(sql_text("SELECT COUNT(*) FROM services")).scalar() or 0,
        }

    st.subheader("DB Probe")
    st.json(
        {
            "vendors_columns": [c[1] for c in vendors_cols],
            "categories_columns": [c[1] for c in categories_cols],
            "services_columns": [c[1] for c in services_cols],
            "counts": counts,
            "vendors_indexes": vendors_indexes,
            "timestamp_nulls": {"created_at": int(created_at_nulls), "updated_at": int(updated_at_nulls)},
        }
    )
<|MERGE_RESOLUTION|>--- conflicted
+++ resolved
@@ -99,8 +99,6 @@
 
 ENGINE, _DB_DBG = build_engine_and_probe()
 st.sidebar.success("DB ready")
-# ==== END: Early Boot Diagnostics (status + secrets + engine) ====
-<<<<<<< HEAD
 # ==== BEGIN: Post-boot smoke test (shows on page) ====
 with st.expander("Boot diagnostics (ENGINE + secrets)"):
     st.json(_DB_DBG)
@@ -115,8 +113,6 @@
 except Exception as e:
     st.warning(f"Quick vendors count failed: {e.__class__.__name__}: {e}")
 # ==== END: Post-boot smoke test ====
-=======
->>>>>>> 9722decf
 
 # -----------------------------
 # Helpers
