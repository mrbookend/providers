# ==== BEGIN: FILE TOP (imports + page_config + Early Boot) ====
# -*- coding: utf-8 -*-
from __future__ import annotations

# -------- Imports (single source of truth) --------
import os
import sys
import time
import re
import hmac
import uuid
import platform
from datetime import datetime
from typing import List, Tuple, Dict, Any, Optional, Iterable

import math
import json
import pandas as pd
import requests
import sqlalchemy
import streamlit as st
from sqlalchemy import create_engine, text as sql_text
from sqlalchemy.engine import Engine

# ---- Streamlit page config MUST be first Streamlit call ----
st.set_page_config(page_title="Providers Admin", layout="wide", initial_sidebar_state="expanded")

# ==== BEGIN: Admin boot bundle (version banner + guards + engine + init) ====

# --- Unified libsql version + details (authoritative from package metadata) ---
import importlib
import importlib.metadata as _im

_lib_file = "n/a"
try:
    _lib_ver_display = _im.version("sqlalchemy-libsql")
except Exception:
    try:
        import sqlalchemy_libsql as _lib_mod
        _lib_ver_display = getattr(_lib_mod, "__version__", "unknown")
    except Exception:
        _lib_ver_display = "unknown"

try:
    _lib_mod = importlib.import_module("sqlalchemy_libsql")
    _lib_file = getattr(_lib_mod, "__file__", "n/a")
except Exception:
    pass

# --- Streamlit run-context guard (prevents SessionInfo errors during import) ---
try:
    from streamlit.runtime.scriptrunner import get_script_run_ctx as _get_ctx
except Exception:
    _get_ctx = None

def _has_streamlit_ctx() -> bool:
    try:
        return (_get_ctx() is not None) if _get_ctx else False
    except Exception:
        return False

# --- ENV + SHOW_DEBUG derivation (prod hides debug by default) ---
_ENV = str(st.secrets.get("ENV", "prod")).strip().lower()
_raw_show_debug = st.secrets.get("SHOW_DEBUG", "")
if isinstance(_raw_show_debug, bool):
    _SHOW_DEBUG = _raw_show_debug
else:
    _SHOW_DEBUG = (_ENV != "prod")

# --- Version banner (sidebar, debug-only; hidden in prod) ---
if _SHOW_DEBUG and _has_streamlit_ctx() and bool(st.secrets.get("SHOW_STATUS", True)):
    try:
        st.sidebar.info(
            "Versions | "
            f"py {sys.version.split()[0]} | "
            f"streamlit {st.__version__} | "
            f"pandas {pd.__version__} | "
            f"SA {sqlalchemy.__version__} | "
            f"libsql {_lib_ver_display} | "
            f"requests {requests.__version__}"
        )
        with st.sidebar.expander("libsql details"):
            st.write({"module_file": _lib_file, "pkg_version": _lib_ver_display})
    except Exception as _e:
        st.sidebar.warning(f"Version banner failed: {_e}")

# --- Secrets / strategy (validated) ---
_DB_STRATEGY   = str(st.secrets.get("DB_STRATEGY", "embedded_replica")).strip().lower()
_TURSO_URL     = str(st.secrets.get("TURSO_DATABASE_URL", "")).strip()
_TURSO_TOKEN   = str(st.secrets.get("TURSO_AUTH_TOKEN", "")).strip()
_EMBEDDED_PATH = str(st.secrets.get("EMBEDDED_DB_PATH", "/mount/src/providers/vendors-embedded.db")).strip()

from urllib.parse import urlparse

def _validate_sync_url(u: str) -> str:
    if not u or not str(u).strip():
        raise ValueError("TURSO_DATABASE_URL is empty; expected libsql://<host>")
    s = str(u).strip().strip('"').strip("'")
    if s.lower().startswith("sqlite+libsql://"):
        raise ValueError("TURSO_DATABASE_URL must start with libsql:// (not sqlite+libsql://)")
    p = urlparse(s)
    scheme = (p.scheme or "").lower()
    if scheme != "libsql":
        raise ValueError(f"Unsupported sync URL scheme: {p.scheme or '(missing)'}:// (expected libsql://)")
    if not (p.hostname and p.hostname.strip()):
        raise ValueError("TURSO_DATABASE_URL is missing a hostname")
    return s

if _DB_STRATEGY in ("embedded_replica", "replica", "sync"):
    try:
        _validate_sync_url(_TURSO_URL)
    except Exception as _e:
        st.error(f"Bad TURSO_DATABASE_URL: {type(_e).__name__}: {_e}")
        st.stop()
    if not _TURSO_TOKEN:
        st.error("Missing required secret: TURSO_AUTH_TOKEN")
        st.stop()

_strategy = _DB_STRATEGY

def _mask_sync_url(u: str) -> str:
    if not u:
        return ""
    try:
        p = urlparse(u)
        host = p.hostname or ""
        port = f":{p.port}" if p.port else ""
        scheme = (p.scheme or "").lower()
        return f"{scheme}://{host}{port}"
    except Exception:
        return (u.split("://", 1)[0] + "://") if "://" in u else ""

def build_engine_and_probe() -> tuple[Engine, dict]:
    engine_url = f"sqlite+libsql:///{_EMBEDDED_PATH}"
    dbg = {
        "host": platform.node() or "localhost",
        "strategy": _DB_STRATEGY,
        "python": sys.version.split()[0],
        "sqlalchemy_url": engine_url,
        "embedded_path": _EMBEDDED_PATH,
        "libsql_ver": _lib_ver_display,
        "sync_url_scheme": "",
    }
    connect_args: Dict[str, Any] = {}

    if _DB_STRATEGY in ("embedded_replica", "replica", "sync"):
        valid_sync = _validate_sync_url(_TURSO_URL)
        dbg["sync_url_scheme"] = _mask_sync_url(valid_sync).split("://", 1)[0] + "://"
        connect_args["sync_url"] = valid_sync
        if _TURSO_TOKEN:
            connect_args["auth_token"] = _TURSO_TOKEN
    elif _DB_STRATEGY == "remote_only":
        engine_url = _validate_sync_url(_TURSO_URL)
        dbg["sqlalchemy_url"] = engine_url
        dbg["embedded_path"] = ""
        dbg["sync_url_scheme"] = "libsql://"
        if _TURSO_TOKEN:
            connect_args["auth_token"] = _TURSO_TOKEN

    eng = create_engine(engine_url, connect_args=connect_args)

    with eng.connect() as cx:
        cx.exec_driver_sql("PRAGMA journal_mode")

    return eng, dbg

try:
    ENGINE, _DB_DBG = build_engine_and_probe()

    if _has_streamlit_ctx():
        with st.sidebar.expander("Admin runtime toggles", expanded=False):
            st.checkbox("Show debug (this session only)", key="ADMIN_RUNTIME_DEBUG")
        if st.session_state.get("ADMIN_RUNTIME_DEBUG"):
            _SHOW_DEBUG = True

        if _SHOW_DEBUG:
            st.sidebar.success("DB ready")

        if _SHOW_DEBUG:
            with st.expander("Boot diagnostics (ENGINE + secrets)"):
                st.json(_DB_DBG)
            if bool(st.secrets.get("SHOW_COUNT", True)):
                try:
                    with ENGINE.connect() as cx:
                        cnt = cx.exec_driver_sql("SELECT COUNT(*) FROM vendors").scalar()
                    st.info(f"Vendors table row count: {int(cnt or 0)}")
                except Exception as _e:
                    st.warning(f"Quick vendors count failed: {type(_e).__name__}: {_e}")

        st.session_state["ENGINE"] = ENGINE
        st.session_state["DB_DBG"]  = _DB_DBG
    else:
        with ENGINE.connect() as cx:
            cx.exec_driver_sql("SELECT 1")

except Exception as e:
    if _has_streamlit_ctx():
        st.error(f"Database init failed: {e.__class__.__name__}: {e}")
        st.stop()
    else:
        raise
# ==== END: Admin boot bundle (version banner + guards + engine + init) ====

# ==== BEGIN: CKW Config & Cache (INSERT after imports/secrets) ====
from functools import lru_cache

CKW_VERSION = str(st.secrets.get("CKW_VERSION", "2025-10-15")).strip() or "2025-10-15"
CKW_MAX_TERMS = int(st.secrets.get("CKW_MAX_TERMS", 40))

@st.cache_data(show_spinner=False)
def _load_ckw_rules() -> dict:
    raw = st.secrets.get("CKW_RULES", "")
    try:
        if isinstance(raw, str) and raw.strip().startswith("{"):
            return json.loads(raw)
        if isinstance(raw, dict):
            return raw
    except Exception:
        pass
    return {"_global": []}
# ==== END: CKW Config & Cache ====

# ==== END: FILE TOP (imports + page_config + Early Boot) ====

# -----------------------------
# Helpers
# -----------------------------
def _as_bool(v, default: bool = False) -> bool:
    if v is None:
        return default
    if isinstance(v, bool):
        return v
    return str(v).strip().lower() in ("1", "true", "yes", "on")

def _get_secret(name: str, default: str | None = None) -> str | dict | None:
    try:
        if name in st.secrets:
            return st.secrets[name]
    except Exception:
        pass
    return os.getenv(name, default)

def _resolve_bool(name: str, code_default: bool) -> bool:
    v = _get_secret(name, None)
    return _as_bool(v, default=code_default)

def _resolve_str(name: str, code_default: str | None) -> str | None:
    v = _get_secret(name, None)
    return v if v is not None else code_default

def _resolve_json(name: str, code_default: dict | None = None) -> dict:
    raw = _get_secret(name, None)
    if raw is None:
        return code_default or {}
    if isinstance(raw, dict):
        return raw
    try:
        return json.loads(raw)
    except Exception:
        pass
    try:
        import tomllib as _toml
    except Exception:
        _toml = None
    if _toml:
        try:
            return _toml.loads(raw)
        except Exception:
            pass
    return code_default or {}

def _ct_equals(a: str, b: str) -> bool:
    return hmac.compare_digest((a or ""), (b or ""))

def _updated_by() -> str:
    try:
        v = str(st.secrets.get("ADMIN_USER", "")).strip()
    except Exception:
        v = ""
    if v:
        return v
    return os.getenv("USER", "admin")

# -----------------------------
# Hrana/libSQL transient error retry
# -----------------------------
def _is_hrana_stale_stream_error(err: Exception) -> bool:
    s = str(err).lower()
    return ("hrana" in s and "404" in s and "stream not found" in s) or ("stream not found" in s)

def _exec_with_retry(engine: Engine, sql: str, params: Dict | Iterable[Dict] | None = None, *, tries: int = 2):
    attempt = 0
    while True:
        attempt += 1
        try:
            with engine.begin() as conn:
                return conn.execute(sql_text(sql), params or {})
        except Exception as e:
            if attempt < tries and _is_hrana_stale_stream_error(e):
                try:
                    engine.dispose()
                except Exception:
                    pass
                time.sleep(0.2)
                continue
            raise

def _fetch_with_retry(engine: Engine, sql: str, params: Dict | None = None, *, tries: int = 2) -> pd.DataFrame:
    attempt = 0
    while True:
        attempt += 1
        try:
            with engine.connect() as conn:
                res = conn.execute(sql_text(sql), params or {})
                return pd.DataFrame(res.mappings().all())
        except Exception as e:
            if attempt < tries and _is_hrana_stale_stream_error(e):
                try:
                    engine.dispose()
                except Exception:
                    pass
                time.sleep(0.2)
                continue
            raise

# -----------------------------
# Computed Keywords — rule-driven builder
# -----------------------------
import unicodedata

_CORP_SUFFIXES = {"llc","inc","co","ltd","llp","pllc","pc"}
_STOPWORDS = {"the","and","of","a","an","&"}

def _ckw_clean(s: str) -> str:
    s = unicodedata.normalize("NFKD", str(s or "")).encode("ascii","ignore").decode()
    s = s.lower()
    s = re.sub(r"[^\w\s\-]", " ", s)
    s = re.sub(r"\s+", " ", s).strip()
    return s

def _ckw_tokens_from_name(name: str) -> list[str]:
    toks = [t for t in _ckw_clean(name).split(" ") if t and len(t) > 2]
    return [t for t in toks if t not in _CORP_SUFFIXES and t not in _STOPWORDS]

def _ckw_space_hyphen_variants(arr: list[str]) -> list[str]:
    out = []
    for t in arr:
        out.append(t)
        if " " in t:
            out.append(t.replace(" ","-"))
        if "-" in t:
            out.append(t.replace("-"," "))
    return out

def _ckw_plural_variants(arr: list[str]) -> list[str]:
    out = []
    for t in arr:
        out.append(t)
        if len(t) >= 3 and not t.endswith("s"):
            out.append(t + "s")
            if t.endswith(("s","x")) or t.endswith(("ch","sh")):
                out.append(t + "es")
    return out

@lru_cache(maxsize=512)
def _seed_for(category: str, service: str, rules_key: str) -> list[str]:
    rules = _load_ckw_rules()
    seeds = []
    if isinstance(rules.get("General"), dict):
        seeds += list(map(_ckw_clean, rules["General"].get(service, [])))
    seeds += list(map(_ckw_clean, rules.get(service, [])))
    seeds += list(map(_ckw_clean, rules.get(category, [])))
    return [t for t in seeds if t]

def build_computed_keywords(category: str, service: str, business_name: str,
                            max_terms: int | None = None) -> str:
    rules = _load_ckw_rules()
    maxN = int(max_terms or CKW_MAX_TERMS)
    base = list(map(_ckw_clean, rules.get("_global", [])))
    rules_key = str(hash(json.dumps(rules, sort_keys=True)))
    base += _seed_for(_ckw_clean(category), _ckw_clean(service), rules_key)
    name_bits = _ckw_tokens_from_name(business_name)
    base += [t for t in name_bits if t not in base]
    arr = [t for t in base if t and t not in _STOPWORDS]
    arr = _ckw_space_hyphen_variants(arr)
    arr = _ckw_plural_variants(arr)

    out, seen = [], set()
    for t in arr:
        if not t or t in seen:
            continue
        seen.add(t)
        out.append(t)
        if len(out) >= maxN:
            break
    return ", ".join(out)

# -----------------------------
# Page CSS
# -----------------------------
LEFT_PAD_PX = int(_resolve_str("page_left_padding_px", "40") or "40")
st.markdown(
    f"""
    <style>
      [data-testid="stAppViewContainer"] .main .block-container {{
        padding-left: {LEFT_PAD_PX}px !important;
        padding-right: 0 !important;
      }}
      div[data-testid="stDataFrame"] table {{ white-space: nowrap; }}
    </style>
    """,
    unsafe_allow_html=True,
)

# -----------------------------
# DB helpers (schema + IO)
# -----------------------------
REQUIRED_VENDOR_COLUMNS: List[str] = ["business_name", "category"]

def ensure_schema(engine: Engine) -> None:
    ddls: list[str] = [
        """
        CREATE TABLE IF NOT EXISTS categories (
            id INTEGER PRIMARY KEY,
            name TEXT NOT NULL UNIQUE
        )
        """,
        """
        CREATE TABLE IF NOT EXISTS services (
            id INTEGER PRIMARY KEY,
            name TEXT NOT NULL UNIQUE
        )
        """,
        """
        CREATE TABLE IF NOT EXISTS vendors (
            id INTEGER PRIMARY KEY,
            category TEXT NOT NULL DEFAULT '',
            service TEXT NOT NULL DEFAULT '',
            business_name TEXT NOT NULL DEFAULT '',
            contact_name TEXT NOT NULL DEFAULT '',
            phone TEXT NOT NULL DEFAULT '',
            address TEXT NOT NULL DEFAULT '',
            website TEXT NOT NULL DEFAULT '',
            notes TEXT NOT NULL DEFAULT '',
            keywords TEXT NOT NULL DEFAULT '',
            created_at TEXT NOT NULL DEFAULT '',
            updated_at TEXT NOT NULL DEFAULT '',
            updated_by TEXT NOT NULL DEFAULT '',
            computed_keywords TEXT NOT NULL DEFAULT '',
            ckw_locked INTEGER NOT NULL DEFAULT 0,
            ckw_version TEXT NOT NULL DEFAULT ''
        )
        """,
        "CREATE INDEX IF NOT EXISTS idx_vendors_cat        ON vendors(category)",
        "CREATE INDEX IF NOT EXISTS idx_vendors_svc        ON vendors(service)",
        "CREATE INDEX IF NOT EXISTS idx_vendors_bus        ON vendors(business_name)",
        "CREATE INDEX IF NOT EXISTS idx_vendors_kw         ON vendors(keywords)",
        "CREATE INDEX IF NOT EXISTS idx_vendors_phone      ON vendors(phone)",
        "CREATE INDEX IF NOT EXISTS idx_vendors_cat_lower  ON vendors(LOWER(category))",
        "CREATE INDEX IF NOT EXISTS idx_vendors_svc_lower  ON vendors(LOWER(service))",
        "CREATE INDEX IF NOT EXISTS idx_vendors_bus_lower  ON vendors(LOWER(business_name))",
        "CREATE INDEX IF NOT EXISTS idx_vendors_ckw        ON vendors(computed_keywords)"
    ]
    fixes: list[str] = [
        """
        UPDATE vendors
           SET created_at = COALESCE(NULLIF(created_at, ''), updated_at, strftime('%Y-%m-%dT%H:%M:%SZ','now')),
               updated_at = COALESCE(NULLIF(updated_at, ''), strftime('%Y-%m-%dT%H:%M:%SZ','now'))
         WHERE (created_at = '' OR updated_at = '')
        """,
        """
        UPDATE vendors
           SET category      = COALESCE(category,''),
               service       = COALESCE(service,''),
               business_name = COALESCE(business_name,''),
               contact_name  = COALESCE(contact_name,''),
               phone         = COALESCE(phone,''),
               address       = COALESCE(address,''),
               website       = COALESCE(website,''),
               notes         = COALESCE(notes,''),
               keywords      = COALESCE(keywords,''),
               updated_by    = COALESCE(updated_by,''),
               computed_keywords = COALESCE(computed_keywords,''),
               ckw_version   = COALESCE(ckw_version,'')
         WHERE 1=1
        """
    ]
    for stmt in ddls:
        _exec_with_retry(engine, stmt)
    for stmt in fixes:
        _exec_with_retry(engine, stmt)

def _ensure_ckw_columns(engine: Engine) -> None:
    with engine.connect() as cx:
        cols = {r[1] for r in cx.execute(sql_text("PRAGMA table_info(vendors)")).fetchall()}
    add_sql = []
    if "computed_keywords" not in cols:
        add_sql.append("ALTER TABLE vendors ADD COLUMN computed_keywords TEXT")
    if "ckw_locked" not in cols:
        add_sql.append("ALTER TABLE vendors ADD COLUMN ckw_locked INTEGER DEFAULT 0")
    if "ckw_version" not in cols:
        add_sql.append("ALTER TABLE vendors ADD COLUMN ckw_version TEXT")
    for stmt in add_sql:
        try:
            _exec_with_retry(engine, stmt)
        except Exception:
            pass

def _normalize_phone(val: str | None) -> str:
    if not val:
        return ""
    digits = re.sub(r"\D", "", str(val))
    if len(digits) == 11 and digits.startswith("1"):
        digits = digits[1:]
    return digits if len(digits) == 10 else digits

def _format_phone(val: str | None) -> str:
    s = re.sub(r"\D", "", str(val or ""))
    if len(s) == 10:
        return f"({s[0:3]}) {s[3:6]}-{s[6:10]}"
    return (val or "").strip()

def _sanitize_url(url: str | None) -> str:
    if not url:
        return ""
    url = url.strip()
    if url and not re.match(r"^https?://", url, re.I):
        url = "https://" + url
    return url

def load_df(engine: Engine) -> pd.DataFrame:
    with engine.connect() as conn:
        df = pd.read_sql(sql_text("SELECT * FROM vendors ORDER BY lower(business_name)"), conn)
    for col in [
        "contact_name","phone","address","website","notes","keywords",
        "computed_keywords","ckw_locked","ckw_version","service",
        "created_at","updated_at","updated_by",
    ]:
        if col not in df.columns:
            df[col] = ""
    df["phone_fmt"] = df["phone"].apply(_format_phone)
    return df

@st.cache_data(ttl=60, show_spinner=False)
def list_names(table: str) -> list[str]:
    with ENGINE.connect() as conn:
        rows = conn.execute(sql_text(f"SELECT name FROM {table} ORDER BY lower(name)")).fetchall()
    return [r[0] for r in rows]

def usage_count(engine: Engine, col: str, name: str) -> int:
    with engine.connect() as conn:
        cnt = conn.execute(sql_text(f"SELECT COUNT(*) FROM vendors WHERE {col} = :n"), {"n": name}).scalar()
    return int(cnt or 0)

def rename_category_and_cascade(engine: Engine, old: str, new: str) -> None:
    with engine.begin() as conn:
        conn.execute(sql_text("INSERT OR IGNORE INTO categories(name) VALUES(:n)"), {"n": new})
        conn.execute(sql_text("UPDATE vendors SET category=:new WHERE category=:old"), {"new": new, "old": old})
        conn.execute(sql_text("DELETE FROM categories WHERE name=:old"), {"old": old})

def delete_category_with_reassign(engine: Engine, tgt: str, repl: str) -> None:
    with engine.begin() as conn:
        conn.execute(sql_text("UPDATE vendors SET category=:repl WHERE category=:tgt"), {"repl": repl, "tgt": tgt})
        conn.execute(sql_text("DELETE FROM categories WHERE name=:tgt"), {"tgt": tgt})

def rename_service_and_cascade(engine: Engine, old: str, new: str) -> None:
    with engine.begin() as conn:
        conn.execute(sql_text("INSERT OR IGNORE INTO services(name) VALUES(:n)"), {"n": new})
        conn.execute(sql_text("UPDATE vendors SET service=:new WHERE service=:old"), {"new": new, "old": old})
        conn.execute(sql_text("DELETE FROM services WHERE name=:old"), {"name": old})

def delete_service_with_reassign(engine: Engine, tgt: str, repl: str) -> None:
    with engine.begin() as conn:
        conn.execute(sql_text("UPDATE vendors SET service=:repl WHERE service=:tgt"), {"repl": repl, "tgt": tgt})
        conn.execute(sql_text("DELETE FROM services WHERE name=:tgt"), {"tgt": tgt})

ensure_schema(ENGINE)
try:
    _ensure_ckw_columns(ENGINE)
except Exception as _e:
    st.warning(f"CKW column ensure skipped: {_e.__class__.__name__}: {_e}")

# -----------------------------
# Legacy CKW helpers (kept)
# -----------------------------
CKW_RULES: dict = _resolve_json("CKW_RULES", {})

def _canon_tokenize(text: str) -> list[str]:
    if not text:
        return []
    s = re.sub(r"[^\w]+", " ", text, flags=re.UNICODE).lower()
    toks = [t.strip() for t in s.split() if t.strip()]
    _STOPWORDS_LEG = {
        "the","and","inc","llc","ltd","co","corp","company","services","service","of","for","to","in","on","at","a","an"
    }
    return [t for t in toks if len(t) > 2 and t not in _STOPWORDS_LEG]

def _rules_for_pair(rules: dict, category: str, service: str) -> list[str]:
    cat = (category or "").strip().lower()
    svc = (service or "").strip().lower()
    out: list[str] = []
    if not isinstance(rules, dict):
        return out
    if cat and svc and cat in rules and isinstance(rules[cat], dict):
        svcd = rules[cat].get(svc)
        if isinstance(svcd, list):
            out.extend([str(x).strip().lower() for x in svcd if str(x).strip()])
    if cat in rules and isinstance(rules[cat], list):
        out.extend([str(x).strip().lower() for x in rules[cat] if str(x).strip()])
    if "_global" in rules and isinstance(rules["_global"], list):
        out.extend([str(x).strip().lower() for x in rules["_global"] if str(x).strip()])
    seen = set(); uniq = []
    for t in out:
        if t not in seen:
            seen.add(t); uniq.append(t)
    return uniq

def _join_kw(terms: list[str], max_terms: int = 16) -> str:
    seen=set(); out=[]
    for t in terms:
        tt = t.strip().lower()
        if not tt or tt in seen:
            continue
        seen.add(tt); out.append(tt)
        if len(out) >= max_terms:
            break
        return ", ".join(out)
    return ", ".join(out)

def _kw_from_row_fast(row: dict) -> str:
    seeds = _rules_for_pair(CKW_RULES, row.get("category") or "", row.get("service") or "")
    explicit = [t.strip().lower() for t in (row.get("keywords") or "").split(",") if t.strip()]
    base = " ".join([
        str(row.get("business_name") or ""),
        str(row.get("notes") or ""),
        str(row.get("service") or ""),
        str(row.get("category") or ""),
        str(row.get("address") or ""),
    ])
    toks = _canon_tokenize(base)
    terms = seeds + explicit + toks
    return _join_kw(terms)

def _filter_and_rank_by_query(df: pd.DataFrame, query: str) -> pd.DataFrame:
    if not query:
        return df
    q = str(query).strip().lower()
    ckw = df.get("computed_keywords", pd.Series([""] * len(df), index=df.index)).astype(str).str.lower()
    other = pd.concat([
        df.get("business_name", ""),
        df.get("category", ""),
        df.get("service", ""),
        df.get("contact_name", ""),
        df.get("phone", ""),
        df.get("address", ""),
        df.get("website", ""),
        df.get("notes", ""),
        df.get("keywords", ""),
    ], axis=1).astype(str).agg(" ".join, axis=1).str.lower()
    hit_ckw = ckw.str.contains(q, na=False)
    hit_oth = other.str.contains(q, na=False)
    any_hit_mask = hit_ckw | hit_oth
    dfm = df.loc[any_hit_mask].copy()
    dfm["_rank_ckw"] = (~hit_ckw.loc[dfm.index]).astype(int)
    dfm.sort_values(
        by=["_rank_ckw", "business_name"],
        key=lambda s: s.astype(str),
        inplace=True,
        kind="mergesort",
    )
    dfm.drop(columns=["_rank_ckw"], inplace=True, errors="ignore")
    return dfm

# -----------------------------
# Form state helpers (Add / Edit / Delete)
# -----------------------------
ADD_FORM_KEYS = [
    "add_business_name", "add_category", "add_service", "add_contact_name",
    "add_phone", "add_address", "add_website", "add_notes", "add_keywords",
]

def _init_add_form_defaults():
    for k in ADD_FORM_KEYS:
        if k not in st.session_state:
            st.session_state[k] = ""
    st.session_state.setdefault("add_form_version", 0)
    st.session_state.setdefault("_pending_add_reset", False)
    st.session_state.setdefault("add_last_done", None)
    st.session_state.setdefault("add_nonce", uuid.uuid4().hex)

def _apply_add_reset_if_needed():
    if st.session_state.get("_pending_add_reset"):
        for k in ADD_FORM_KEYS:
            st.session_state[k] = ""
        st.session_state["_pending_add_reset"] = False
        st.session_state["add_form_version"] += 1

def _queue_add_form_reset():
    st.session_state["_pending_add_reset"] = True

EDIT_FORM_KEYS = [
    "edit_vendor_id", "edit_business_name", "edit_category", "edit_service",
    "edit_contact_name", "edit_phone", "edit_address", "edit_website",
    "edit_notes", "edit_keywords", "edit_row_updated_at", "edit_last_loaded_id",
<<<<<<< HEAD
    "_ckw_suggest", "edit_ckw_locked_flag", "edit_computed_keywords",
=======
    # new ephemeral keys for CKW UI
    "_ckw_suggest", "edit_ckw_locked_flag", "edit_computed_keywords"
    "_ckw_suggest"
>>>>>>> 172125b9
]

def _init_edit_form_defaults():
    defaults = {
        "edit_vendor_id": None,
        "edit_business_name": "",
        "edit_category": "",
        "edit_service": "",
        "edit_contact_name": "",
        "edit_phone": "",
        "edit_address": "",
        "edit_website": "",
        "edit_notes": "",
        "edit_keywords": "",
        "edit_row_updated_at": None,
        "edit_last_loaded_id": None,
        "_ckw_suggest": None,
        "edit_ckw_locked_flag": False,
        "edit_computed_keywords": "",
    }
    for k, v in defaults.items():
        st.session_state.setdefault(k, v)
    st.session_state.setdefault("edit_form_version", 0)
    st.session_state.setdefault("_pending_edit_reset", False)
    st.session_state.setdefault("edit_last_done", None)
    st.session_state.setdefault("edit_nonce", uuid.uuid4().hex)

def _apply_edit_reset_if_needed():
    if st.session_state.get("_pending_edit_reset"):
        for k in EDIT_FORM_KEYS:
            if k in ("edit_vendor_id", "edit_row_updated_at", "edit_last_loaded_id"):
                st.session_state[k] = None
            elif k in ("edit_ckw_locked_flag",):
                st.session_state[k] = False
            else:
                st.session_state[k] = ""
        if "edit_provider_label" in st.session_state:
            del st.session_state["edit_provider_label"]
        st.session_state["_pending_edit_reset"] = False
        st.session_state["edit_form_version"] += 1

def _queue_edit_form_reset():
    st.session_state["_pending_edit_reset"] = True

DELETE_FORM_KEYS = ["delete_vendor_id"]

def _init_delete_form_defaults():
    st.session_state.setdefault("delete_vendor_id", None)
    st.session_state.setdefault("delete_form_version", 0)
    st.session_state.setdefault("_pending_delete_reset", False)
    st.session_state.setdefault("delete_last_done", None)
    st.session_state.setdefault("delete_nonce", uuid.uuid4().hex)

def _apply_delete_reset_if_needed():
    if st.session_state.get("_pending_delete_reset"):
        st.session_state["delete_vendor_id"] = None
        if "delete_provider_label" in st.session_state:
            del st.session_state["delete_provider_label"]
        st.session_state["_pending_delete_reset"] = False
        st.session_state["delete_form_version"] += 1

def _queue_delete_form_reset():
    st.session_state["_pending_delete_reset"] = True

def _nonce(name: str) -> str:
    return st.session_state.get(f"{name}_nonce")

def _nonce_rotate(name: str) -> None:
    st.session_state[f"{name}_nonce"] = uuid.uuid4().hex

def _clear_keys(*keys: str) -> None:
    for k in keys:
        if k in st.session_state:
            del st.session_state[k]

def _set_empty(*keys: str) -> None:
    for k in keys:
        st.session_state[k] = ""

def _reset_select(key: str, sentinel: str = "— Select —") -> None:
    st.session_state[key] = sentinel

def _init_cat_defaults():
    st.session_state.setdefault("cat_form_version", 0)
    st.session_state.setdefault("_pending_cat_reset", False)

def _apply_cat_reset_if_needed():
    if st.session_state.get("_pending_cat_reset"):
        st.session_state["cat_add"] = ""
        st.session_state["cat_rename"] = ""
        for k in ("cat_old", "cat_del", "cat_reassign_to"):
            if k in st.session_state:
                del st.session_state[k]
        st.session_state["_pending_cat_reset"] = False
        st.session_state["cat_form_version"] += 1

def _queue_cat_reset():
    st.session_state["_pending_cat_reset"] = True

def _init_svc_defaults():
    st.session_state.setdefault("svc_form_version", 0)
    st.session_state.setdefault("_pending_svc_reset", False)

def _apply_svc_reset_if_needed():
    if st.session_state.get("_pending_svc_reset"):
        st.session_state["svc_add"] = ""
        st.session_state["svc_rename"] = ""
        for k in ("svc_old", "svc_del", "svc_reassign_to"):
            if k in st.session_state:
                del st.session_state[k]
        st.session_state["_pending_svc_reset"] = False
        st.session_state["svc_form_version"] += 1

def _queue_svc_reset():
    st.session_state["_pending_svc_reset"] = True

# -----------------------------
# UI
# -----------------------------
_tab_names = [
    "Browse Providers",
    "Add / Edit / Delete Provider",
    "Category Admin",
    "Service Admin",
    "Maintenance",
]
if _SHOW_DEBUG:
    _tab_names.append("Debug")

_tabs = st.tabs(_tab_names)

# ---------- Browse
with _tabs[0]:
    df = load_df(ENGINE)
    left, right = st.columns([1, 3])
    with left:
        q = st.text_input("Search", placeholder="Search providers… (press Enter)", label_visibility="collapsed", key="q")
    try:
        st.query_params["q"] = st.session_state.get("q", "")
    except Exception:
        pass
    filtered = _filter_and_rank_by_query(df, (st.session_state.get("q") or ""))

    view_cols = [
        "id","category","service","business_name","contact_name","phone_fmt",
        "address","website","notes","keywords","computed_keywords",
    ]
    vdf = filtered[view_cols].rename(columns={"phone_fmt": "phone"})
    st.dataframe(
        vdf,
        use_container_width=True,
        hide_index=True,
        column_config={
            "business_name": st.column_config.TextColumn("Provider"),
            "website": st.column_config.LinkColumn("Website"),
            "notes": st.column_config.TextColumn(width=420),
            "keywords": st.column_config.TextColumn(width=260),
            "computed_keywords": st.column_config.TextColumn(width=260),
        },
    )
    ts = datetime.utcnow().strftime("%Y%m%d-%H%M%S")
    st.download_button(
        "Download filtered view (CSV)",
        data=vdf.to_csv(index=False).encode("utf-8"),
        file_name=f"providers_{ts}.csv",
        mime="text/csv",
    )

# ---------- Add/Edit/Delete Provider
with _tabs[1]:
    st.subheader("Add Provider")
    _init_add_form_defaults()
    _apply_add_reset_if_needed()

    cats = list_names("categories")
    servs = list_names("services")

    add_form_key = f"add_vendor_form_{st.session_state['add_form_version']}"
    with st.form(add_form_key, clear_on_submit=False):
        col1, col2 = st.columns(2)
        with col1:
            st.text_input("Provider *", key="add_business_name")
            _add_cat_options = [""] + (cats or [])
            if (st.session_state.get("add_category") or "") not in _add_cat_options:
                st.session_state["add_category"] = ""
            st.selectbox("Category *", options=_add_cat_options, key="add_category", placeholder="Select category")
            _add_svc_options = [""] + (servs or [])
            if (st.session_state.get("add_service") or "") not in _add_svc_options:
                st.session_state["add_service"] = ""
            st.selectbox("Service (optional)", options=_add_svc_options, key="add_service")
            st.text_input("Contact Name", key="add_contact_name")
            st.text_input("Phone (10 digits or blank)", key="add_phone")
        with col2:
            st.text_area("Address", height=80, key="add_address")
            st.text_input("Website (https://…)", key="add_website")
            st.text_area("Notes", height=100, key="add_notes")
            st.text_input("Keywords (comma separated)", key="add_keywords")

            # ==== BEGIN: CKW on Add (manual lock + preview) ====
            st.checkbox("Lock computed keywords on create", value=False, key="add_ckw_locked")
            if st.form_submit_button("Suggest computed keywords", type="secondary"):
                _bn = (st.session_state["add_business_name"] or "").strip()
                _cat = (st.session_state["add_category"] or "").strip()
                _svc = (st.session_state["add_service"] or "").strip(" /;,")
                st.session_state["_ckw_add_suggest"] = build_computed_keywords(_cat, _svc, _bn, CKW_MAX_TERMS)
            st.text_area(
                "computed_keywords (optional; leave blank to auto-generate)",
                value=st.session_state.get("_ckw_add_suggest", ""),
                height=90,
                key="add_computed_keywords",
            )
            # ==== END: CKW on Add (manual lock + preview) ====

        submitted = st.form_submit_button("Add Provider")

    if submitted:
        add_nonce = _nonce("add")
        if st.session_state.get("add_last_done") == add_nonce:
            st.info("Add already processed.")
            st.stop()

        business_name = (st.session_state["add_business_name"] or "").strip()
        category      = (st.session_state["add_category"] or "").strip()
        service       = (st.session_state["add_service"] or "").strip(" /;,")
        contact_name  = (st.session_state["add_contact_name"] or "").strip()
        phone_norm    = _normalize_phone(st.session_state["add_phone"])
        address       = (st.session_state["add_address"] or "").strip()
        website       = _sanitize_url(st.session_state["add_website"])
        notes         = (st.session_state["add_notes"] or "").strip()
        keywords      = (st.session_state["add_keywords"] or "").strip()

        if phone_norm and len(phone_norm) != 10:
            st.error("Phone must be 10 digits or blank.")
        elif not business_name or not category:
            st.error("Provider and Category are required.")
        else:
            try:
                now = datetime.utcnow().isoformat(timespec="seconds")
                suggested_ckw = build_computed_keywords(category, service, business_name, CKW_MAX_TERMS)
                ckw_final = suggested_ckw
                _exec_with_retry(
                    ENGINE,
                    """
                    INSERT INTO vendors(category, service, business_name, contact_name, phone, address,
                                        website, notes, keywords, computed_keywords, ckw_locked, ckw_version,
                                        created_at, updated_at, updated_by)
                    VALUES(:category, NULLIF(:service, ''), :business_name, :contact_name, :phone, :address,
                           :website, :notes, :keywords, :computed_keywords, :ckw_locked, :ckw_version,
                           :now, :now, :user)
                    """,
                    {
                        "category": category,
                        "service": service,
                        "business_name": business_name,
                        "contact_name": contact_name,
                        "phone": phone_norm,
                        "address": address,
                        "website": website,
                        "notes": notes,
                        "keywords": keywords,
                        "computed_keywords": (st.session_state.get("add_computed_keywords") or ckw_final),
                        "ckw_locked": int(bool(st.session_state.get("add_ckw_locked"))),
                        "ckw_version": CKW_VERSION,
                        "now": now,
                        "user": _updated_by(),
                    },
                )
                st.session_state["add_last_done"] = add_nonce
                st.success(f"Provider added: {business_name}")
                _queue_add_form_reset()
                list_names.clear()
                _nonce_rotate("add")
                st.rerun()
            except Exception as e:
                st.error(f"Add failed: {e}")

    st.divider()
    st.subheader("Edit Provider")

    df_all = load_df(ENGINE)
    if df_all.empty:
        st.info("No providers yet. Use 'Add Provider' above to create your first record.")
    else:
        _init_edit_form_defaults()
        _init_delete_form_defaults()
        _apply_edit_reset_if_needed()
        _apply_delete_reset_if_needed()

        ids = df_all["id"].astype(int).tolist()
        id_to_row = {int(r["id"]): r for _, r in df_all.iterrows()}

        def _fmt_vendor(i: int | None) -> str:
            if i is None:
                return "— Select —"
            r = id_to_row.get(int(i), None)
            if r is None:
                return f"{i}"
            cat = (r.get("category") or "")
            svc = (r.get("service") or "")
            tail = " / ".join([x for x in (cat, svc) if x]).strip(" /")
            name = str(r.get("business_name") or "")
            return f"{name} — {tail}" if tail else name

        st.selectbox(
            "Select provider to edit (type to search)",
            options=[None] + ids,
            format_func=_fmt_vendor,
            key="edit_vendor_id",
        )

        if st.session_state["edit_vendor_id"] is not None:
            if st.session_state["edit_last_loaded_id"] != st.session_state["edit_vendor_id"]:
                row = id_to_row[int(st.session_state["edit_vendor_id"])]
                st.session_state.update({
                    "edit_business_name": row.get("business_name") or "",
                    "edit_category": row.get("category") or "",
                    "edit_service": row.get("service") or "",
                    "edit_contact_name": row.get("contact_name") or "",
                    "edit_phone": row.get("phone") or "",
                    "edit_address": row.get("address") or "",
                    "edit_website": row.get("website") or "",
                    "edit_notes": row.get("notes") or "",
                    "edit_keywords": row.get("keywords") or "",
                    "edit_row_updated_at": row.get("updated_at") or "",
                    "edit_last_loaded_id": st.session_state["edit_vendor_id"],
                    "_ckw_suggest": None,
                    "edit_computed_keywords": row.get("computed_keywords") or "",
                    "edit_ckw_locked_flag": bool(int(row.get("ckw_locked") or 0)),
                })

        edit_form_key = f"edit_vendor_form_{st.session_state['edit_form_version']}"
        with st.form(edit_form_key, clear_on_submit=False):
            col1, col2 = st.columns(2)
            with col1:
                st.text_input("Provider *", key="edit_business_name")
                cats = list_names("categories")
                servs = list_names("services")
                _edit_cat_options = [""] + (cats or [])
                if (st.session_state.get("edit_category") or "") not in _edit_cat_options:
                    st.session_state["edit_category"] = ""
                st.selectbox("Category *", options=_edit_cat_options, key="edit_category", placeholder="Select category")
                _edit_svc_options = [""] + (servs or [])
                if (st.session_state.get("edit_service") or "") not in _edit_svc_options:
                    st.session_state["edit_service"] = ""
                st.selectbox("Service (optional)", options=_edit_svc_options, key="edit_service")
                st.text_input("Contact Name", key="edit_contact_name")
                st.text_input("Phone (10 digits or blank)", key="edit_phone")
            with col2:
                st.text_area("Address", height=80, key="edit_address")
                st.text_input("Website (https://…)", key="edit_website")
                st.text_area("Notes", height=100, key="edit_notes")
                st.text_input("Keywords (comma separated)", key="edit_keywords")

                # ==== BEGIN: CKW Edit (manual lock + suggest) ====
                st.caption("Computed keywords are used for search in the read-only app.")
                current_row = id_to_row.get(int(st.session_state["edit_vendor_id"])) if st.session_state["edit_vendor_id"] else {}
                ckw_db = (current_row.get("computed_keywords") or "") if current_row else st.session_state.get("edit_computed_keywords", "")
                ckw_locked_db = int(current_row.get("ckw_locked") or 0) if current_row else int(bool(st.session_state.get("edit_ckw_locked_flag")))
<<<<<<< HEAD
=======

                # Manual lock toggle (DB-backed) — use a unique key name to avoid collisions
                st.checkbox("Lock (skip bulk recompute)", value=bool(ckw_locked_db), key="edit_ckw_locked_flag")
                st.checkbox("Lock (skip bulk recompute)", value=bool(ckw_locked_db), key="edit_ckw_locked")

                st.text_area("computed_keywords (editable)", value=ckw_db, height=90, key="edit_computed_keywords")
>>>>>>> 172125b9

                # Manual lock toggle (DB-backed) — use a single, unique key
                st.checkbox("Lock (skip bulk recompute)", value=bool(ckw_locked_db), key="edit_ckw_locked_flag")

                # Editable CKW field
                st.text_area(
                    "computed_keywords (editable)",
                    value=ckw_db,
                    height=90,
                    key="edit_computed_keywords",
                )

                # One-click suggestion
                if st.form_submit_button("Suggest from Category/Service/Name", type="secondary", use_container_width=False):
                    cat = (st.session_state["edit_category"] or "").strip()
                    svc = (st.session_state["edit_service"] or "").strip(" /;,")
                    bn  = (st.session_state["edit_business_name"] or "").strip()
                    st.session_state["_ckw_suggest"] = build_computed_keywords(cat, svc, bn, CKW_MAX_TERMS)
                    st.session_state["edit_computed_keywords"] = st.session_state["_ckw_suggest"]

                if st.session_state.get("_ckw_suggest"):
                    st.caption("Suggested: " + st.session_state["_ckw_suggest"])
                # ==== END: CKW Edit (manual lock + suggest) ====

            edited = st.form_submit_button("Save Changes")

        if edited:
            edit_nonce = _nonce("edit")
            if st.session_state.get("edit_last_done") == edit_nonce:
                st.info("Edit already processed.")
                st.stop()

            vid = st.session_state.get("edit_vendor_id")
            if vid is None:
                st.error("Select a provider first.")
            else:
                bn  = (st.session_state["edit_business_name"] or "").strip()
                cat = (st.session_state["edit_category"] or "").strip()
                svc = (st.session_state["edit_service"] or "").strip(" /;,")
                phone_norm = _normalize_phone(st.session_state["edit_phone"])
                if phone_norm and len(phone_norm) != 10:
                    st.error("Phone must be 10 digits or blank.")
                elif not bn or not cat:
                    st.error("Provider and Category are required.")
                else:
                    try:
                        prev_updated = st.session_state.get("edit_row_updated_at") or ""
                        now = datetime.utcnow().isoformat(timespec="seconds")

<<<<<<< HEAD
                        ckw_current_val = (st.session_state.get("edit_computed_keywords") or "").strip()
                        suggested_now   = st.session_state.get("_ckw_suggest") or build_computed_keywords(cat, svc, bn, CKW_MAX_TERMS)
                        ckw_locked_val  = int(bool(st.session_state.get("edit_ckw_locked_flag")))
=======
                        # Decide lock: if user edited away from suggestion, lock; else auto (0)
                        ckw_current_val = (st.session_state.get("edit_computed_keywords") or "").strip()
                        suggested_now   = st.session_state.get("_ckw_suggest") or build_computed_keywords(cat, svc, bn, CKW_MAX_TERMS)
                        # honor the explicit checkbox value; fallback to heuristic if unset
                        ckw_locked_val  = int(bool(st.session_state.get("edit_ckw_locked_flag")))
                        # Suggested now (used if user left field blank)

                        suggested_now = st.session_state.get("_ckw_suggest") or build_computed_keywords(cat, svc, bn, CKW_MAX_TERMS)
>>>>>>> 172125b9

                        res = _exec_with_retry(ENGINE, """
                            UPDATE vendors
                               SET category=:category,
                                   service=NULLIF(:service, ''),
                                   business_name=:business_name,
                                   contact_name=:contact_name,
                                   phone=:phone,
                                   address=:address,
                                   website=:website,
                                   notes=:notes,
                                   keywords=:keywords,
                                   computed_keywords=:ckw,
                                   ckw_locked=:ckw_locked,
                                   ckw_version=:ckw_version,
                                   updated_at=:now,
                                   updated_by=:user
                             WHERE id=:id AND (updated_at=:prev_updated OR :prev_updated='')
                        """, {
                            "category": cat,
                            "service": svc,
                            "business_name": bn,
                            "contact_name": (st.session_state["edit_contact_name"] or "").strip(),
                            "phone": phone_norm,
                            "address": (st.session_state["edit_address"] or "").strip(),
                            "website": _sanitize_url(st.session_state["edit_website"]),
                            "notes": (st.session_state["edit_notes"] or "").strip(),
                            "keywords": (st.session_state["edit_keywords"] or "").strip(),
                            "ckw": (ckw_current_val or suggested_now),
                            "ckw_locked": ckw_locked_val,
                            "ckw_version": CKW_VERSION,
                            "now": now, "user": _updated_by(),
                            "id": int(vid),
                            "prev_updated": prev_updated,
                        })
                        rowcount = res.rowcount or 0
                        if rowcount == 0:
                            st.warning("No changes applied (stale selection or already updated). Refresh and try again.")
                        else:
                            st.session_state["edit_last_done"] = edit_nonce
                            st.success(f"Provider updated: {bn}")
                            _queue_edit_form_reset()
                            _nonce_rotate("edit")
                            list_names.clear()
                            st.rerun()
                    except Exception as e:
                        st.error(f"Update failed: {e}")

        st.markdown("---")
        st.subheader("Delete Provider")

        sel_label_del = st.selectbox(
            "Select provider to delete (type to search)",
            options=["— Select —"] + [ _fmt_vendor(i) for i in ids ],
            key="delete_provider_label",
        )
        if sel_label_del != "— Select —":
            rev = { _fmt_vendor(i): i for i in ids }
            st.session_state["delete_vendor_id"] = int(rev.get(sel_label_del))
        else:
            st.session_state["delete_vendor_id"] = None

        del_form_key = f"delete_vendor_form_{st.session_state['delete_form_version']}"
        with st.form(del_form_key, clear_on_submit=False):
            deleted = st.form_submit_button("Delete Provider")

        if deleted:
            del_nonce = _nonce("delete")
            if st.session_state.get("delete_last_done") == del_nonce:
                st.info("Delete already processed.")
                st.stop()

            vid = st.session_state.get("delete_vendor_id")
            if vid is None:
                st.error("Select a provider first.")
            else:
                try:
                    row = df_all.loc[df_all["id"] == int(vid)]
                    prev_updated = (row.iloc[0]["updated_at"] if not row.empty else "") or ""
                    res = _exec_with_retry(ENGINE, """
                        DELETE FROM vendors
                         WHERE id=:id AND (updated_at=:prev_updated OR :prev_updated='')
                    """, {"id": int(vid), "prev_updated": prev_updated})
                    rowcount = res.rowcount or 0

                    if rowcount == 0:
                        st.warning("No delete performed (stale selection). Refresh and try again.")
                    else:
                        st.session_state["delete_last_done"] = del_nonce
                        st.success("Provider deleted.")
                        _queue_delete_form_reset()
                        _nonce_rotate("delete")
                        list_names.clear()
                        st.rerun()
                except Exception as e:
                    st.error(f"Delete failed: {e}")

# ---------- Category Admin
with _tabs[2]:
    st.caption("Category is required. Manage the reference list and reassign providers safely.")
    _init_cat_defaults()
    _apply_cat_reset_if_needed()

    cats = list_names("categories")
    cat_opts = ["— Select —"] + cats

    colA, colB = st.columns(2)
    with colA:
        st.subheader("Add Category")
        new_cat = st.text_input("New category name", key="cat_add")
        if st.button("Add Category", key="cat_add_btn"):
            if not (new_cat or "").strip():
                st.error("Enter a name.")
            else:
                try:
                    _exec_with_retry(ENGINE, "INSERT OR IGNORE INTO categories(name) VALUES(:n)", {"n": new_cat.strip()})
                    list_names.clear()
                    st.success("Added (or already existed).")
                    _queue_cat_reset()
                    st.rerun()
                except Exception as e:
                    st.error(f"Add category failed: {e}")

        st.subheader("Rename Category")
        if cats:
            old = st.selectbox("Current", options=cat_opts, key="cat_old")
            new = st.text_input("New name", key="cat_rename")
            if st.button("Rename", key="cat_rename_btn"):
                if old == "— Select —":
                    st.error("Pick a category to rename.")
                elif not (new or "").strip():
                    st.error("Enter a new name.")
                else:
                    try:
                        rename_category_and_cascade(ENGINE, old, new.strip())
                        list_names.clear()
                        st.success("Renamed and reassigned.")
                        _queue_cat_reset()
                        st.rerun()
                    except Exception as e:
                        st.error(f"Rename category failed: {e}")

    with colB:
        st.subheader("Delete / Reassign")
        if cats:
            tgt = st.selectbox("Category to delete", options=cat_opts, key="cat_del")
            if tgt == "— Select —":
                st.write("Select a category.")
            else:
                cnt = usage_count(ENGINE, "category", tgt)
                st.write(f"In use by {cnt} provider(s).")
                if cnt == 0:
                    if st.button("Delete category (no usage)", key="cat_del_btn"):
                        try:
                            _exec_with_retry(ENGINE, "DELETE FROM categories WHERE name=:n", {"n": tgt})
                            list_names.clear()
                            st.success("Deleted.")
                            _queue_cat_reset()
                            st.rerun()
                        except Exception as e:
                            st.error(f"Delete category failed: {e}")
                else:
                    repl_options = ["— Select —"] + [c for c in cats if c != tgt]
                    repl = st.selectbox("Reassign providers to…", options=repl_options, key="cat_reassign_to")
                    if st.button("Reassign providers then delete", key="cat_reassign_btn"):
                        if repl == "— Select —":
                            st.error("Choose a category to reassign to.")
                        else:
                            try:
                                delete_category_with_reassign(ENGINE, tgt, repl)
                                list_names.clear()
                                st.success("Reassigned and deleted.")
                                _queue_cat_reset()
                                st.rerun()
                            except Exception as e:
                                st.error(f"Reassign+delete failed: {e}")

# ---------- Service Admin
with _tabs[3]:
    st.caption("Service is optional on providers. Manage the reference list here.")
    _init_svc_defaults()
    _apply_svc_reset_if_needed()

    servs = list_names("services")
    svc_opts = ["— Select —"] + servs

    colA, colB = st.columns(2)
    with colA:
        st.subheader("Add Service")
        new_s = st.text_input("New service name", key="svc_add")
        if st.button("Add Service", key="svc_add_btn"):
            if not (new_s or "").strip():
                st.error("Enter a name.")
            else:
                try:
                    _exec_with_retry(ENGINE, "INSERT OR IGNORE INTO services(name) VALUES(:n)", {"n": new_s.strip()})
                    list_names.clear()
                    st.success("Added (or already existed).")
                    _queue_svc_reset()
                    st.rerun()
                except Exception as e:
                    st.error(f"Add service failed: {e}")

        st.subheader("Rename Service")
        if servs:
            old = st.selectbox("Current", options=svc_opts, key="svc_old")
            new = st.text_input("New name", key="svc_rename")
            if st.button("Rename Service", key="svc_rename_btn"):
                if old == "— Select —":
                    st.error("Pick a service to rename.")
                elif not (new or "").strip():
                    st.error("Enter a new name.")
                else:
                    try:
                        rename_service_and_cascade(ENGINE, old, new.strip())
                        list_names.clear()
                        st.success(f"Renamed service: {old} → {new.strip()}")
                        _queue_svc_reset()
                        st.rerun()
                    except Exception as e:
                        st.error(f"Rename service failed: {e}")

    with colB:
        st.subheader("Delete / Reassign")
        if servs:
            tgt = st.selectbox("Service to delete", options=svc_opts, key="svc_del")
            if tgt == "— Select —":
                st.write("Select a service.")
            else:
                cnt = usage_count(ENGINE, "service", tgt)
                st.write(f"In use by {cnt} provider(s).")
                if cnt == 0:
                    if st.button("Delete service (no usage)", key="svc_del_btn"):
                        try:
                            _exec_with_retry(ENGINE, "DELETE FROM services WHERE name=:n", {"n": tgt})
                            list_names.clear()
                            st.success("Deleted.")
                            _queue_svc_reset()
                            st.rerun()
                        except Exception as e:
                            st.error(f"Delete service failed: {e}")
                else:
                    repl_options = ["— Select —"] + [s for s in servs if s != tgt]
                    repl = st.selectbox("Reassign providers to…", options=repl_options, key="svc_reassign_to")
                    if st.button("Reassign providers then delete service", key="svc_reassign_btn"):
                        if repl == "— Select —":
                            st.error("Choose a service to reassign to.")
                        else:
                            try:
                                delete_service_with_reassign(ENGINE, tgt, repl)
                                list_names.clear()
                                st.success("Reassigned and deleted.")
                                _queue_svc_reset()
                                st.rerun()
                            except Exception as e:
                                st.error(f"Reassign+delete service failed: {e}")

# ---------- Maintenance
with _tabs[4]:
    st.caption("One-click cleanups and keyword recompute tools.")

    # ==== Integrity Self-Test ====
    with st.expander("Integrity Self-Test", expanded=False):
        st.caption("Runs PRAGMA checks and basic counts. Read-only; safe anytime.")
        if st.button("Run checks", type="primary"):
            results: Dict[str, Any] = {}
            try:
                with ENGINE.connect() as cx:
                    quick = cx.exec_driver_sql("PRAGMA quick_check").scalar()
                    results["quick_check"] = quick
                    integ = cx.exec_driver_sql("PRAGMA integrity_check").scalar()
                    results["integrity_check"] = integ
                    counts = {}
                    for tbl in ("vendors", "categories", "services"):
                        try:
                            c = cx.exec_driver_sql(f"SELECT COUNT(*) FROM {tbl}").scalar()
                            counts[tbl] = int(c or 0)
                        except Exception as e:
                            counts[tbl] = f"error: {type(e).__name__}: {e}"
                    results["counts"] = counts
                    ix = cx.exec_driver_sql("PRAGMA index_list('vendors')").mappings().all()
                    results["vendors_indexes"] = [
                        {"seq": int(r.get("seq", 0)), "name": r.get("name"), "unique": bool(r.get("unique", 0))}
                        for r in ix
                    ]
                ok = (str(results.get("quick_check", "")).lower() == "ok") and (
                    str(results.get("integrity_check", "")).lower() == "ok"
                )
                (st.success if ok else st.error)(f"Integrity {'OK' if ok else 'issues detected'} — see details below.")
                st.json(results)
            except Exception as e:
                st.error(f"Integrity test failed: {type(e).__name__}: {e}")

    # ---- CKW version resolve + index ----
    def _ckw_current_version() -> str:
        ver = None
        try:
            with ENGINE.begin() as cx:
                cx.exec_driver_sql(
                    "CREATE TABLE IF NOT EXISTS meta (k TEXT PRIMARY KEY, v TEXT NOT NULL DEFAULT '')"
                )
                row = cx.execute(sql_text("SELECT v FROM meta WHERE k='CKW_VERSION'")).fetchone()
                if row and str(row[0]).strip():
                    ver = str(row[0]).strip()
        except Exception:
            pass
        if not ver:
            try:
                ver = str(st.secrets.get("CKW_VERSION", "")).strip()
            except Exception:
                ver = ""
        return ver or "2025-10-15"

    CURRENT_VER = _ckw_current_version()
    try:
        _exec_with_retry(ENGINE, "CREATE INDEX IF NOT EXISTS idx_vendors_ckw_status ON vendors(ckw_locked, ckw_version)")
    except Exception:
        pass

<<<<<<< HEAD
    # ---- CKW stats helper ----
=======
    # ---------- NEW: CKW stats (locks, versions, stale) ----------

    # ---- NEW: CKW stats helper ----
>>>>>>> 172125b9
    def _ckw_stats(engine: Engine, ver: str) -> dict:
        with engine.connect() as cx:
            total = cx.execute(sql_text("SELECT COUNT(*) FROM vendors")).scalar() or 0
            locked = cx.execute(sql_text("SELECT COUNT(*) FROM vendors WHERE IFNULL(ckw_locked,0)=1")).scalar() or 0
            unlocked = total - locked
            unlocked = int(total) - int(locked)
            at_ver = cx.execute(sql_text("SELECT COUNT(*) FROM vendors WHERE ckw_version = :v"), {"v": ver}).scalar() or 0
            stale = cx.execute(sql_text("""
                SELECT COUNT(*) FROM vendors
                WHERE IFNULL(ckw_locked,0)=0
                  AND (ckw_version IS NULL OR ckw_version <> :v
                       OR computed_keywords IS NULL OR TRIM(computed_keywords) = '')
            """), {"v": ver}).scalar() or 0
        return {"total": int(total), "locked": int(locked), "unlocked": int(unlocked), "at_version": int(at_ver), "stale_unlocked": int(stale)}

        return {
            "total": int(total),
            "locked": int(locked),
            "unlocked": int(unlocked),
            "at_version": int(at_ver),
            "stale_unlocked": int(stale),
        }

    # ---- CKW controls ----
    st.subheader("Computed Keywords")
    stats = _ckw_stats(ENGINE, CURRENT_VER)
    st.caption(
        f"CKW stats — total: {stats['total']}, locked: {stats['locked']}, "
        f"unlocked: {stats['unlocked']}, at_version: {stats['at_version']}, "
        f"stale_unlocked: {stats['stale_unlocked']}"
    )

<<<<<<< HEAD
=======
    # ---- CKW controls: recompute + bump version (all outside any button blocks) ----
    st.subheader("Computed Keywords")
    stats = _ckw_stats(ENGINE, CURRENT_VER)
    st.caption(
        f"CKW stats — total: {stats['total']}, locked: {stats['locked']}, "
        f"unlocked: {stats['unlocked']}, at_version: {stats['at_version']}, "
        f"stale_unlocked: {stats['stale_unlocked']}"
    )

>>>>>>> 172125b9
    c1, c2, c3 = st.columns([1, 1, 1])
    with c1:
        batch_sz = st.number_input("Batch size", min_value=50, max_value=1000, value=300, step=50)
    with c2:
        run_stale = st.button("Recompute unlocked & stale", type="primary", use_container_width=True)
    with c3:
        run_all = st.button("Recompute ALL unlocked", type="secondary", use_container_width=True)

    def _rows_for_stale(engine: Engine, ver: str) -> list[tuple]:
        with engine.connect() as cx:
            return cx.execute(sql_text("""
                SELECT id, category, service, business_name
                  FROM vendors
                 WHERE IFNULL(ckw_locked,0)=0
                   AND (ckw_version IS NULL OR ckw_version <> :ver
                        OR computed_keywords IS NULL OR TRIM(computed_keywords) = '')
            """), {"ver": ver}).fetchall()

    def _rows_for_all_unlocked(engine: Engine) -> list[tuple]:
        with engine.connect() as cx:
            return cx.execute(sql_text("""
                SELECT id, category, service, business_name
                  FROM vendors
                 WHERE IFNULL(ckw_locked,0)=0
            """)).fetchall()

    def _do_recompute(rows: list[tuple], label: str, batch: int):
        total = len(rows)
        if total == 0:
            st.success(f"No rows to update for: {label}.")
            return
        st.write(f"{label}: **{total}** row(s) to update…")
        done = 0
        todo: list[dict] = []
        pbar = st.progress(0)
        for r in rows:
            rid, cat, svc, bn = int(r[0]), (r[1] or ""), (r[2] or ""), (r[3] or "")
            ckw = build_computed_keywords(cat, svc, bn, CKW_MAX_TERMS)
            todo.append({"id": rid, "ckw": ckw, "ver": CURRENT_VER})
            if len(todo) >= int(batch):
                _exec_with_retry(ENGINE, "UPDATE vendors SET computed_keywords=:ckw, ckw_version=:ver WHERE id=:id", todo)
                done += len(todo)
                todo.clear()
                pbar.progress(min(done / total, 1.0))
        if todo:
            _exec_with_retry(ENGINE, "UPDATE vendors SET computed_keywords=:ckw, ckw_version=:ver WHERE id=:id", todo)
            done += len(todo)
            pbar.progress(1.0)
        st.success(f"{label}: updated {done} row(s).")

    if run_stale:
        try:
            _do_recompute(_rows_for_stale(ENGINE, CURRENT_VER), "Unlocked & stale", batch_sz)
        except Exception as e:
            st.error(f"Recompute (stale) failed: {type(e).__name__}: {e}")

    if run_all:
        try:
            _do_recompute(_rows_for_all_unlocked(ENGINE), "ALL unlocked", batch_sz)
        except Exception as e:
            st.error(f"Recompute (all) failed: {type(e).__name__}: {e}")

<<<<<<< HEAD
=======
    # ---------- NEW: FORCE recompute ALL (overrides locks) ----------

>>>>>>> 172125b9
    # ---- NEW: Force recompute ALL (override locks) ----
    force_all = st.button(
        "FORCE recompute ALL (override locks)",
        type="secondary",
        help="Rebuilds computed_keywords for every row and sets ckw_version to CURRENT_VER, ignoring ckw_locked."
    )
    if force_all:
        try:
            with ENGINE.connect() as cx:
                rows = cx.execute(sql_text("""
                    SELECT id, category, service, business_name
                    FROM vendors
                """)).fetchall()
                rows = cx.execute(sql_text("SELECT id, category, service, business_name FROM vendors")).fetchall()
            total = len(rows)
            if total == 0:
                st.success("No rows.")
            else:
                done, batch, batch_size = 0, [], int(batch_sz)
                pbar = st.progress(0)
                for r in rows:
                    rid, cat, svc, bn = int(r[0]), (r[1] or ""), (r[2] or ""), (r[3] or "")
                    ckw = build_computed_keywords(cat, svc, bn, CKW_MAX_TERMS)
                    batch.append({"id": rid, "ckw": ckw, "ver": CURRENT_VER})
                    if len(batch) >= batch_size:
                        _exec_with_retry(ENGINE, "UPDATE vendors SET computed_keywords=:ckw, ckw_version=:ver WHERE id=:id", batch)
                        done += len(batch); batch.clear()
                        pbar.progress(min(done/total, 1.0))
                if batch:
                    _exec_with_retry(ENGINE, "UPDATE vendors SET computed_keywords=:ckw, ckw_version=:ver WHERE id=:id", batch)
                    done += len(batch); pbar.progress(1.0)
                        done += len(batch)
                        batch.clear()
                        pbar.progress(min(done/total, 1.0))
                if batch:
                    _exec_with_retry(ENGINE, "UPDATE vendors SET computed_keywords=:ckw, ckw_version=:ver WHERE id=:id", batch)
                    done += len(batch)
                    pbar.progress(1.0)
                st.success(f"Force recompute completed: {done} row(s) updated.")
        except Exception as e:
            st.error(f"Force recompute failed: {type(e).__name__}: {e}")

    # ---------- NEW: Unlock all helper ----------
    # ---- NEW: Unlock all rows ----
    unlock_all = st.button("Unlock all rows (ckw_locked=0)", help="Clears the lock flag on every vendor.")
    if unlock_all:
        try:
            _exec_with_retry(ENGINE, "UPDATE vendors SET ckw_locked=0")
            st.success("All rows unlocked.")
        except Exception as e:
            st.error(f"Unlock failed: {type(e).__name__}: {e}")

    st.divider()
    bump = st.button("Bump CKW version (DB meta)", help="Increases CKW_VERSION in the meta table; does not recompute by itself.")
    if bump:
        try:
            old = CURRENT_VER
            import re as _re
            m = _re.match(r"^(.*?)(?:\.(\d+))?$", old)
            base = (m.group(1) if m else old) or "2025-10-15"
            inc = int(m.group(2) or "0") + 1
            new_ver = f"{base}.{inc}"
            with ENGINE.begin() as cx:
                cx.exec_driver_sql("CREATE TABLE IF NOT EXISTS meta (k TEXT PRIMARY KEY, v TEXT NOT NULL DEFAULT '')")
                cx.execute(sql_text(
                    "INSERT INTO meta(k,v) VALUES('CKW_VERSION', :v) "
                    "ON CONFLICT(k) DO UPDATE SET v=excluded.v"
                ), {"v": new_ver})
            st.success(f"CKW_VERSION bumped: {old} → {new_ver}")
        except Exception as e:
            st.error(f"Version bump failed: {type(e).__name__}: {e}")

    st.divider()
    st.subheader("Export / Import")

    query = "SELECT * FROM vendors ORDER BY lower(business_name)"
    with ENGINE.connect() as conn:
        full = pd.read_sql(sql_text(query), conn)

    full_formatted = full.copy()
    def _format_phone_digits(x: str | int | None) -> str:
        s = re.sub(r"\D+", "", str(x or ""))
        return f"({s[0:3]}) {s[3:6]}-{s[6:10]}" if len(s) == 10 else s
    if "phone" in full_formatted.columns:
        full_formatted["phone"] = full_formatted["phone"].apply(_format_phone_digits)

    colA, colB = st.columns([1, 1])
    with colA:
        st.download_button(
            "Export all providers (formatted phones)",
            data=full_formatted.to_csv(index=False).encode("utf-8"),
            file_name=f"providers_{datetime.utcnow().strftime('%Y%m%d-%H%M%S')}.csv",
            mime="text/csv",
        )
    with colB:
        st.download_button(
            "Export all providers (digits-only phones)",
            data=full.to_csv(index=False).encode("utf-8"),
            file_name=f"providers_raw_{datetime.utcnow().strftime('%Y%m%d-%H%M%S')}.csv",
            mime="text/csv",
        )

    have_csv_helpers = all(name in globals() for name in ("_prepare_csv_for_append", "_execute_append_only"))
    if have_csv_helpers:
        with st.expander("CSV Restore (Append-only, ID-checked)", expanded=False):
            st.caption(
                "WARNING: This tool only **appends** rows. "
                "Rows whose `id` already exists are **rejected**. No updates, no deletes."
            )
            uploaded = st.file_uploader("Upload CSV to append into `vendors`", type=["csv"], accept_multiple_files=False)

            col1, col2, col3, col4 = st.columns([1, 1, 1, 1])
            with col1:
                dry_run = st.checkbox("Dry run (validate only)", value=True)
            with col2:
                trim_strings = st.checkbox("Trim strings", value=True)
            with col3:
                normalize_phone = st.checkbox("Normalize phone to digits", value=True)
            with col4:
                auto_id = st.checkbox("Missing `id` ➜ autoincrement", value=True)

            if uploaded is not None:
                try:
                    df_in = pd.read_csv(uploaded)
                    with_id_df, without_id_df, rejected_ids, insertable_cols = _prepare_csv_for_append(
                        ENGINE,
                        df_in,
                        normalize_phone=normalize_phone,
                        trim_strings=trim_strings,
                        treat_missing_id_as_autoincrement=auto_id,
                    )

                    planned_inserts = len(with_id_df) + len(without_id_df)

                    st.write("**Validation summary**")
                    st.write(
                        {
                            "csv_rows": int(len(df_in)),
                            "insertable_columns": insertable_cols,
                            "rows_with_explicit_id": int(len(with_id_df)),
                            "rows_autoincrement_id": int(len(without_id_df)),
                            "rows_rejected_due_to_existing_id": rejected_ids,
                            "planned_inserts": int(planned_inserts),
                        }
                    )

                    if dry_run:
                        st.success("Dry run complete. No changes applied.")
                    else:
                        if planned_inserts == 0:
                            st.info("Nothing to insert (all rows rejected or CSV empty after filters).")
                        else:
                            inserted = _execute_append_only(ENGINE, with_id_df, without_id_df, insertable_cols)
                            st.success(f"Inserted {inserted} row(s). Rejected existing id(s): {rejected_ids or 'None'}")
                except Exception as e:
                    st.error(f"CSV restore failed: {e}")
    else:
        st.info("CSV Restore is disabled in this build (helpers not bundled).")

    st.divider()
    st.subheader("Integrity self-test")

    if st.button("Run insert/rollback self-test"):
        try:
            conn = ENGINE.connect()
            trans = conn.begin()
            now = datetime.utcnow().isoformat(timespec="seconds")
            probe_name = f"_probe_vendor_{uuid.uuid4().hex[:8]}"
            conn.execute(
                sql_text("""
                    INSERT INTO vendors(category, service, business_name, contact_name, phone, address,
                                        website, notes, keywords, computed_keywords, ckw_locked, ckw_version,
                                        created_at, updated_at, updated_by)
                    VALUES(:category, :service, :business_name, :contact_name, :phone, :address,
                           :website, :notes, :keywords, :computed_keywords, :ckw_locked, :ckw_version,
                           :created_at, :updated_at, :updated_by)
                """),
                {
                    "category": "_Probe",
                    "service": None,
                    "business_name": probe_name,
                    "contact_name": "Tester",
                    "phone": "5555555555",
                    "address": "123 Test Ln",
                    "website": "https://example.com",
                    "notes": "self-test insert",
                    "keywords": "probe, test",
                    "computed_keywords": build_computed_keywords("_Probe", "", probe_name, CKW_MAX_TERMS),
                    "ckw_locked": 0,
                    "ckw_version": CKW_VERSION,
                    "created_at": now,
                    "updated_at": now,
                    "updated_by": _updated_by(),
                }
            )
            exists = conn.execute(
                sql_text("SELECT COUNT(*) AS c FROM vendors WHERE business_name=:n"),
                {"n": probe_name}
            ).scalar() or 0
            trans.rollback()
            conn.close()

            if exists:
                st.success("Self-test passed: insert was visible inside transaction and rolled back cleanly.")
            else:
                st.warning("Self-test inconclusive: inserted row not visible during transaction.")
        except Exception as e:
            st.error(f"Self-test failed: {type(e).__name__}: {e}")

    st.divider()
    st.subheader("Data cleanup")

    if st.button("Normalize phone numbers & Title Case (providers + categories/services)"):
        def to_title(s: str | None) -> str:
            return ((s or "").strip()).title()

        TEXT_COLS_TO_TITLE = ["category","service","business_name","contact_name","address","notes","keywords"]

        changed_vendors = 0
        try:
            with ENGINE.connect() as conn:
                rows = conn.execute(sql_text("SELECT * FROM vendors")).fetchall()
            for r in rows:
                row = dict(r._mapping) if hasattr(r, "_mapping") else dict(r)
                pid = int(row["id"])
                vals = {c: to_title(row.get(c)) for c in TEXT_COLS_TO_TITLE}
                vals["website"] = _sanitize_url((row.get("website") or "").strip())
                vals["phone"] = _normalize_phone(row.get("phone") or "")
                vals["id"] = pid
                _exec_with_retry(
                    ENGINE,
                    """
                    UPDATE vendors
                       SET category=:category,
                           service=NULLIF(:service,''),
                           business_name=:business_name,
                           contact_name=:contact_name,
                           phone=:phone,
                           address=:address,
                           website=:website,
                           notes=:notes,
                           keywords=:keywords
                     WHERE id=:id
                    """,
                    vals,
                )
                changed_vendors += 1

            with ENGINE.connect() as conn:
                cat_rows = conn.execute(sql_text("SELECT name FROM categories")).fetchall()
            for (old_name,) in cat_rows:
                new_name = to_title(old_name)
                if new_name != old_name:
                    _exec_with_retry(ENGINE, "INSERT OR IGNORE INTO categories(name) VALUES(:n)", {"n": new_name})
                    _exec_with_retry(ENGINE, "UPDATE vendors SET category=:new WHERE category=:old", {"new": new_name, "old": old_name})
                    _exec_with_retry(ENGINE, "DELETE FROM categories WHERE name=:old", {"old": old_name})

            with ENGINE.connect() as conn:
                svc_rows = conn.execute(sql_text("SELECT name FROM services")).fetchall()
            for (old_name,) in svc_rows:
                new_name = to_title(old_name)
                if new_name != old_name:
                    _exec_with_retry(ENGINE, "INSERT OR IGNORE INTO services(name) VALUES(:n)", {"n": new_name})
                    _exec_with_retry(ENGINE, "UPDATE vendors SET service=:new WHERE service=:old", {"new": new_name, "old": old_name})
                    _exec_with_retry(ENGINE, "DELETE FROM services WHERE name=:old", {"old": old_name})

            st.success(f"Providers normalized: {changed_vendors}. Categories/services retitled and reconciled.")
            list_names.clear()
            _queue_cat_reset()
            _queue_svc_reset()
            st.rerun()
        except Exception as e:
            st.error(f"Normalization failed: {e}")

    if st.button("Backfill created_at/updated_at when missing"):
        try:
            now = datetime.utcnow().isoformat(timespec="seconds")
            _exec_with_retry(
                ENGINE,
                """
                UPDATE vendors
                   SET created_at = CASE WHEN created_at IS NULL OR created_at = '' THEN :now ELSE created_at END,
                       updated_at = CASE WHEN updated_at IS NULL OR updated_at = '' THEN :now ELSE updated_at END
                """,
                {"now": now},
            )
            st.success("Backfill complete.")
        except Exception as e:
            st.error(f"Backfill failed: {e}")

    if st.button("Trim whitespace in text fields (safe)"):
        try:
            changed = 0
            with ENGINE.connect() as conn:
                rows = conn.execute(
                    sql_text(
                        """
                        SELECT id, category, service, business_name, contact_name, address, website, notes, keywords, phone
                        FROM vendors
                        """
                    )
                ).fetchall()

            def clean_soft(s: str | None) -> str:
                s = (s or "").strip()
                s = re.sub(r"[ \t]+", " ", s)
                return s

            for r in rows:
                pid = int(r[0])
                vals = {
                    "category": clean_soft(r[1]),
                    "service": clean_soft(r[2]),
                    "business_name": clean_soft(r[3]),
                    "contact_name": clean_soft(r[4]),
                    "address": clean_soft(r[5]),
                    "website": _sanitize_url(clean_soft(r[6])),
                    "notes": clean_soft(r[7]),
                    "keywords": clean_soft(r[8]),
                    "phone": r[9],
                    "id": pid,
                }
                _exec_with_retry(
                    ENGINE,
                    """
                    UPDATE vendors
                       SET category=:category,
                           service=NULLIF(:service,''),
                           business_name=:business_name,
                           contact_name=:contact_name,
                           phone=:phone,
                           address=:address,
                           website=:website,
                           notes=:notes,
                           keywords=:keywords
                     WHERE id=:id
                    """,
                    vals,
                )
                changed += 1
            st.success(f"Whitespace trimmed on {changed} row(s).")
        except Exception as e:
            st.error(f"Trim failed: {e}")

    with st.expander("Storage maintenance (optional)"):
        c1, c2 = st.columns(2)
        if c1.button("ANALYZE"):
            try:
                with ENGINE.connect() as cx:
                    cx.exec_driver_sql("ANALYZE")
                st.success("ANALYZE completed.")
            except Exception as e:
                st.error(f"ANALYZE failed: {e}")
        if c2.button("VACUUM"):
            try:
                with ENGINE.connect() as cx:
                    cx.exec_driver_sql("VACUUM")
                st.success("VACUUM completed.")
            except Exception as e:
                st.error(f"VACUUM failed: {e}")

# ---------- Debug (only when enabled)
if _SHOW_DEBUG:
    with _tabs[-1]:
        engine_info: Dict = _DB_DBG
        st.subheader("Status & Secrets (debug)")
        st.json(engine_info)

        with ENGINE.connect() as conn:
            vendors_cols = conn.execute(sql_text("PRAGMA table_info(vendors)")).fetchall()
            categories_cols = conn.execute(sql_text("PRAGMA table_info(categories)")).fetchall()
            services_cols = conn.execute(sql_text("PRAGMA table_info(services)")).fetchall()

            idx_rows = conn.execute(sql_text("PRAGMA index_list(vendors)")).fetchall()
            vendors_indexes = [
                {"seq": r[0], "name": r[1], "unique": bool(r[2]), "origin": r[3], "partial": bool(r[4])} for r in idx_rows
            ]

            created_at_nulls = conn.execute(
                sql_text("SELECT COUNT(*) FROM vendors WHERE created_at IS NULL OR created_at=''")
            ).scalar() or 0
            updated_at_nulls = conn.execute(
                sql_text("SELECT COUNT(*) FROM vendors WHERE updated_at IS NULL OR updated_at=''")
            ).scalar() or 0

            counts = {
                "vendors": conn.execute(sql_text("SELECT COUNT(*) FROM vendors")).scalar() or 0,
                "categories": conn.execute(sql_text("SELECT COUNT(*) FROM categories")).scalar() or 0,
                "services": conn.execute(sql_text("SELECT COUNT(*) FROM services")).scalar() or 0,
            }

        st.subheader("DB Probe")
        st.json(
            {
                "vendors_columns": [c[1] for c in vendors_cols],
                "categories_columns": [c[1] for c in categories_cols],
                "services_columns": [c[1] for c in services_cols],
                "counts": counts,
                "vendors_indexes": vendors_indexes,
                "timestamp_nulls": {"created_at": int(created_at_nulls), "updated_at": int(updated_at_nulls)},
            }
        )

        def _quick_probe_replica_and_indexes(engine: Engine) -> dict:
            out: dict = {}
            try:
                with engine.connect() as cx:
                    out["select_1"] = cx.execute(sql_text("SELECT 1")).scalar_one()
                    out["vendors_count"] = cx.execute(sql_text("SELECT COUNT(*) FROM vendors")).scalar_one()
                    out["ckw_nonblank"] = cx.execute(sql_text("""
                        SELECT COUNT(*) FROM vendors WHERE TRIM(COALESCE(computed_keywords,'')) <> ''
                    """)).scalar_one()
                    out["max_updated_at"] = cx.execute(sql_text("""
                        SELECT COALESCE(MAX(updated_at), '') FROM vendors
                    """)).scalar_one()
                    rows = cx.execute(sql_text("PRAGMA index_list('vendors')")).all()
                    out["indexes"] = [{"seq": r[0], "name": r[1], "unique": bool(r[2])} for r in rows]
            except Exception as e:
                out["error"] = f"{e.__class__.__name__}: {e}"
            return out

        with st.expander("Quick Probe: replica + indexes + ckw + timestamps"):
            try:
                probe = _quick_probe_replica_and_indexes(ENGINE)
                st.json(probe)
            except Exception as e:
                st.error(f"Probe failed: {e.__class__.__name__}: {e}")<|MERGE_RESOLUTION|>--- conflicted
+++ resolved
@@ -699,17 +699,23 @@
     st.session_state["_pending_add_reset"] = True
 
 EDIT_FORM_KEYS = [
-    "edit_vendor_id", "edit_business_name", "edit_category", "edit_service",
-    "edit_contact_name", "edit_phone", "edit_address", "edit_website",
-    "edit_notes", "edit_keywords", "edit_row_updated_at", "edit_last_loaded_id",
-<<<<<<< HEAD
-    "_ckw_suggest", "edit_ckw_locked_flag", "edit_computed_keywords",
-=======
-    # new ephemeral keys for CKW UI
-    "_ckw_suggest", "edit_ckw_locked_flag", "edit_computed_keywords"
-    "_ckw_suggest"
->>>>>>> 172125b9
+    "edit_vendor_id",
+    "edit_business_name",
+    "edit_category",
+    "edit_service",
+    "edit_contact_name",
+    "edit_phone",
+    "edit_address",
+    "edit_website",
+    "edit_notes",
+    "edit_keywords",
+    "edit_row_updated_at",
+    "edit_last_loaded_id",
+    "edit_computed_keywords",
+    "edit_ckw_locked_flag",
+    "_ckw_suggest",
 ]
+
 
 def _init_edit_form_defaults():
     defaults = {
@@ -1038,142 +1044,132 @@
                     "edit_computed_keywords": row.get("computed_keywords") or "",
                     "edit_ckw_locked_flag": bool(int(row.get("ckw_locked") or 0)),
                 })
-
-        edit_form_key = f"edit_vendor_form_{st.session_state['edit_form_version']}"
-        with st.form(edit_form_key, clear_on_submit=False):
-            col1, col2 = st.columns(2)
-            with col1:
-                st.text_input("Provider *", key="edit_business_name")
-                cats = list_names("categories")
-                servs = list_names("services")
-                _edit_cat_options = [""] + (cats or [])
-                if (st.session_state.get("edit_category") or "") not in _edit_cat_options:
-                    st.session_state["edit_category"] = ""
-                st.selectbox("Category *", options=_edit_cat_options, key="edit_category", placeholder="Select category")
-                _edit_svc_options = [""] + (servs or [])
-                if (st.session_state.get("edit_service") or "") not in _edit_svc_options:
-                    st.session_state["edit_service"] = ""
-                st.selectbox("Service (optional)", options=_edit_svc_options, key="edit_service")
-                st.text_input("Contact Name", key="edit_contact_name")
-                st.text_input("Phone (10 digits or blank)", key="edit_phone")
-            with col2:
-                st.text_area("Address", height=80, key="edit_address")
-                st.text_input("Website (https://…)", key="edit_website")
-                st.text_area("Notes", height=100, key="edit_notes")
-                st.text_input("Keywords (comma separated)", key="edit_keywords")
-
-                # ==== BEGIN: CKW Edit (manual lock + suggest) ====
-                st.caption("Computed keywords are used for search in the read-only app.")
-                current_row = id_to_row.get(int(st.session_state["edit_vendor_id"])) if st.session_state["edit_vendor_id"] else {}
-                ckw_db = (current_row.get("computed_keywords") or "") if current_row else st.session_state.get("edit_computed_keywords", "")
-                ckw_locked_db = int(current_row.get("ckw_locked") or 0) if current_row else int(bool(st.session_state.get("edit_ckw_locked_flag")))
-<<<<<<< HEAD
-=======
-
-                # Manual lock toggle (DB-backed) — use a unique key name to avoid collisions
-                st.checkbox("Lock (skip bulk recompute)", value=bool(ckw_locked_db), key="edit_ckw_locked_flag")
-                st.checkbox("Lock (skip bulk recompute)", value=bool(ckw_locked_db), key="edit_ckw_locked")
-
-                st.text_area("computed_keywords (editable)", value=ckw_db, height=90, key="edit_computed_keywords")
->>>>>>> 172125b9
-
-                # Manual lock toggle (DB-backed) — use a single, unique key
-                st.checkbox("Lock (skip bulk recompute)", value=bool(ckw_locked_db), key="edit_ckw_locked_flag")
-
-                # Editable CKW field
-                st.text_area(
-                    "computed_keywords (editable)",
-                    value=ckw_db,
-                    height=90,
-                    key="edit_computed_keywords",
+edit_form_key = f"edit_vendor_form_{st.session_state['edit_form_version']}"
+with st.form(edit_form_key, clear_on_submit=False):
+    col1, col2 = st.columns(2)
+
+    with col1:
+        st.text_input("Provider *", key="edit_business_name")
+        # ... other col1 inputs (category/service/contact/phone) ...
+
+    with col2:
+        st.text_area("Address", height=80, key="edit_address")
+        st.text_input("Website (https://…)", key="edit_website")
+        st.text_area("Notes", height=100, key="edit_notes")
+        st.text_input("Keywords (comma separated)", key="edit_keywords")
+
+        # ==== BEGIN: CKW Edit (manual lock + suggest) ====
+        st.caption("Computed keywords are used for search in the read-only app.")
+
+        current_row = id_to_row.get(int(st.session_state["edit_vendor_id"])) if st.session_state["edit_vendor_id"] else {}
+        ckw_db = (current_row.get("computed_keywords") or "") if current_row else st.session_state.get("edit_computed_keywords", "")
+        ckw_locked_db = int(current_row.get("ckw_locked") or 0) if current_row else int(bool(st.session_state.get("edit_ckw_locked_flag")))
+
+        st.checkbox(
+            "Lock (skip bulk recompute)",
+            value=bool(ckw_locked_db),
+            key="edit_ckw_locked_flag",
+            help="When locked, bulk recompute tools will not overwrite this row’s computed_keywords."
+        )
+
+        st.text_area("computed_keywords (editable)", value=ckw_db, height=90, key="edit_computed_keywords")
+
+        if st.form_submit_button("Suggest from Category/Service/Name", type="secondary", use_container_width=False):
+            cat = (st.session_state["edit_category"] or "").strip()
+            svc = (st.session_state["edit_service"] or "").strip(" /;,")
+            bn  = (st.session_state["edit_business_name"] or "").strip()
+            st.session_state["_ckw_suggest"] = build_computed_keywords(cat, svc, bn, CKW_MAX_TERMS)
+            st.session_state["edit_computed_keywords"] = st.session_state["_ckw_suggest"]
+
+        if st.session_state.get("_ckw_suggest"):
+            st.caption("Suggested: " + st.session_state["_ckw_suggest"])
+        # ==== END: CKW Edit (manual lock + suggest) ====
+
+    edited = st.form_submit_button("Save Changes")
+
+if edited:
+    edit_nonce = _nonce("edit")
+    if st.session_state.get("edit_last_done") == edit_nonce:
+        st.info("Edit already processed.")
+        st.stop()
+
+    vid = st.session_state.get("edit_vendor_id")
+    if vid is None:
+        st.error("Select a provider first.")
+    else:
+        bn  = (st.session_state["edit_business_name"] or "").strip()
+        cat = (st.session_state["edit_category"] or "").strip()
+        svc = (st.session_state["edit_service"] or "").strip(" /;,")
+        phone_norm = _normalize_phone(st.session_state["edit_phone"])
+
+        if phone_norm and len(phone_norm) != 10:
+            st.error("Phone must be 10 digits or blank.")
+        elif not bn or not cat:
+            st.error("Provider and Category are required.")
+        else:
+            try:
+                prev_updated = st.session_state.get("edit_row_updated_at") or ""
+                now = datetime.utcnow().isoformat(timespec="seconds")
+
+                # Decide CKW + lock values once
+                ckw_current_val = (st.session_state.get("edit_computed_keywords") or "").strip()
+                suggested_now   = st.session_state.get("_ckw_suggest") or build_computed_keywords(cat, svc, bn, CKW_MAX_TERMS)
+                ckw_locked_val  = int(bool(st.session_state.get("edit_ckw_locked_flag")))
+                ckw_final       = ckw_current_val or suggested_now
+
+                res = _exec_with_retry(
+                    ENGINE,
+                    """
+                    UPDATE vendors
+                       SET category=:category,
+                           service=NULLIF(:service, ''),
+                           business_name=:business_name,
+                           contact_name=:contact_name,
+                           phone=:phone,
+                           address=:address,
+                           website=:website,
+                           notes=:notes,
+                           keywords=:keywords,
+                           computed_keywords=:ckw,
+                           ckw_locked=:ckw_locked,
+                           ckw_version=:ckw_version,
+                           updated_at=:now,
+                           updated_by=:user
+                     WHERE id=:id AND (updated_at=:prev_updated OR :prev_updated='')
+                    """,
+                    {
+                        "category": cat,
+                        "service": svc,
+                        "business_name": bn,
+                        "contact_name": (st.session_state["edit_contact_name"] or "").strip(),
+                        "phone": phone_norm,
+                        "address": (st.session_state["edit_address"] or "").strip(),
+                        "website": _sanitize_url(st.session_state.get("edit_website") or ""),
+                        "notes": (st.session_state["edit_notes"] or "").strip(),
+                        "keywords": (st.session_state["edit_keywords"] or "").strip(),
+                        "ckw": ckw_final,
+                        "ckw_locked": ckw_locked_val,
+                        "ckw_version": CKW_VERSION,
+                        "now": now,
+                        "user": _updated_by(),
+                        "id": int(vid),
+                        "prev_updated": prev_updated,
+                    },
                 )
-
-                # One-click suggestion
-                if st.form_submit_button("Suggest from Category/Service/Name", type="secondary", use_container_width=False):
-                    cat = (st.session_state["edit_category"] or "").strip()
-                    svc = (st.session_state["edit_service"] or "").strip(" /;,")
-                    bn  = (st.session_state["edit_business_name"] or "").strip()
-                    st.session_state["_ckw_suggest"] = build_computed_keywords(cat, svc, bn, CKW_MAX_TERMS)
-                    st.session_state["edit_computed_keywords"] = st.session_state["_ckw_suggest"]
-
-                if st.session_state.get("_ckw_suggest"):
-                    st.caption("Suggested: " + st.session_state["_ckw_suggest"])
-                # ==== END: CKW Edit (manual lock + suggest) ====
-
-            edited = st.form_submit_button("Save Changes")
-
-        if edited:
-            edit_nonce = _nonce("edit")
-            if st.session_state.get("edit_last_done") == edit_nonce:
-                st.info("Edit already processed.")
-                st.stop()
-
-            vid = st.session_state.get("edit_vendor_id")
-            if vid is None:
-                st.error("Select a provider first.")
-            else:
-                bn  = (st.session_state["edit_business_name"] or "").strip()
-                cat = (st.session_state["edit_category"] or "").strip()
-                svc = (st.session_state["edit_service"] or "").strip(" /;,")
-                phone_norm = _normalize_phone(st.session_state["edit_phone"])
-                if phone_norm and len(phone_norm) != 10:
-                    st.error("Phone must be 10 digits or blank.")
-                elif not bn or not cat:
-                    st.error("Provider and Category are required.")
+                rowcount = int(getattr(res, "rowcount", 0) or 0)
+                if rowcount == 0:
+                    st.warning("No changes applied (record may have been updated elsewhere). Refresh and try again.")
                 else:
-                    try:
-                        prev_updated = st.session_state.get("edit_row_updated_at") or ""
-                        now = datetime.utcnow().isoformat(timespec="seconds")
-
-<<<<<<< HEAD
-                        ckw_current_val = (st.session_state.get("edit_computed_keywords") or "").strip()
-                        suggested_now   = st.session_state.get("_ckw_suggest") or build_computed_keywords(cat, svc, bn, CKW_MAX_TERMS)
-                        ckw_locked_val  = int(bool(st.session_state.get("edit_ckw_locked_flag")))
-=======
-                        # Decide lock: if user edited away from suggestion, lock; else auto (0)
-                        ckw_current_val = (st.session_state.get("edit_computed_keywords") or "").strip()
-                        suggested_now   = st.session_state.get("_ckw_suggest") or build_computed_keywords(cat, svc, bn, CKW_MAX_TERMS)
-                        # honor the explicit checkbox value; fallback to heuristic if unset
-                        ckw_locked_val  = int(bool(st.session_state.get("edit_ckw_locked_flag")))
-                        # Suggested now (used if user left field blank)
-
-                        suggested_now = st.session_state.get("_ckw_suggest") or build_computed_keywords(cat, svc, bn, CKW_MAX_TERMS)
->>>>>>> 172125b9
-
-                        res = _exec_with_retry(ENGINE, """
-                            UPDATE vendors
-                               SET category=:category,
-                                   service=NULLIF(:service, ''),
-                                   business_name=:business_name,
-                                   contact_name=:contact_name,
-                                   phone=:phone,
-                                   address=:address,
-                                   website=:website,
-                                   notes=:notes,
-                                   keywords=:keywords,
-                                   computed_keywords=:ckw,
-                                   ckw_locked=:ckw_locked,
-                                   ckw_version=:ckw_version,
-                                   updated_at=:now,
-                                   updated_by=:user
-                             WHERE id=:id AND (updated_at=:prev_updated OR :prev_updated='')
-                        """, {
-                            "category": cat,
-                            "service": svc,
-                            "business_name": bn,
-                            "contact_name": (st.session_state["edit_contact_name"] or "").strip(),
-                            "phone": phone_norm,
-                            "address": (st.session_state["edit_address"] or "").strip(),
-                            "website": _sanitize_url(st.session_state["edit_website"]),
-                            "notes": (st.session_state["edit_notes"] or "").strip(),
-                            "keywords": (st.session_state["edit_keywords"] or "").strip(),
-                            "ckw": (ckw_current_val or suggested_now),
-                            "ckw_locked": ckw_locked_val,
-                            "ckw_version": CKW_VERSION,
-                            "now": now, "user": _updated_by(),
-                            "id": int(vid),
-                            "prev_updated": prev_updated,
-                        })
+                    st.success(f"Provider updated: {bn}")
+                    st.session_state["edit_last_done"] = edit_nonce
+                    _queue_edit_form_reset()
+                    _nonce_rotate("edit")
+                    list_names.clear()
+                    st.rerun()
+            except Exception as e:
+                st.error(f"Update failed: {e}")
+
+
                         rowcount = res.rowcount or 0
                         if rowcount == 0:
                             st.warning("No changes applied (stale selection or already updated). Refresh and try again.")
@@ -1457,58 +1453,44 @@
         _exec_with_retry(ENGINE, "CREATE INDEX IF NOT EXISTS idx_vendors_ckw_status ON vendors(ckw_locked, ckw_version)")
     except Exception:
         pass
-
-<<<<<<< HEAD
-    # ---- CKW stats helper ----
-=======
-    # ---------- NEW: CKW stats (locks, versions, stale) ----------
-
-    # ---- NEW: CKW stats helper ----
->>>>>>> 172125b9
-    def _ckw_stats(engine: Engine, ver: str) -> dict:
-        with engine.connect() as cx:
-            total = cx.execute(sql_text("SELECT COUNT(*) FROM vendors")).scalar() or 0
-            locked = cx.execute(sql_text("SELECT COUNT(*) FROM vendors WHERE IFNULL(ckw_locked,0)=1")).scalar() or 0
-            unlocked = total - locked
-            unlocked = int(total) - int(locked)
-            at_ver = cx.execute(sql_text("SELECT COUNT(*) FROM vendors WHERE ckw_version = :v"), {"v": ver}).scalar() or 0
-            stale = cx.execute(sql_text("""
-                SELECT COUNT(*) FROM vendors
-                WHERE IFNULL(ckw_locked,0)=0
-                  AND (ckw_version IS NULL OR ckw_version <> :v
-                       OR computed_keywords IS NULL OR TRIM(computed_keywords) = '')
-            """), {"v": ver}).scalar() or 0
-        return {"total": int(total), "locked": int(locked), "unlocked": int(unlocked), "at_version": int(at_ver), "stale_unlocked": int(stale)}
-
-        return {
-            "total": int(total),
-            "locked": int(locked),
-            "unlocked": int(unlocked),
-            "at_version": int(at_ver),
-            "stale_unlocked": int(stale),
-        }
-
-    # ---- CKW controls ----
-    st.subheader("Computed Keywords")
-    stats = _ckw_stats(ENGINE, CURRENT_VER)
-    st.caption(
-        f"CKW stats — total: {stats['total']}, locked: {stats['locked']}, "
-        f"unlocked: {stats['unlocked']}, at_version: {stats['at_version']}, "
-        f"stale_unlocked: {stats['stale_unlocked']}"
-    )
-
-<<<<<<< HEAD
-=======
-    # ---- CKW controls: recompute + bump version (all outside any button blocks) ----
-    st.subheader("Computed Keywords")
-    stats = _ckw_stats(ENGINE, CURRENT_VER)
-    st.caption(
-        f"CKW stats — total: {stats['total']}, locked: {stats['locked']}, "
-        f"unlocked: {stats['unlocked']}, at_version: {stats['at_version']}, "
-        f"stale_unlocked: {stats['stale_unlocked']}"
-    )
-
->>>>>>> 172125b9
+# ---- CKW stats helper ----
+def _ckw_stats(engine: Engine, ver: str) -> dict:
+    q = sql_text("""
+        SELECT
+            COUNT(*) AS total,
+            SUM(CASE WHEN IFNULL(ckw_locked,0)=1 THEN 1 ELSE 0 END) AS locked,
+            SUM(CASE WHEN IFNULL(ckw_locked,0)=0 THEN 1 ELSE 0 END) AS unlocked,
+            SUM(CASE WHEN ckw_version = :v THEN 1 ELSE 0 END) AS at_ver,
+            SUM(
+                CASE
+                    WHEN IFNULL(ckw_locked,0)=0
+                     AND (ckw_version IS NULL OR ckw_version <> :v
+                          OR computed_keywords IS NULL OR TRIM(computed_keywords) = '')
+                    THEN 1 ELSE 0
+                END
+            ) AS stale_unlocked
+        FROM vendors
+    """)
+    with engine.connect() as cx:
+        row = cx.execute(q, {"v": ver}).mappings().one()
+
+    return {
+        "total": int(row.get("total") or 0),
+        "locked": int(row.get("locked") or 0),
+        "unlocked": int(row.get("unlocked") or 0),
+        "at_version": int(row.get("at_ver") or 0),
+        "stale_unlocked": int(row.get("stale_unlocked") or 0),
+    }
+
+# ---- CKW controls ----
+st.subheader("Computed Keywords")
+stats = _ckw_stats(ENGINE, CURRENT_VER)
+st.caption(
+    f"CKW stats — total: {stats['total']}, locked: {stats['locked']}, "
+    f"unlocked: {stats['unlocked']}, at_version: {stats['at_version']}, "
+    f"stale_unlocked: {stats['stale_unlocked']}"
+)
+
     c1, c2, c3 = st.columns([1, 1, 1])
     with c1:
         batch_sz = st.number_input("Batch size", min_value=50, max_value=1000, value=300, step=50)
@@ -1570,53 +1552,61 @@
             _do_recompute(_rows_for_all_unlocked(ENGINE), "ALL unlocked", batch_sz)
         except Exception as e:
             st.error(f"Recompute (all) failed: {type(e).__name__}: {e}")
-
-<<<<<<< HEAD
-=======
-    # ---------- NEW: FORCE recompute ALL (overrides locks) ----------
-
->>>>>>> 172125b9
-    # ---- NEW: Force recompute ALL (override locks) ----
-    force_all = st.button(
-        "FORCE recompute ALL (override locks)",
-        type="secondary",
-        help="Rebuilds computed_keywords for every row and sets ckw_version to CURRENT_VER, ignoring ckw_locked."
-    )
-    if force_all:
-        try:
-            with ENGINE.connect() as cx:
-                rows = cx.execute(sql_text("""
-                    SELECT id, category, service, business_name
-                    FROM vendors
-                """)).fetchall()
-                rows = cx.execute(sql_text("SELECT id, category, service, business_name FROM vendors")).fetchall()
-            total = len(rows)
-            if total == 0:
-                st.success("No rows.")
-            else:
-                done, batch, batch_size = 0, [], int(batch_sz)
-                pbar = st.progress(0)
-                for r in rows:
-                    rid, cat, svc, bn = int(r[0]), (r[1] or ""), (r[2] or ""), (r[3] or "")
-                    ckw = build_computed_keywords(cat, svc, bn, CKW_MAX_TERMS)
-                    batch.append({"id": rid, "ckw": ckw, "ver": CURRENT_VER})
-                    if len(batch) >= batch_size:
-                        _exec_with_retry(ENGINE, "UPDATE vendors SET computed_keywords=:ckw, ckw_version=:ver WHERE id=:id", batch)
-                        done += len(batch); batch.clear()
-                        pbar.progress(min(done/total, 1.0))
-                if batch:
-                    _exec_with_retry(ENGINE, "UPDATE vendors SET computed_keywords=:ckw, ckw_version=:ver WHERE id=:id", batch)
-                    done += len(batch); pbar.progress(1.0)
-                        done += len(batch)
-                        batch.clear()
-                        pbar.progress(min(done/total, 1.0))
-                if batch:
-                    _exec_with_retry(ENGINE, "UPDATE vendors SET computed_keywords=:ckw, ckw_version=:ver WHERE id=:id", batch)
+# ---- NEW: Force recompute ALL (override locks) ----
+force_all = st.button(
+    "FORCE recompute ALL (override locks)",
+    type="secondary",
+    help="Rebuilds computed_keywords for every row and sets ckw_version to CURRENT_VER, ignoring ckw_locked."
+)
+
+if force_all:
+    try:
+        # Pull rows as dictionaries for easy field access
+        with ENGINE.connect() as cx:
+            rows = cx.execute(sql_text(
+                "SELECT id, category, service, business_name FROM vendors"
+            )).mappings().all()
+
+        total = len(rows)
+        if total == 0:
+            st.success("No rows.")
+        else:
+            done = 0
+            batch = []
+            batch_size = int(batch_sz)
+            pbar = st.progress(0)
+
+            for r in rows:
+                rid = int(r["id"])
+                cat = r.get("category") or ""
+                svc = r.get("service") or ""
+                bn  = r.get("business_name") or ""
+
+                ckw = build_computed_keywords(cat, svc, bn, CKW_MAX_TERMS)
+                batch.append({"id": rid, "ckw": ckw, "ver": CURRENT_VER})
+
+                if len(batch) >= batch_size:
+                    _exec_with_retry(
+                        ENGINE,
+                        "UPDATE vendors SET computed_keywords=:ckw, ckw_version=:ver WHERE id=:id",
+                        batch,
+                    )
                     done += len(batch)
-                    pbar.progress(1.0)
-                st.success(f"Force recompute completed: {done} row(s) updated.")
-        except Exception as e:
-            st.error(f"Force recompute failed: {type(e).__name__}: {e}")
+                    batch.clear()
+                    pbar.progress(min(done / total, 1.0))
+
+            if batch:
+                _exec_with_retry(
+                    ENGINE,
+                    "UPDATE vendors SET computed_keywords=:ckw, ckw_version=:ver WHERE id=:id",
+                    batch,
+                )
+                done += len(batch)
+                pbar.progress(1.0)
+
+            st.success(f"Force recompute completed: {done} row(s) updated.")
+    except Exception as e:
+        st.error(f"Force recompute failed: {type(e).__name__}: {e}")
 
     # ---------- NEW: Unlock all helper ----------
     # ---- NEW: Unlock all rows ----
