--- conflicted
+++ resolved
@@ -82,7 +82,6 @@
     except Exception as _e:
         # Only warn in debug to avoid noise/headless issues
         st.sidebar.warning(f"Version banner failed: {_e}")
-# ==== END: FILE TOP (imports + page_config + Early Boot) ====
 
 # --- Secrets / strategy (validated) ---
 _DB_STRATEGY   = str(st.secrets.get("DB_STRATEGY", "embedded_replica")).strip().lower()
@@ -190,33 +189,9 @@
                 except Exception as _e:
                     st.warning(f"Quick vendors count failed: {type(_e).__name__}: {_e}")
 
-        # Success marker only when debugging
-        if _SHOW_DEBUG:
-            st.success("App reached post-boot marker ✅")
-
         # Stash for reuse (UI context only)
         st.session_state["ENGINE"] = ENGINE
         st.session_state["DB_DBG"]  = _DB_DBG
-
-        if _SHOW_DEBUG:
-            with st.expander("Boot diagnostics (ENGINE + secrets)"):
-                st.json(_DB_DBG)
-
-            if bool(st.secrets.get("SHOW_COUNT", True)):
-                try:
-                    with ENGINE.connect() as cx:
-                        cnt = cx.exec_driver_sql("SELECT COUNT(*) FROM vendors").scalar()
-                    st.info(f"Vendors table row count: {int(cnt or 0)}")
-                except Exception as _e:
-                    st.warning(f"Quick vendors count failed: {type(_e).__name__}: {_e}")
-
-        # Success banner hidden in prod; show only when debugging
-        if _SHOW_DEBUG:
-            st.success("App reached post-boot marker ✅")
-
-        # Stash for reuse (UI context only)
-        st.session_state["ENGINE"] = ENGINE
-        st.session_state["DB_DBG"] = _DB_DBG
     else:
         # Headless import path: validate engine without touching UI/session
         with ENGINE.connect() as cx:
@@ -230,7 +205,6 @@
         # Re-raise in headless contexts so CI/linters fail loud
         raise
 # --- End: Single guarded init + diagnostics ---
-
 
 # ==== END: Admin boot bundle (version banner + guards + engine + init) ====
 
@@ -494,11 +468,7 @@
 )
 
 # -----------------------------
-<<<<<<< HEAD
 # DB helpers (schema + IO) — plus cascade ops for category/service changes
-=======
-# DB helpers (schema + IO) — safer DDL (hard on tables, soft on indexes)
->>>>>>> e25dac9d
 # -----------------------------
 REQUIRED_VENDOR_COLUMNS: List[str] = ["business_name", "category"]  # service optional
 
@@ -543,10 +513,7 @@
         """,
     ]
 
-<<<<<<< HEAD
     # Note: include a plain index on service to speed cascades
-=======
->>>>>>> e25dac9d
     index_ddls = [
         "CREATE INDEX IF NOT EXISTS idx_vendors_cat ON vendors(category)",
         "CREATE INDEX IF NOT EXISTS idx_vendors_bus ON vendors(business_name)",
@@ -561,24 +528,10 @@
     with engine.begin() as conn:
         # --- 1) Tables: hard requirement (raise with exact statement) ---
         for s in table_ddls:
-<<<<<<< HEAD
-=======
             stmt = s.strip()
             try:
                 conn.exec_driver_sql(stmt)
             except Exception as e:
-                raise ValueError(
-                    f"TABLE DDL failed: {e.__class__.__name__}: {e}\n--- SQL ---\n{stmt}\n"
-                ) from e
-
-        # --- 2) Indexes: best-effort (warn, do not abort app) ---
-        for s in index_ddls:
->>>>>>> e25dac9d
-            stmt = s.strip()
-            try:
-                conn.exec_driver_sql(stmt)
-            except Exception as e:
-<<<<<<< HEAD
                 raise ValueError(
                     f"TABLE DDL failed: {e.__class__.__name__}: {e}\n--- SQL ---\n{stmt}\n"
                 ) from e
@@ -592,23 +545,13 @@
                 if '_SHOW_DEBUG' in globals() and _SHOW_DEBUG and '_has_streamlit_ctx' in globals() and _has_streamlit_ctx():
                     st.warning(f"Index DDL skipped: {e.__class__.__name__}: {e}\n— {stmt}")
 
-=======
-                # Soft-fail: log as a warning in debug mode only
-                if '_SHOW_DEBUG' in globals() and _SHOW_DEBUG and '_has_streamlit_ctx' in globals() and _has_streamlit_ctx():
-                    st.warning(f"Index DDL skipped: {e.__class__.__name__}: {e}\n— {stmt}")
-
->>>>>>> e25dac9d
         # --- 3) Optional migrations: add missing columns if ever needed (soft) ---
         def _table_columns(table: str) -> set[str]:
             rows = conn.execute(sql_text(f"PRAGMA table_info({table})")).fetchall()
             return {str(r[1]) for r in rows}
 
         def _add_column_if_missing(table: str, decl: str) -> None:
-<<<<<<< HEAD
             # decl like: "computed_keywords TEXT"
-=======
-            # decl must be like: "computed_keywords TEXT"
->>>>>>> e25dac9d
             col = decl.split()[0]
             try:
                 if col not in _table_columns(table):
@@ -616,14 +559,9 @@
             except Exception as e:
                 if '_SHOW_DEBUG' in globals() and _SHOW_DEBUG and '_has_streamlit_ctx' in globals() and _has_streamlit_ctx():
                     st.warning(f"ALTER skipped: {table}.{col}: {e.__class__.__name__}: {e}")
-<<<<<<< HEAD
         # Example (disabled):
         # _add_column_if_missing("vendors", "computed_keywords TEXT")
-=======
->>>>>>> e25dac9d
-
-        # Example (disabled by default):
-        # _add_column_if_missing("vendors", "computed_keywords TEXT")
+
 
 def _normalize_phone(val: str | None) -> str:
     if not val:
@@ -709,13 +647,379 @@
         conn.execute(sql_text("DELETE FROM services WHERE name=:tgt"), {"tgt": tgt})
 
 
+# -----------------------------
+# UI
+# -----------------------------
+_tab_names = [
+    "Browse Vendors",
+    "Add / Edit / Delete Vendor",
+    "Category Admin",
+    "Service Admin",
+    "Maintenance",
+]
+if _SHOW_DEBUG:
+    _tab_names.append("Debug")
+
+_tabs = st.tabs(_tab_names)
+
+# ---------- Browse
+with _tabs[0]:
+    df = load_df(ENGINE)
+
+    # --- Build a lowercase search blob once (guarded) ---
+    if "_blob" not in df.columns:
+        parts = [
+            df.get(c, pd.Series("", index=df.index)).astype(str)
+            for c in ["business_name", "category", "service", "contact_name", "phone", "address", "website", "notes", "keywords"]
+        ]
+        df["_blob"] = pd.concat(parts, axis=1).agg(" ".join, axis=1).str.lower()
+
+    # --- Search input at 25% width (table remains full width) ---
+    left, right = st.columns([1, 3])  # 25% / 75% split for this row only
+    with left:
+        q = st.text_input(
+            "Search",
+            placeholder="Search providers… (press Enter)",
+            label_visibility="collapsed",
+            key="q",
+        )
+
+    # Fast local filter using the prebuilt blob (no regex)
+    qq = (st.session_state.get("q") or "").strip().lower()
+    if qq:
+        filtered = df[df["_blob"].str.contains(qq, regex=False, na=False)]
+    else:
+        filtered = df
+
+    view_cols = [
+        "id",
+        "category",
+        "service",
+        "business_name",
+        "contact_name",
+        "phone_fmt",
+        "address",
+        "website",
+        "notes",
+        "keywords",
+    ]
+
+    vdf = filtered[view_cols].rename(columns={"phone_fmt": "phone"})
+
+    # Read-only table with clickable website links
+    st.dataframe(
+        vdf,
+        use_container_width=True,
+        hide_index=True,
+        column_config={
+            "business_name": st.column_config.TextColumn("Provider"),
+            "website": st.column_config.LinkColumn("website"),
+            "notes": st.column_config.TextColumn(width=420),
+            "keywords": st.column_config.TextColumn(width=300),
+        },
+    )
+
+    ts = datetime.utcnow().strftime("%Y%m%d-%H%M%S")
+    st.download_button(
+        "Download filtered view (CSV)",
+        data=vdf.to_csv(index=False).encode("utf-8"),
+        file_name=f"providers_{ts}.csv",
+        mime="text/csv",
+    )
+
+# ---------- Add/Edit/Delete Vendor
+with _tabs[1]:
+    # ===== Add Vendor =====
+    st.subheader("Add Vendor")
+    _init_add_form_defaults()
+    _apply_add_reset_if_needed()  # apply queued reset BEFORE creating widgets
+
+    cats = list_names(ENGINE, "categories")
+    servs = list_names(ENGINE, "services")
+
+    add_form_key = f"add_vendor_form_{st.session_state['add_form_version']}"
+    with st.form(add_form_key, clear_on_submit=False):
+        col1, col2 = st.columns(2)
+        with col1:
+            st.text_input("Provider *", key="add_business_name")
+
+            # Category select—options include "" placeholder; do NOT pass index when using session_state defaults
+            _add_cat_options = [""] + (cats or [])
+            if (st.session_state.get("add_category") or "") not in _add_cat_options:
+                st.session_state["add_category"] = ""
+            st.selectbox("Category *", options=_add_cat_options, key="add_category", placeholder="Select category")
+
+            # Service select—same pattern
+            _add_svc_options = [""] + (servs or [])
+            if (st.session_state.get("add_service") or "") not in _add_svc_options:
+                st.session_state["add_service"] = ""
+            st.selectbox("Service (optional)", options=_add_svc_options, key="add_service")
+
+            st.text_input("Contact Name", key="add_contact_name")
+            st.text_input("Phone (10 digits or blank)", key="add_phone")
+        with col2:
+            st.text_area("Address", height=80, key="add_address")
+            st.text_input("Website (https://…)", key="add_website")
+            st.text_area("Notes", height=100, key="add_notes")
+            st.text_input("Keywords (comma separated)", key="add_keywords")
+
+        submitted = st.form_submit_button("Add Vendor")
+
+    if submitted:
+        add_nonce = _nonce("add")
+        if st.session_state.get("add_last_done") == add_nonce:
+            st.info("Add already processed.")
+            st.stop()
+
+        business_name = (st.session_state["add_business_name"] or "").strip()
+        category      = (st.session_state["add_category"] or "").strip()
+        service       = (st.session_state["add_service"] or "").strip()
+        contact_name  = (st.session_state["add_contact_name"] or "").strip()
+        phone_norm    = _normalize_phone(st.session_state["add_phone"])
+        address       = (st.session_state["add_address"] or "").strip()
+        website       = _sanitize_url(st.session_state["add_website"])
+        notes         = (st.session_state["add_notes"] or "").strip()
+        keywords      = (st.session_state["add_keywords"] or "").strip()
+
+        # Minimal-change validation: phone must be 10 digits or blank
+        if phone_norm and len(phone_norm) != 10:
+            st.error("Phone must be 10 digits or blank.")
+        elif not business_name or not category:
+            st.error("Business Name and Category are required.")
+        else:
+            try:
+                now = datetime.utcnow().isoformat(timespec="seconds")
+                _exec_with_retry(
+                    ENGINE,
+                    """
+                    INSERT INTO vendors(category, service, business_name, contact_name, phone, address,
+                                        website, notes, keywords, created_at, updated_at, updated_by)
+                    VALUES(:category, NULLIF(:service, ''), :business_name, :contact_name, :phone, :address,
+                           :website, :notes, :keywords, :now, :now, :user)
+                    """,
+                    {
+                        "category": category,
+                        "service": service,
+                        "business_name": business_name,
+                        "contact_name": contact_name,
+                        "phone": phone_norm,
+                        "address": address,
+                        "website": website,
+                        "notes": notes,
+                        "keywords": keywords,
+                        "now": now,
+                        "user": os.getenv("USER", "admin"),
+                    },
+                )
+                st.session_state["add_last_done"] = add_nonce
+                st.success(f"Vendor added: {business_name}")
+                _queue_add_form_reset()
+                _nonce_rotate("add")
+                st.rerun()
+            except Exception as e:
+                st.error(f"Add failed: {e}")
+
+    st.divider()
+    st.subheader("Edit / Delete Vendor")
+
+    df_all = load_df(ENGINE)
+
+    if df_all.empty:
+        st.info("No vendors yet. Use 'Add Vendor' above to create your first record.")
+    else:
+        # Init + apply resets BEFORE rendering widgets
+        _init_edit_form_defaults()
+        _init_delete_form_defaults()
+        _apply_edit_reset_if_needed()
+        _apply_delete_reset_if_needed()
+
+        # ----- EDIT: ID-backed selection with format_func -----
+        ids = df_all["id"].astype(int).tolist()
+        id_to_row = {int(r["id"]): r for _, r in df_all.iterrows()}
+
+        def _fmt_vendor(i: int | None) -> str:
+            if i is None:
+                return "— Select —"
+            r = id_to_row.get(int(i), None)
+            if r is None:
+                return f"{i}"
+            cat = (r.get("category") or "")
+            svc = (r.get("service") or "")
+            tail = " / ".join([x for x in (cat, svc) if x]).strip(" /")
+            name = str(r.get("business_name") or "")
+            return f"{name} — {tail}" if tail else name
+
+        st.selectbox(
+            "Select provider to edit (type to search)",
+            options=[None] + ids,
+            format_func=_fmt_vendor,
+            key="edit_vendor_id",
+        )
+
+        # Prefill only when selection changes
+        if st.session_state["edit_vendor_id"] is not None:
+            if st.session_state["edit_last_loaded_id"] != st.session_state["edit_vendor_id"]:
+                row = id_to_row[int(st.session_state["edit_vendor_id"])]
+                st.session_state.update({
+                    "edit_business_name": row.get("business_name") or "",
+                    "edit_category": row.get("category") or "",
+                    "edit_service": row.get("service") or "",
+                    "edit_contact_name": row.get("contact_name") or "",
+                    "edit_phone": row.get("phone") or "",
+                    "edit_address": row.get("address") or "",
+                    "edit_website": row.get("website") or "",
+                    "edit_notes": row.get("notes") or "",
+                    "edit_keywords": row.get("keywords") or "",
+                    "edit_row_updated_at": row.get("updated_at") or "",
+                    "edit_last_loaded_id": st.session_state["edit_vendor_id"],
+                })
+
+        # -------- Edit form --------
+        edit_form_key = f"edit_vendor_form_{st.session_state['edit_form_version']}"
+        with st.form(edit_form_key, clear_on_submit=False):
+            col1, col2 = st.columns(2)
+            with col1:
+                st.text_input("Provider *", key="edit_business_name")
+
+                cats = list_names(ENGINE, "categories")
+                servs = list_names(ENGINE, "services")
+
+                _edit_cat_options = [""] + (cats or [])
+                if (st.session_state.get("edit_category") or "") not in _edit_cat_options:
+                    st.session_state["edit_category"] = ""
+                st.selectbox("Category *", options=_edit_cat_options, key="edit_category", placeholder="Select category")
+
+                _edit_svc_options = [""] + (servs or [])
+                if (st.session_state.get("edit_service") or "") not in _edit_svc_options:
+                    st.session_state["edit_service"] = ""
+                st.selectbox("Service (optional)", options=_edit_svc_options, key="edit_service")
+
+                st.text_input("Contact Name", key="edit_contact_name")
+                st.text_input("Phone (10 digits or blank)", key="edit_phone")
+            with col2:
+                st.text_area("Address", height=80, key="edit_address")
+                st.text_input("Website (https://…)", key="edit_website")
+                st.text_area("Notes", height=100, key="edit_notes")
+                st.text_input("Keywords (comma separated)", key="edit_keywords")
+
+            edited = st.form_submit_button("Save Changes")
+
+        if edited:
+            edit_nonce = _nonce("edit")
+            if st.session_state.get("edit_last_done") == edit_nonce:
+                st.info("Edit already processed.")
+                st.stop()
+
+            vid = st.session_state.get("edit_vendor_id")
+            if vid is None:
+                st.error("Select a vendor first.")
+            else:
+                bn  = (st.session_state["edit_business_name"] or "").strip()
+                cat = (st.session_state["edit_category"] or "").strip()
+                phone_norm = _normalize_phone(st.session_state["edit_phone"])
+                if phone_norm and len(phone_norm) != 10:
+                    st.error("Phone must be 10 digits or blank.")
+                elif not bn or not cat:
+                    st.error("Business Name and Category are required.")
+                else:
+                    try:
+                        prev_updated = st.session_state.get("edit_row_updated_at") or ""
+                        now = datetime.utcnow().isoformat(timespec="seconds")
+                        res = _exec_with_retry(ENGINE, """
+                            UPDATE vendors
+                               SET category=:category,
+                                   service=NULLIF(:service, ''),
+                                   business_name=:business_name,
+                                   contact_name=:contact_name,
+                                   phone=:phone,
+                                   address=:address,
+                                   website=:website,
+                                   notes=:notes,
+                                   keywords=:keywords,
+                                   updated_at=:now,
+                                   updated_by=:user
+                             WHERE id=:id AND (updated_at=:prev_updated OR :prev_updated='')
+                        """, {
+                            "category": cat,
+                            "service": (st.session_state["edit_service"] or "").strip(),
+                            "business_name": bn,
+                            "contact_name": (st.session_state["edit_contact_name"] or "").strip(),
+                            "phone": phone_norm,
+                            "address": (st.session_state["edit_address"] or "").strip(),
+                            "website": _sanitize_url(st.session_state["edit_website"]),
+                            "notes": (st.session_state["edit_notes"] or "").strip(),
+                            "keywords": (st.session_state["edit_keywords"] or "").strip(),
+                            "now": now, "user": os.getenv("USER", "admin"),
+                            "id": int(vid),
+                            "prev_updated": prev_updated,
+                        })
+                        rowcount = res.rowcount or 0
+
+                        if rowcount == 0:
+                            st.warning("No changes applied (stale selection or already updated). Refresh and try again.")
+                        else:
+                            st.session_state["edit_last_done"] = edit_nonce
+                            st.success(f"Vendor updated: {bn}")
+                            _queue_edit_form_reset()
+                            _nonce_rotate("edit")
+                            st.rerun()
+                    except Exception as e:
+                        st.error(f"Update failed: {e}")
+
+        st.markdown("---")
+        # Use separate delete selection (ID-backed similar approach could be added later)
+        sel_label_del = st.selectbox(
+            "Select provider to delete (type to search)",
+            options=["— Select —"] + [ _fmt_vendor(i) for i in ids ],
+            key="delete_provider_label",
+        )
+        if sel_label_del != "— Select —":
+            rev = { _fmt_vendor(i): i for i in ids }
+            st.session_state["delete_vendor_id"] = int(rev.get(sel_label_del))
+        else:
+            st.session_state["delete_vendor_id"] = None
+
+        del_form_key = f"delete_vendor_form_{st.session_state['delete_form_version']}"
+        with st.form(del_form_key, clear_on_submit=False):
+            deleted = st.form_submit_button("Delete Vendor")
+
+        if deleted:
+            del_nonce = _nonce("delete")
+            if st.session_state.get("delete_last_done") == del_nonce:
+                st.info("Delete already processed.")
+                st.stop()
+
+            vid = st.session_state.get("delete_vendor_id")
+            if vid is None:
+                st.error("Select a vendor first.")
+            else:
+                try:
+                    row = df_all.loc[df_all["id"] == int(vid)]
+                    prev_updated = (row.iloc[0]["updated_at"] if not row.empty else "") or ""
+                    res = _exec_with_retry(ENGINE, """
+                        DELETE FROM vendors
+                         WHERE id=:id AND (updated_at=:prev_updated OR :prev_updated='')
+                    """, {"id": int(vid), "prev_updated": prev_updated})
+                    rowcount = res.rowcount or 0
+
+                    if rowcount == 0:
+                        st.warning("No delete performed (stale selection). Refresh and try again.")
+                    else:
+                        st.session_state["delete_last_done"] = del_nonce
+                        st.success("Vendor deleted.")
+                        _queue_delete_form_reset()
+                        _nonce_rotate("delete")
+                        st.rerun()
+                except Exception as e:
+                    st.error(f"Delete failed: {e}")
+
 # ---------- Category Admin
 with _tabs[2]:
     st.caption("Category is required. Manage the reference list and reassign vendors safely.")
     _init_cat_defaults()
     _apply_cat_reset_if_needed()
 
-    cats = list_names(engine, "categories")
+    cats = list_names(ENGINE, "categories")
     cat_opts = ["— Select —"] + cats  # sentinel first
 
     colA, colB = st.columns(2)
@@ -727,7 +1031,7 @@
                 st.error("Enter a name.")
             else:
                 try:
-                    _exec_with_retry(engine, "INSERT OR IGNORE INTO categories(name) VALUES(:n)", {"n": new_cat.strip()})
+                    _exec_with_retry(ENGINE, "INSERT OR IGNORE INTO categories(name) VALUES(:n)", {"n": new_cat.strip()})
                     st.success("Added (or already existed).")
                     _queue_cat_reset()
                     st.rerun()
@@ -745,7 +1049,7 @@
                     st.error("Enter a new name.")
                 else:
                     try:
-                        rename_category_and_cascade(engine, old, new.strip())
+                        rename_category_and_cascade(ENGINE, old, new.strip())
                         st.success("Renamed and reassigned.")
                         _queue_cat_reset()
                         st.rerun()
@@ -759,12 +1063,12 @@
             if tgt == "— Select —":
                 st.write("Select a category.")
             else:
-                cnt = usage_count(engine, "category", tgt)
+                cnt = usage_count(ENGINE, "category", tgt)
                 st.write(f"In use by {cnt} vendor(s).")
                 if cnt == 0:
                     if st.button("Delete category (no usage)", key="cat_del_btn"):
                         try:
-                            _exec_with_retry(engine, "DELETE FROM categories WHERE name=:n", {"n": tgt})
+                            _exec_with_retry(ENGINE, "DELETE FROM categories WHERE name=:n", {"n": tgt})
                             st.success("Deleted.")
                             _queue_cat_reset()
                             st.rerun()
@@ -778,7 +1082,7 @@
                             st.error("Choose a category to reassign to.")
                         else:
                             try:
-                                delete_category_with_reassign(engine, tgt, repl)
+                                delete_category_with_reassign(ENGINE, tgt, repl)
                                 st.success("Reassigned and deleted.")
                                 _queue_cat_reset()
                                 st.rerun()
@@ -791,7 +1095,7 @@
     _init_svc_defaults()
     _apply_svc_reset_if_needed()
 
-    servs = list_names(engine, "services")
+    servs = list_names(ENGINE, "services")
     svc_opts = ["— Select —"] + servs  # sentinel first
 
     colA, colB = st.columns(2)
@@ -803,7 +1107,7 @@
                 st.error("Enter a name.")
             else:
                 try:
-                    _exec_with_retry(engine, "INSERT OR IGNORE INTO services(name) VALUES(:n)", {"n": new_s.strip()})
+                    _exec_with_retry(ENGINE, "INSERT OR IGNORE INTO services(name) VALUES(:n)", {"n": new_s.strip()})
                     st.success("Added (or already existed).")
                     _queue_svc_reset()
                     st.rerun()
@@ -821,7 +1125,7 @@
                     st.error("Enter a new name.")
                 else:
                     try:
-                        rename_service_and_cascade(engine, old, new.strip())
+                        rename_service_and_cascade(ENGINE, old, new.strip())
                         st.success(f"Renamed service: {old} → {new.strip()}")
                         _queue_svc_reset()
                         st.rerun()
@@ -835,12 +1139,12 @@
             if tgt == "— Select —":
                 st.write("Select a service.")
             else:
-                cnt = usage_count(engine, "service", tgt)
+                cnt = usage_count(ENGINE, "service", tgt)
                 st.write(f"In use by {cnt} vendor(s).")
                 if cnt == 0:
                     if st.button("Delete service (no usage)", key="svc_del_btn"):
                         try:
-                            _exec_with_retry(engine, "DELETE FROM services WHERE name=:n", {"n": tgt})
+                            _exec_with_retry(ENGINE, "DELETE FROM services WHERE name=:n", {"n": tgt})
                             st.success("Deleted.")
                             _queue_svc_reset()
                             st.rerun()
@@ -854,7 +1158,7 @@
                             st.error("Choose a service to reassign to.")
                         else:
                             try:
-                                delete_service_with_reassign(engine, tgt, repl)
+                                delete_service_with_reassign(ENGINE, tgt, repl)
                                 st.success("Reassigned and deleted.")
                                 _queue_svc_reset()
                                 st.rerun()
@@ -869,7 +1173,7 @@
 
     # Export full, untruncated CSV of all columns/rows
     query = "SELECT * FROM vendors ORDER BY lower(business_name)"
-    with engine.begin() as conn:
+    with ENGINE.begin() as conn:
         full = pd.read_sql(sql_text(query), conn)
 
     # Dual exports: full dataset — formatted phones and digits-only
@@ -920,7 +1224,7 @@
             try:
                 df_in = pd.read_csv(uploaded)
                 with_id_df, without_id_df, rejected_ids, insertable_cols = _prepare_csv_for_append(
-                    engine,
+                    ENGINE,
                     df_in,
                     normalize_phone=normalize_phone,
                     trim_strings=trim_strings,
@@ -947,7 +1251,7 @@
                     if planned_inserts == 0:
                         st.info("Nothing to insert (all rows rejected or CSV empty after filters).")
                     else:
-                        inserted = _execute_append_only(engine, with_id_df, without_id_df, insertable_cols)
+                        inserted = _execute_append_only(ENGINE, with_id_df, without_id_df, insertable_cols)
                         st.success(f"Inserted {inserted} row(s). Rejected existing id(s): {rejected_ids or 'None'}")
             except Exception as e:
                 st.error(f"CSV restore failed: {e}")
@@ -971,7 +1275,7 @@
 
         changed_vendors = 0
         try:
-            with engine.begin() as conn:
+            with ENGINE.begin() as conn:
                 # --- vendors table ---
                 rows = conn.execute(sql_text("SELECT * FROM vendors")).fetchall()
                 for r in rows:
@@ -1034,7 +1338,7 @@
     if st.button("Backfill created_at/updated_at when missing"):
         try:
             now = datetime.utcnow().isoformat(timespec="seconds")
-            with engine.begin() as conn:
+            with ENGINE.begin() as conn:
                 conn.execute(
                     sql_text(
                         """
@@ -1053,7 +1357,7 @@
     if st.button("Trim whitespace in text fields (safe)"):
         try:
             changed = 0
-            with engine.begin() as conn:
+            with ENGINE.begin() as conn:
                 rows = conn.execute(
                     sql_text(
                         """
@@ -1106,13 +1410,14 @@
         except Exception as e:
             st.error(f"Trim failed: {e}")
 
-# ---------- Debug
+# ---------- Debug (only when enabled)
 if _SHOW_DEBUG:
     with _tabs[-1]:
+        engine_info: Dict = _DB_DBG
         st.subheader("Status & Secrets (debug)")
         st.json(engine_info)
 
-        with engine.begin() as conn:
+        with ENGINE.begin() as conn:
             vendors_cols = conn.execute(sql_text("PRAGMA table_info(vendors)")).fetchall()
             categories_cols = conn.execute(sql_text("PRAGMA table_info(categories)")).fetchall()
             services_cols = conn.execute(sql_text("PRAGMA table_info(services)")).fetchall()
@@ -1147,30 +1452,4 @@
                 "vendors_indexes": vendors_indexes,
                 "timestamp_nulls": {"created_at": int(created_at_nulls), "updated_at": int(updated_at_nulls)},
             }
-        )
-
-        # --- Null timestamp counts (quick sanity) ---
-        created_at_nulls = conn.execute(
-            sql_text("SELECT COUNT(*) FROM vendors WHERE created_at IS NULL OR created_at=''")
-        ).scalar() or 0
-        updated_at_nulls = conn.execute(
-            sql_text("SELECT COUNT(*) FROM vendors WHERE updated_at IS NULL OR updated_at=''")
-        ).scalar() or 0
-
-        counts = {
-            "vendors": conn.execute(sql_text("SELECT COUNT(*) FROM vendors")).scalar() or 0,
-            "categories": conn.execute(sql_text("SELECT COUNT(*) FROM categories")).scalar() or 0,
-            "services": conn.execute(sql_text("SELECT COUNT(*) FROM services")).scalar() or 0,
-        }
-
-    st.subheader("DB Probe")
-    st.json(
-        {
-            "vendors_columns": [c[1] for c in vendors_cols],
-            "categories_columns": [c[1] for c in categories_cols],
-            "services_columns": [c[1] for c in services_cols],
-            "counts": counts,
-            "vendors_indexes": vendors_indexes,
-            "timestamp_nulls": {"created_at": int(created_at_nulls), "updated_at": int(updated_at_nulls)},
-        }
-    )
+        )