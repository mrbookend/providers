# app_admin.py
# -*- coding: utf-8 -*-
from __future__ import annotations

# ---- Page config MUST be first streamlit call ----
import streamlit as st
st.set_page_config(page_title="HCR Providers — Admin", page_icon="🛠️", layout="wide")

import os, re, time, sys, html, json, textwrap
from datetime import datetime, timedelta, timezone
from typing import Dict, List, Optional, Tuple

import pandas as pd
from sqlalchemy import create_engine, text as sql_text
from sqlalchemy.engine import Engine

# Ensure the libsql dialect is registered (sqlite+libsql)
try:
    import sqlalchemy_libsql  # noqa: F401
except Exception:
    pass

from urllib.parse import urlparse

# =============================
# Configuration / Constants
# =============================

APP_VER = "admin-2025-10-17.0"
CKW_VERSION = "ckw-2025-10-16a"  # bump when generator changes
MAX_ROWS = 1000

# =============================
# Secrets helpers
# =============================

def _get_secret(name: str, default=None):
    try:
        if name in st.secrets:
            return st.secrets[name]
    except Exception:
        pass
    return os.getenv(name, default)

def _as_bool(v, default=False) -> bool:
    if isinstance(v, bool):
        return v
    if v is None:
        return default
    s = str(v).strip().lower()
    return s in ("1","true","t","yes","y","on")

SHOW_STATUS = _as_bool(_get_secret("ADMIN_SHOW_STATUS", True), True)
SHOW_DIAGS  = _as_bool(_get_secret("ADMIN_SHOW_DIAGS", False), False)
DB_STRATEGY = str(_get_secret("DB_STRATEGY", "embedded_replica")).strip().lower()

TURSO_URL   = str(_get_secret("TURSO_DATABASE_URL", "") or "").strip()
TURSO_TOKEN = str(_get_secret("TURSO_AUTH_TOKEN", "") or "").strip()
EMBEDDED_PATH = str(_get_secret("EMBEDDED_DB_PATH", "vendors-embedded.db") or "").strip()

# =============================
# Engine / Retry
# =============================

def _now_utc_iso() -> str:
    return datetime.now(timezone.utc).strftime("%Y-%m-%dT%H:%M:%SZ")

def _libsql_url_with_token(raw: str, tok: str) -> str:
    """Append authToken and tls=true to a libsql URL if missing."""
    url = (raw or "").strip()
    if not url:
        return url
    if tok and "authToken=" not in url:
        url += ("&" if "?" in url else "?") + f"authToken={tok}"
    if "tls=" not in url:
        url += ("&" if "?" in url else "?") + "tls=true"
    return url

@st.cache_resource(show_spinner=False)
def build_engine() -> Engine:
    """
    Build a stable engine.
      - embedded_replica: use local embedded file (sqlite+libsql:///path)
      - turso_only: use remote Turso via sqlite+libsql:///?url=libsql://... (with token/tls)
    """
    target_desc = ""
    if DB_STRATEGY == "embedded_replica":
        # Local embedded replica file path
        if not os.path.isabs(EMBEDDED_PATH):
            embedded = os.path.join(os.getcwd(), EMBEDDED_PATH)
        else:
            embedded = EMBEDDED_PATH
        os.makedirs(os.path.dirname(embedded) or ".", exist_ok=True)
        dsn = f"sqlite+libsql:///{embedded}"
        target_desc = f"embedded:{embedded}"
        eng = create_engine(dsn, pool_pre_ping=True, pool_recycle=300)
    elif DB_STRATEGY == "turso_only":
        if not TURSO_URL.startswith("libsql://"):
            st.error("DB_STRATEGY=turso_only but TURSO_DATABASE_URL is not a libsql:// URL.")
            st.stop()
        url = _libsql_url_with_token(TURSO_URL, TURSO_TOKEN)
        host = urlparse(url).netloc
        dsn = f"sqlite+libsql:///?url={url}"
        target_desc = f"turso:{host}"
        eng = create_engine(dsn, pool_pre_ping=True, pool_recycle=300)
    else:
        # Fallback to embedded file if strategy unrecognized
        embedded = os.path.join(os.getcwd(), EMBEDDED_PATH)
        os.makedirs(os.path.dirname(embedded) or ".", exist_ok=True)
        dsn = f"sqlite+libsql:///{embedded}"
        target_desc = f"embedded:{embedded}"
        eng = create_engine(dsn, pool_pre_ping=True, pool_recycle=300)

    # Quick ping
    try:
        with eng.connect() as cx:
            cx.exec_driver_sql("SELECT 1")
    except Exception as e:
        st.error(f"Engine ping failed: {e}")
        st.caption(f"Strategy: {DB_STRATEGY} | DSN: {dsn[:80]}…")
        st.stop()

    if SHOW_STATUS:
        st.sidebar.info(f"DB strategy: {DB_STRATEGY} | Target: {target_desc}")

    return eng

def _exec_with_retry(engine: Engine, sql: str, params: Optional[dict]=None, tries: int=3, delay: float=0.25):
    last = None
    for i in range(tries):
        try:
            with engine.begin() as cx:
                return cx.execute(sql_text(sql), params or {})
        except Exception as e:
            last = e
            time.sleep(delay * (2**i))
    raise last

# =============================
# Schema / Ensure
# =============================

DDL_META = """
CREATE TABLE IF NOT EXISTS meta (
  key   TEXT PRIMARY KEY,
  value TEXT
);
"""

DDL_VENDORS = """
CREATE TABLE IF NOT EXISTS vendors (
  id                INTEGER PRIMARY KEY,
  category          TEXT,
  service           TEXT,
  business_name     TEXT,
  contact_name      TEXT,
  phone             TEXT,          -- digits-only storage
  address           TEXT,
  website           TEXT,
  notes             TEXT,
  keywords          TEXT,          -- user-entered free-text
  computed_keywords TEXT,          -- auto-generated
  ckw_version       TEXT,
  deleted_at        TEXT,          -- soft delete ISO
  created_at        TEXT,
  updated_at        TEXT,
  updated_by        TEXT
);
"""

DDL_INDEXES = [
    "CREATE INDEX IF NOT EXISTS idx_vendors_bn      ON vendors(business_name);",
    "CREATE INDEX IF NOT EXISTS idx_vendors_cat     ON vendors(category);",
    "CREATE INDEX IF NOT EXISTS idx_vendors_svc     ON vendors(service);",
    "CREATE INDEX IF NOT EXISTS idx_vendors_ckw     ON vendors(computed_keywords);",
    "CREATE INDEX IF NOT EXISTS idx_vendors_deleted ON vendors(deleted_at);",
]

DDL_CKW_SEEDS = """
CREATE TABLE IF NOT EXISTS ckw_seeds (
  category TEXT NOT NULL,
  service  TEXT NOT NULL,
  seed     TEXT NOT NULL,
  PRIMARY KEY (category, service)
);
"""

def ensure_schema(engine: Engine):
    # Per-statement retries so transient Hrana/libsql blips don't break boot
    _exec_with_retry(engine, DDL_META)
    _exec_with_retry(engine, DDL_VENDORS)
    for ddl in DDL_INDEXES:
        _exec_with_retry(engine, ddl)
    _exec_with_retry(engine, DDL_CKW_SEEDS)
    # meta keys
    _exec_with_retry(engine, "INSERT OR IGNORE INTO meta(key,value) VALUES('data_version','0');")
    _exec_with_retry(engine, "INSERT OR IGNORE INTO meta(key,value) VALUES('last_maintenance','');")

# =============================
# Helpers: normalization / CKW
# =============================

def _digits_only(s: Optional[str]) -> str:
    return "".join(ch for ch in (s or "") if ch.isdigit())[:15]

def _sanitize_url(s: Optional[str]) -> str:
    u = (s or "").strip()
    if not u:
        return ""
    if not re.match(r"^https?://", u, re.IGNORECASE):
        u = "https://" + u
    return u

def _kw_split(s: str) -> List[str]:
    # split by comma, semicolon, whitespace; lower+dedupe
    tokens = re.split(r"[,\s;]+", (s or "").strip().lower())
    return sorted({t for t in tokens if t})

def _kw_join(tokens: List[str]) -> str:
    return ", ".join(sorted({t.strip().lower() for t in tokens if t.strip()}))

def _ckw_seed_map(engine: Engine) -> Dict[Tuple[str,str], str]:
    rows = _exec_with_retry(engine, "SELECT category, service, seed FROM ckw_seeds").fetchall()
    return {(r[0] or "", r[1] or ""): (r[2] or "") for r in rows}

def _gen_ckw(category: str, service: str, business_name: str, seeds: Dict[Tuple[str,str], str], manual_keywords: str) -> str:
    """
    Deterministic generator. Merge:
    - curated seeds by (category, service)
    - business_name tokens (selective)
    - user free-text keywords
    """
    cat = (category or "").strip()
    svc = (service or "").strip()
    bn  = (business_name or "").strip()

    seed = seeds.get((cat, svc), "")
    parts = []
    parts.extend(_kw_split(seed))
    parts.extend([w for w in _kw_split(bn) if len(w) >= 3])
    parts.extend(_kw_split(manual_keywords))
    return _kw_join(parts)[:400]  # keep it tidy

def _updated_by() -> str:
    return _get_secret("ADMIN_UPDATED_BY", "admin")

# =============================
# Cached loads (keyed by data_version)
# =============================

def _get_data_version(engine: Engine) -> str:
    try:
        with engine.connect() as cx:
            v = cx.execute(sql_text("SELECT value FROM meta WHERE key='data_version'")).scalar()
            return str(v or "0")
    except Exception:
        return "0"

@st.cache_data(show_spinner=False)
def load_active_df(_engine: Engine, version: str) -> pd.DataFrame:
    q = """
    SELECT id, category, service, business_name, contact_name, phone, address,
           website, notes, keywords, computed_keywords, ckw_version,
           created_at, updated_at, updated_by
      FROM vendors
     WHERE deleted_at IS NULL
     ORDER BY business_name COLLATE NOCASE
    """
    with _engine.connect() as cx:
        df = pd.read_sql(sql_text(q), cx)
    return df

@st.cache_data(show_spinner=False)
def load_deleted_df(_engine: Engine, version: str) -> pd.DataFrame:
    q = """
    SELECT id, category, service, business_name, contact_name, phone, address,
           website, notes, keywords, computed_keywords, ckw_version,
           created_at, updated_at, updated_by, deleted_at
      FROM vendors
     WHERE deleted_at IS NOT NULL
     ORDER BY business_name COLLATE NOCASE
    """
    with _engine.connect() as cx:
        df = pd.read_sql(sql_text(q), cx)
    return df


def _bump_data_version(engine: Engine):
    _exec_with_retry(engine, "UPDATE meta SET value=:v WHERE key='data_version'", {"v": _now_utc_iso()})
    # Clear only data caches
    load_active_df.clear()
    load_deleted_df.clear()

# =============================
# Auto-Maintenance
# =============================

def run_auto_maintenance(engine: Engine, seeds: Dict[Tuple[str,str], str]) -> dict:
    """
    Recompute CKW where missing/outdated. Normalize digits in phone.
    One pass over ≤1k rows; returns stats.
    """
    stats = {"rows":0, "ckw_updates":0, "phone_fixes":0}
    q = """
    SELECT id, category, service, business_name, keywords, computed_keywords, ckw_version, phone
      FROM vendors
     WHERE deleted_at IS NULL
    """
    updates = []
    with engine.connect() as cx:
        rows = cx.execute(sql_text(q)).fetchall()
    stats["rows"] = len(rows)
    for r in rows:
        vid, cat, svc, bn, kw, ckw, ver, ph = r
        # phone normalization (idempotent)
        ph_norm = _digits_only(ph)
        need_phone = (ph_norm != (ph or ""))

        # CKW recompute if missing or version mismatch
        gen = _gen_ckw(cat or "", svc or "", bn or "", seeds, kw or "")
        need_ckw = (not ckw) or (ckw.strip() == "") or (ver != CKW_VERSION)

        if need_ckw or need_phone:
            updates.append((vid, gen if need_ckw else (ckw or ""), CKW_VERSION if need_ckw else (ver or ""), ph_norm if need_phone else (ph or "")))
            if need_ckw: stats["ckw_updates"] += 1
            if need_phone: stats["phone_fixes"] += 1

    if updates:
        with engine.begin() as cx:
            for (vid, ckw_new, ver_new, ph_new) in updates:
                cx.execute(sql_text("""
                    UPDATE vendors
                       SET computed_keywords=:ckw,
                           ckw_version=:ver,
                           phone=:ph
                     WHERE id=:id
                """), {"id": vid, "ckw": ckw_new, "ver": ver_new, "ph": ph_new})
        _exec_with_retry(engine, "UPDATE meta SET value=:ts WHERE key='last_maintenance'", {"ts": _now_utc_iso()})
        _bump_data_version(engine)
    else:
        _exec_with_retry(engine, "UPDATE meta SET value=:ts WHERE key='last_maintenance'", {"ts": _now_utc_iso()})
    return stats

<<<<<<< HEAD
from urllib.parse import urlparse

with st.expander("Diagnose connection (tables & counts)"):
    try:
        # Build a fresh engine using current secrets/strategy
        diag_eng = build_engine()

        # Show effective target (safe)
        raw = str(_get_secret("TURSO_DATABASE_URL","")).strip()
        tok = str(_get_secret("TURSO_AUTH_TOKEN","")).strip()
        host = urlparse(raw).netloc if raw else "(none)"
        st.write({"strategy": DB_STRATEGY, "turso_host_secret": host, "has_token": bool(tok)})

        with diag_eng.connect() as cx:
=======
with st.expander("Diagnose connection (tables & counts)"):
    try:
        with engine.connect() as cx:
>>>>>>> cc905619
            tables = [r[0] for r in cx.execute(sql_text(
                "SELECT name FROM sqlite_master WHERE type='table' ORDER BY name"
            )).fetchall()]
            st.write({"tables": tables})

<<<<<<< HEAD
=======
            # Show counts if vendors exists
>>>>>>> cc905619
            if "vendors" in tables:
                total = cx.execute(sql_text("SELECT COUNT(*) FROM vendors")).scalar() or 0
                active = cx.execute(sql_text("SELECT COUNT(*) FROM vendors WHERE deleted_at IS NULL")).scalar() or 0
                deleted = cx.execute(sql_text("SELECT COUNT(*) FROM vendors WHERE deleted_at IS NOT NULL")).scalar() or 0
                st.write({"vendors_total": total, "vendors_active": active, "vendors_deleted": deleted})
            else:
<<<<<<< HEAD
                st.warning("Table 'vendors' not found via this connection.")
=======
                st.warning("Table 'vendors' not found in this connection.")
>>>>>>> cc905619
    except Exception as e:
        st.error(f"Diag query failed: {e}")

# =============================
# UI Helpers
# =============================

def _fmt_phone_display(s: str) -> str:
    d = _digits_only(s)
    if len(d) == 10:
        return f"({d[:3]}) {d[3:6]}-{d[6:]}"
    return d

def _info_banner(engine: Engine):
    if not SHOW_STATUS:
        return
    try:
        with engine.connect() as cx:
            total = cx.execute(sql_text("SELECT COUNT(*) FROM vendors")).scalar() or 0
            deleted = cx.execute(sql_text("SELECT COUNT(*) FROM vendors WHERE deleted_at IS NOT NULL")).scalar() or 0
            lv = cx.execute(sql_text("SELECT value FROM meta WHERE key='data_version'")).scalar() or "0"
            lm = cx.execute(sql_text("SELECT value FROM meta WHERE key='last_maintenance'")).scalar() or ""
        st.sidebar.success(f"Rows: {total} (active {total - deleted}, deleted {deleted})\n\ndata_version: {lv}\nlast_maint: {lm}\nver: {APP_VER}")
    except Exception as e:
        st.sidebar.warning(f"Status failed: {e}")

def _render_table(df: pd.DataFrame):
    if df.empty:
        st.info("No matching providers.")
        return
    # Tight HTML/table for speed; format only visible (≤1000)
    disp = df.copy()
    if "phone" in disp.columns:
        disp["phone"] = disp["phone"].map(_fmt_phone_display)
    cols = [c for c in disp.columns if c not in ("computed_keywords","ckw_version")]
    st.dataframe(disp[cols], use_container_width=True, hide_index=True)

# =============================
# Main
# =============================

def main():
    st.title("Providers — Admin")
    engine = build_engine()
    ensure_schema(engine)
    _info_banner(engine)

    # Seeds & Auto-Maintenance on startup
    seeds = _ckw_seed_map(engine)
    maint_stats = run_auto_maintenance(engine, seeds)  # quick; ≤1k rows

    tabs = st.tabs(["Browse", "Add / Edit / Delete", "Maintenance"])
    # ---- Browse ----
    with tabs[0]:
        version = _get_data_version(engine)
        df = load_active_df(engine, version)

        q = st.text_input("Search", key="q_admin", placeholder="name, category, service, notes, keywords…")
        qn = (q or "").strip().lower()
        if qn:
            mask = (
                df["business_name"].str.lower().str.contains(qn, na=False) |
                df["category"].str.lower().str.contains(qn, na=False) |
                df["service"].str.lower().str.contains(qn, na=False) |
                df["notes"].str.lower().str.contains(qn, na=False) |
                df["keywords"].str.lower().str.contains(qn, na=False) |
                df["computed_keywords"].str.lower().str.contains(qn, na=False)
            )
            df_view = df[mask]
        else:
            df_view = df

        st.caption(f"{len(df_view)}/{len(df)} rows")
        _render_table(df_view)

        with st.expander("Show deleted"):
            dfd = load_deleted_df(engine, version)
            _render_table(dfd)
            if not dfd.empty:
                c1, c2 = st.columns(2)
                with c1:
                    if st.button("Restore selected by ID", type="secondary"):
                        st.info("Use the Edit tab to restore by ID (safer).")
                with c2:
                    pass  # keep simple here

    # ---- Add / Edit / Delete ----
    with tabs[1]:
        version = _get_data_version(engine)
        df = load_active_df(engine, version)

        st.subheader("Select a provider to edit, or add a new one")
        col_sel, col_btn = st.columns([3,1])
        with col_sel:
            options = ["(Add New)"] + [f"{int(r.id)} — {r.business_name}" for r in df.itertuples()]
            choice = st.selectbox("Record", options, key="edit_selector")
        with col_btn:
            st.write("")
            st.write("")
            if st.button("Add New"):
                st.session_state["edit_selector"] = "(Add New)"
                st.rerun()

        is_new = (choice == "(Add New)")
        current = {}
        if not is_new and choice:
            vid = int(choice.split(" — ",1)[0])
            rows = df[df["id"]==vid]
            if not rows.empty:
                current = rows.iloc[0].to_dict()

        with st.form("edit_form", clear_on_submit=False):
            c1, c2 = st.columns(2)
            with c1:
                business_name = st.text_input("Provider *", value=(current.get("business_name","") if current else ""))
                category      = st.text_input("Category", value=(current.get("category","") if current else ""))
                service       = st.text_input("Service", value=(current.get("service","") if current else ""))
                contact_name  = st.text_input("Contact", value=(current.get("contact_name","") if current else ""))
                phone_in      = st.text_input("Phone (digits only stored)", value=(current.get("phone","") if current else ""))

            with c2:
                address = st.text_area("Address", height=80, value=(current.get("address","") if current else ""))
                website = st.text_input("Website (https://…)", value=(current.get("website","") if current else ""))
                notes   = st.text_area("Notes", height=100, value=(current.get("notes","") if current else ""))
                keywords= st.text_input("Keywords (comma separated)", value=(current.get("keywords","") if current else ""))

                # ---- CKW Preview (auto; no editor) ----
                seeds = _ckw_seed_map(engine)  # small table; fine to read here
                suggested_now = _gen_ckw(category, service, business_name, seeds, keywords)
                st.caption("Computed Keywords (auto-generated on Save)")
                st.code(suggested_now or "(none)", language="text")

            c3, c4, c5 = st.columns([1,1,1])
            with c3:
                saved = st.form_submit_button("Save", type="primary")
            with c4:
                delete_click = st.form_submit_button("Delete (soft)")
            with c5:
                purge_click = st.form_submit_button("Purge forever (type name first)")

        if saved:
            bn = (business_name or "").strip()
            if not bn:
                st.error("Provider name is required.")
            else:
                now = _now_utc_iso()
                phone_norm = _digits_only(phone_in)
                website_s  = _sanitize_url(website)
                if is_new:
                    _exec_with_retry(engine, """
                        INSERT INTO vendors(category, service, business_name, contact_name, phone, address,
                                            website, notes, keywords, computed_keywords, ckw_version,
                                            created_at, updated_at, updated_by)
                        VALUES(:cat,:svc,:bn,:cn,:ph,:addr,:web,:notes,:kw,:ckw,:ver,:now,:now,:user)
                    """, {
                        "cat": category, "svc": service, "bn": bn, "cn": contact_name, "ph": phone_norm,
                        "addr": address, "web": website_s, "notes": notes, "kw": keywords,
                        "ckw": suggested_now, "ver": CKW_VERSION, "now": now, "user": _updated_by()
                    })
                else:
                    _exec_with_retry(engine, """
                        UPDATE vendors
                           SET category=:cat, service=:svc, business_name=:bn, contact_name=:cn, phone=:ph,
                               address=:addr, website=:web, notes=:notes, keywords=:kw,
                               computed_keywords=:ckw, ckw_version=:ver,
                               updated_at=:now, updated_by=:user
                         WHERE id=:id
                    """, {
                        "id": int(vid),
                        "cat": category, "svc": service, "bn": bn, "cn": contact_name, "ph": phone_norm,
                        "addr": address, "web": website_s, "notes": notes, "kw": keywords,
                        "ckw": suggested_now, "ver": CKW_VERSION, "now": now, "user": _updated_by()
                    })
                _bump_data_version(engine)
                st.success("Saved.")
                st.rerun()

        if delete_click and not is_new:
            now = _now_utc_iso()
            _exec_with_retry(engine, "UPDATE vendors SET deleted_at=:ts, updated_at=:ts, updated_by=:u WHERE id=:id",
                             {"ts": now, "u": _updated_by(), "id": int(vid)})
            _bump_data_version(engine)
            st.success("Record soft-deleted. Use 'Show deleted' to restore or Maintenance to purge.")
            st.rerun()

        if purge_click and not is_new:
            # simple safety: require exact name typed in a text_input (modal-less)
            check = st.text_input("Type the Provider name EXACTLY to confirm purge:", key=f"purge_check_{vid}")
            if check == (current.get("business_name") or ""):
                _exec_with_retry(engine, "DELETE FROM vendors WHERE id=:id", {"id": int(vid)})
                _bump_data_version(engine)
                st.success("Purged.")
                st.rerun()
            else:
                st.warning("Name did not match; purge cancelled.")

    # ---- Maintenance ----
    with tabs[2]:
        st.subheader("Maintenance")
        st.caption("Auto-Maintenance already ran on startup. Use this if you changed seeds or after CSV append.")
        c1, c2, c3 = st.columns([1,1,2])

        with c1:
            if st.button("Run Maintenance Now", type="secondary"):
                seeds = _ckw_seed_map(engine)
                stats = run_auto_maintenance(engine, seeds)
                st.success(f"Done. {stats}")

        # --- CSV Export (UI backup) ---
        with c2:
            with engine.connect() as cx:
                df_all = pd.read_sql(sql_text("""
                    SELECT id, category, service, business_name, contact_name, phone, address,
                           website, notes, keywords, computed_keywords, ckw_version,
                           created_at, updated_at, updated_by, deleted_at
                      FROM vendors
                     ORDER BY id
                """), cx)
            # Create CSV bytes for download
            csv_bytes = df_all.to_csv(index=False).encode("utf-8")
            st.download_button(
                label="Download CSV Backup",
                data=csv_bytes,
                file_name=f"providers-{datetime.now().date().isoformat()}.csv",
                mime="text/csv",
                type="secondary",
                help="Full dump of vendors table (includes deleted_at)."
            )

        if SHOW_DIAGS:
            with st.expander("Diagnostics"):
                st.write({"APP_VER": APP_VER, "CKW_VERSION": CKW_VERSION, "DB_STRATEGY": DB_STRATEGY})
                st.code(json.dumps(maint_stats, indent=2))

if __name__ == "__main__":
    try:
        main()
    except Exception as e:
        st.error("Admin app crashed. See logs for details.")
        st.exception(e)<|MERGE_RESOLUTION|>--- conflicted
+++ resolved
@@ -341,7 +341,6 @@
         _exec_with_retry(engine, "UPDATE meta SET value=:ts WHERE key='last_maintenance'", {"ts": _now_utc_iso()})
     return stats
 
-<<<<<<< HEAD
 from urllib.parse import urlparse
 
 with st.expander("Diagnose connection (tables & counts)"):
@@ -350,37 +349,36 @@
         diag_eng = build_engine()
 
         # Show effective target (safe)
-        raw = str(_get_secret("TURSO_DATABASE_URL","")).strip()
-        tok = str(_get_secret("TURSO_AUTH_TOKEN","")).strip()
+        raw = str(_get_secret("TURSO_DATABASE_URL", "")).strip()
+        tok = str(_get_secret("TURSO_AUTH_TOKEN", "")).strip()
         host = urlparse(raw).netloc if raw else "(none)"
-        st.write({"strategy": DB_STRATEGY, "turso_host_secret": host, "has_token": bool(tok)})
+        st.write({
+            "strategy": DB_STRATEGY,
+            "turso_host_secret": host,
+            "has_token": bool(tok),
+        })
 
         with diag_eng.connect() as cx:
-=======
-with st.expander("Diagnose connection (tables & counts)"):
-    try:
-        with engine.connect() as cx:
->>>>>>> cc905619
             tables = [r[0] for r in cx.execute(sql_text(
                 "SELECT name FROM sqlite_master WHERE type='table' ORDER BY name"
             )).fetchall()]
             st.write({"tables": tables})
 
-<<<<<<< HEAD
-=======
             # Show counts if vendors exists
->>>>>>> cc905619
             if "vendors" in tables:
                 total = cx.execute(sql_text("SELECT COUNT(*) FROM vendors")).scalar() or 0
                 active = cx.execute(sql_text("SELECT COUNT(*) FROM vendors WHERE deleted_at IS NULL")).scalar() or 0
                 deleted = cx.execute(sql_text("SELECT COUNT(*) FROM vendors WHERE deleted_at IS NOT NULL")).scalar() or 0
-                st.write({"vendors_total": total, "vendors_active": active, "vendors_deleted": deleted})
+                st.write({
+                    "vendors_total": total,
+                    "vendors_active": active,
+                    "vendors_deleted": deleted
+                })
             else:
-<<<<<<< HEAD
                 st.warning("Table 'vendors' not found via this connection.")
-=======
-                st.warning("Table 'vendors' not found in this connection.")
->>>>>>> cc905619
+    except Exception as e:
+        st.error(f"Diag query failed: {e}")
+
     except Exception as e:
         st.error(f"Diag query failed: {e}")
 
