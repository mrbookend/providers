# ==== BEGIN: FILE TOP (imports + page_config + Early Boot) ====
# -*- coding: utf-8 -*-
from __future__ import annotations

# -------- Imports (single source of truth) --------
import os
import sys
import time
import re
import hmac
import uuid
import platform
from datetime import datetime
from typing import List, Tuple, Dict, Any, Optional, Iterable

import math
import json
import pandas as pd
import requests
import sqlalchemy
import streamlit as st
from sqlalchemy import create_engine, text as sql_text
from sqlalchemy.engine import Engine

# ---- Streamlit page config MUST be first Streamlit call ----
st.set_page_config(page_title="Providers Admin", layout="wide", initial_sidebar_state="expanded")

# ==== BEGIN: Admin boot bundle (version banner + guards + engine + init) ====

# --- Unified libsql version + details (authoritative from package metadata) ---
import importlib
import importlib.metadata as _im

_lib_file = "n/a"
try:
    _lib_ver_display = _im.version("sqlalchemy-libsql")
except Exception:
    try:
        import sqlalchemy_libsql as _lib_mod
        _lib_ver_display = getattr(_lib_mod, "__version__", "unknown")
    except Exception:
        _lib_ver_display = "unknown"

try:
    _lib_mod = importlib.import_module("sqlalchemy_libsql")
    _lib_file = getattr(_lib_mod, "__file__", "n/a")
except Exception:
    pass

# --- Streamlit run-context guard (prevents SessionInfo errors during import) ---
try:
    from streamlit.runtime.scriptrunner import get_script_run_ctx as _get_ctx
except Exception:
    _get_ctx = None

def _has_streamlit_ctx() -> bool:
    try:
        return (_get_ctx() is not None) if _get_ctx else False
    except Exception:
        return False

# --- ENV + SHOW_DEBUG derivation (prod hides debug by default) ---
_ENV = str(st.secrets.get("ENV", "prod")).strip().lower()
_raw_show_debug = st.secrets.get("SHOW_DEBUG", "")
if isinstance(_raw_show_debug, bool):
    _SHOW_DEBUG = _raw_show_debug
else:
    _SHOW_DEBUG = (_ENV != "prod")

# --- Version banner (sidebar, debug-only; hidden in prod) ---
if _SHOW_DEBUG and _has_streamlit_ctx() and bool(st.secrets.get("SHOW_STATUS", True)):
    try:
        st.sidebar.info(
            "Versions | "
            f"py {sys.version.split()[0]} | "
            f"streamlit {st.__version__} | "
            f"pandas {pd.__version__} | "
            f"SA {sqlalchemy.__version__} | "
            f"libsql {_lib_ver_display} | "
            f"requests {requests.__version__}"
        )
        with st.sidebar.expander("libsql details"):
            st.write({"module_file": _lib_file, "pkg_version": _lib_ver_display})
    except Exception as _e:
        st.sidebar.warning(f"Version banner failed: {_e}")

# --- Secrets / strategy (validated) ---
_DB_STRATEGY   = str(st.secrets.get("DB_STRATEGY", "embedded_replica")).strip().lower()
_TURSO_URL     = str(st.secrets.get("TURSO_DATABASE_URL", "")).strip()
_TURSO_TOKEN   = str(st.secrets.get("TURSO_AUTH_TOKEN", "")).strip()
_EMBEDDED_PATH = str(st.secrets.get("EMBEDDED_DB_PATH", "/mount/src/providers/vendors-embedded.db")).strip()

from urllib.parse import urlparse

def _validate_sync_url(u: str) -> str:
    if not u or not str(u).strip():
        raise ValueError("TURSO_DATABASE_URL is empty; expected libsql://<host>")
    s = str(u).strip().strip('"').strip("'")
    if s.lower().startswith("sqlite+libsql://"):
        raise ValueError("TURSO_DATABASE_URL must start with libsql:// (not sqlite+libsql://)")
    p = urlparse(s)
    scheme = (p.scheme or "").lower()
    if scheme != "libsql":
        raise ValueError(f"Unsupported sync URL scheme: {p.scheme or '(missing)'}:// (expected libsql://)")
    if not (p.hostname and p.hostname.strip()):
        raise ValueError("TURSO_DATABASE_URL is missing a hostname")
    return s

if _DB_STRATEGY in ("embedded_replica", "replica", "sync"):
    try:
        _validate_sync_url(_TURSO_URL)
    except Exception as _e:
        st.error(f"Bad TURSO_DATABASE_URL: {type(_e).__name__}: {_e}")
        st.stop()
    if not _TURSO_TOKEN:
        st.error("Missing required secret: TURSO_AUTH_TOKEN")
        st.stop()

_strategy = _DB_STRATEGY

def _mask_sync_url(u: str) -> str:
    if not u:
        return ""
    try:
        p = urlparse(u)
        host = p.hostname or ""
        port = f":{p.port}" if p.port else ""
        scheme = (p.scheme or "").lower()
        return f"{scheme}://{host}{port}"
    except Exception:
        return (u.split("://", 1)[0] + "://") if "://" in u else ""

def build_engine_and_probe() -> tuple[Engine, dict]:
    engine_url = f"sqlite+libsql:///{_EMBEDDED_PATH}"
    dbg = {
        "host": platform.node() or "localhost",
        "strategy": _DB_STRATEGY,
        "python": sys.version.split()[0],
        "sqlalchemy_url": engine_url,
        "embedded_path": _EMBEDDED_PATH,
        "libsql_ver": _lib_ver_display,
        "sync_url_scheme": "",
    }
    connect_args: Dict[str, Any] = {}

    if _DB_STRATEGY in ("embedded_replica", "replica", "sync"):
        valid_sync = _validate_sync_url(_TURSO_URL)
        dbg["sync_url_scheme"] = _mask_sync_url(valid_sync).split("://", 1)[0] + "://"
        connect_args["sync_url"] = valid_sync
        if _TURSO_TOKEN:
            connect_args["auth_token"] = _TURSO_TOKEN
    elif _DB_STRATEGY == "remote_only":
        engine_url = _validate_sync_url(_TURSO_URL)
        dbg["sqlalchemy_url"] = engine_url
        dbg["embedded_path"] = ""
        dbg["sync_url_scheme"] = "libsql://"
        if _TURSO_TOKEN:
            connect_args["auth_token"] = _TURSO_TOKEN

    eng = create_engine(engine_url, connect_args=connect_args)

    with eng.connect() as cx:
        cx.exec_driver_sql("PRAGMA journal_mode")

    return eng, dbg

try:
    ENGINE, _DB_DBG = build_engine_and_probe()

    if _has_streamlit_ctx():
        with st.sidebar.expander("Admin runtime toggles", expanded=False):
            st.checkbox("Show debug (this session only)", key="ADMIN_RUNTIME_DEBUG")
        if st.session_state.get("ADMIN_RUNTIME_DEBUG"):
            _SHOW_DEBUG = True

        if _SHOW_DEBUG:
            st.sidebar.success("DB ready")

        if _SHOW_DEBUG:
            with st.expander("Boot diagnostics (ENGINE + secrets)"):
                st.json(_DB_DBG)
            if bool(st.secrets.get("SHOW_COUNT", True)):
                try:
                    with ENGINE.connect() as cx:
                        cnt = cx.exec_driver_sql("SELECT COUNT(*) FROM vendors").scalar()
                    st.info(f"Vendors table row count: {int(cnt or 0)}")
                except Exception as _e:
                    st.warning(f"Quick vendors count failed: {type(_e).__name__}: {_e}")

        st.session_state["ENGINE"] = ENGINE
        st.session_state["DB_DBG"]  = _DB_DBG
    else:
        with ENGINE.connect() as cx:
            cx.exec_driver_sql("SELECT 1")

except Exception as e:
    if _has_streamlit_ctx():
        st.error(f"Database init failed: {e.__class__.__name__}: {e}")
        st.stop()
    else:
        raise
# ==== END: Admin boot bundle (version banner + guards + engine + init) ====

# ==== BEGIN: CKW Config & Cache (INSERT after imports/secrets) ====
from functools import lru_cache

CKW_VERSION = str(st.secrets.get("CKW_VERSION", "2025-10-15")).strip() or "2025-10-15"
CKW_MAX_TERMS = int(st.secrets.get("CKW_MAX_TERMS", 40))

@st.cache_data(show_spinner=False)
def _load_ckw_rules() -> dict:
    raw = st.secrets.get("CKW_RULES", "")
    try:
        if isinstance(raw, str) and raw.strip().startswith("{"):
            return json.loads(raw)
        if isinstance(raw, dict):
            return raw
    except Exception:
        pass
    return {"_global": []}
# ==== END: CKW Config & Cache ====

# ==== END: FILE TOP (imports + page_config + Early Boot) ====

# -----------------------------
# Helpers
# -----------------------------
def _as_bool(v, default: bool = False) -> bool:
    if v is None:
        return default
    if isinstance(v, bool):
        return v
    return str(v).strip().lower() in ("1", "true", "yes", "on")

def _get_secret(name: str, default: str | None = None) -> str | dict | None:
    try:
        if name in st.secrets:
            return st.secrets[name]
    except Exception:
        pass
    return os.getenv(name, default)

def _resolve_bool(name: str, code_default: bool) -> bool:
    v = _get_secret(name, None)
    return _as_bool(v, default=code_default)

def _resolve_str(name: str, code_default: str | None) -> str | None:
    v = _get_secret(name, None)
    return v if v is not None else code_default

def _resolve_json(name: str, code_default: dict | None = None) -> dict:
    raw = _get_secret(name, None)
    if raw is None:
        return code_default or {}
    if isinstance(raw, dict):
        return raw
    try:
        return json.loads(raw)
    except Exception:
        pass
    try:
        import tomllib as _toml
    except Exception:
        _toml = None
    if _toml:
        try:
            return _toml.loads(raw)
        except Exception:
            pass
    return code_default or {}

def _ct_equals(a: str, b: str) -> bool:
    return hmac.compare_digest((a or ""), (b or ""))

def _updated_by() -> str:
    try:
        v = str(st.secrets.get("ADMIN_USER", "")).strip()
    except Exception:
        v = ""
    if v:
        return v
    return os.getenv("USER", "admin")

# -----------------------------
# Hrana/libSQL transient error retry
# -----------------------------
def _is_hrana_stale_stream_error(err: Exception) -> bool:
    s = str(err).lower()
    return ("hrana" in s and "404" in s and "stream not found" in s) or ("stream not found" in s)

def _exec_with_retry(engine: Engine, sql: str, params: Dict | Iterable[Dict] | None = None, *, tries: int = 2):
    attempt = 0
    while True:
        attempt += 1
        try:
            with engine.begin() as conn:
                return conn.execute(sql_text(sql), params or {})
        except Exception as e:
            if attempt < tries and _is_hrana_stale_stream_error(e):
                try:
                    engine.dispose()
                except Exception:
                    pass
                time.sleep(0.2)
                continue
            raise

def _fetch_with_retry(engine: Engine, sql: str, params: Dict | None = None, *, tries: int = 2) -> pd.DataFrame:
    attempt = 0
    while True:
        attempt += 1
        try:
            with engine.connect() as conn:
                res = conn.execute(sql_text(sql), params or {})
                return pd.DataFrame(res.mappings().all())
        except Exception as e:
            if attempt < tries and _is_hrana_stale_stream_error(e):
                try:
                    engine.dispose()
                except Exception:
                    pass
                time.sleep(0.2)
                continue
            raise

# -----------------------------
# Computed Keywords — rule-driven builder
# -----------------------------
import unicodedata

_CORP_SUFFIXES = {"llc","inc","co","ltd","llp","pllc","pc"}
_STOPWORDS = {"the","and","of","a","an","&"}

def _ckw_clean(s: str) -> str:
    s = unicodedata.normalize("NFKD", str(s or "")).encode("ascii","ignore").decode()
    s = s.lower()
    s = re.sub(r"[^\w\s\-]", " ", s)
    s = re.sub(r"\s+", " ", s).strip()
    return s

def _ckw_tokens_from_name(name: str) -> list[str]:
    toks = [t for t in _ckw_clean(name).split(" ") if t and len(t) > 2]
    return [t for t in toks if t not in _CORP_SUFFIXES and t not in _STOPWORDS]

def _ckw_space_hyphen_variants(arr: list[str]) -> list[str]:
    out = []
    for t in arr:
        out.append(t)
        if " " in t:
            out.append(t.replace(" ","-"))
        if "-" in t:
            out.append(t.replace("-"," "))
    return out

def _ckw_plural_variants(arr: list[str]) -> list[str]:
    out = []
    for t in arr:
        out.append(t)
        if len(t) >= 3 and not t.endswith("s"):
            out.append(t + "s")
            if t.endswith(("s","x")) or t.endswith(("ch","sh")):
                out.append(t + "es")
    return out

@lru_cache(maxsize=512)
def _seed_for(category: str, service: str, rules_key: str) -> list[str]:
    rules = _load_ckw_rules()
    seeds = []
    if isinstance(rules.get("General"), dict):
        seeds += list(map(_ckw_clean, rules["General"].get(service, [])))
    seeds += list(map(_ckw_clean, rules.get(service, [])))
    seeds += list(map(_ckw_clean, rules.get(category, [])))
    return [t for t in seeds if t]

def build_computed_keywords(category: str, service: str, business_name: str,
                            max_terms: int | None = None) -> str:
    rules = _load_ckw_rules()
    maxN = int(max_terms or CKW_MAX_TERMS)
    base = list(map(_ckw_clean, rules.get("_global", [])))
    rules_key = str(hash(json.dumps(rules, sort_keys=True)))
    base += _seed_for(_ckw_clean(category), _ckw_clean(service), rules_key)
    name_bits = _ckw_tokens_from_name(business_name)
    base += [t for t in name_bits if t not in base]
    arr = [t for t in base if t and t not in _STOPWORDS]
    arr = _ckw_space_hyphen_variants(arr)
    arr = _ckw_plural_variants(arr)

    out, seen = [], set()
    for t in arr:
        if not t or t in seen:
            continue
        seen.add(t)
        out.append(t)
        if len(out) >= maxN:
            break
    return ", ".join(out)

# -----------------------------
# Page CSS
# -----------------------------
LEFT_PAD_PX = int(_resolve_str("page_left_padding_px", "40") or "40")
st.markdown(
    f"""
    <style>
      [data-testid="stAppViewContainer"] .main .block-container {{
        padding-left: {LEFT_PAD_PX}px !important;
        padding-right: 0 !important;
      }}
      div[data-testid="stDataFrame"] table {{ white-space: nowrap; }}
    </style>
    """,
    unsafe_allow_html=True,
)

# -----------------------------
# DB helpers (schema + IO)
# -----------------------------
REQUIRED_VENDOR_COLUMNS: List[str] = ["business_name", "category"]
def ensure_schema(engine: Engine) -> None:
    ddls: list[str] = [
        """
        CREATE TABLE IF NOT EXISTS categories (
            id INTEGER PRIMARY KEY,
            name TEXT NOT NULL UNIQUE
        )
        """,
        """
        CREATE TABLE IF NOT EXISTS services (
            id INTEGER PRIMARY KEY,
            name TEXT NOT NULL UNIQUE
        )
        """,
        """
        CREATE TABLE IF NOT EXISTS vendors (
            id INTEGER PRIMARY KEY,
            category TEXT NOT NULL DEFAULT '',
            service TEXT NOT NULL DEFAULT '',
            business_name TEXT NOT NULL DEFAULT '',
            contact_name TEXT NOT NULL DEFAULT '',
            phone TEXT NOT NULL DEFAULT '',
            address TEXT NOT NULL DEFAULT '',
            website TEXT NOT NULL DEFAULT '',
            notes TEXT NOT NULL DEFAULT '',
            keywords TEXT NOT NULL DEFAULT '',
            created_at TEXT NOT NULL DEFAULT '',
            updated_at TEXT NOT NULL DEFAULT '',
            updated_by TEXT NOT NULL DEFAULT '',
            computed_keywords TEXT NOT NULL DEFAULT '',
            ckw_locked INTEGER NOT NULL DEFAULT 0,
            ckw_version TEXT NOT NULL DEFAULT ''
        )
        """,
        # ---- NEW: CKW seed store (per Category, Service) ----
        """
        CREATE TABLE IF NOT EXISTS ckw_seeds (
            id INTEGER PRIMARY KEY,
            category TEXT NOT NULL,
            service  TEXT NOT NULL,
            seed     TEXT NOT NULL,
            created_at TEXT NOT NULL DEFAULT (strftime('%Y-%m-%dT%H:%M:%SZ','now')),
            UNIQUE(category, service)
        )
        """,
        # ---- NEW: meta table (shared key/value) ----
        """
        CREATE TABLE IF NOT EXISTS meta (
            k TEXT PRIMARY KEY,
            v TEXT NOT NULL DEFAULT ''
        )
        """,
        # Indexes
        "CREATE INDEX IF NOT EXISTS idx_vendors_cat        ON vendors(category)",
        "CREATE INDEX IF NOT EXISTS idx_vendors_svc        ON vendors(service)",
        "CREATE INDEX IF NOT EXISTS idx_vendors_bus        ON vendors(business_name)",
        "CREATE INDEX IF NOT EXISTS idx_vendors_kw         ON vendors(keywords)",
        "CREATE INDEX IF NOT EXISTS idx_vendors_phone      ON vendors(phone)",
        "CREATE INDEX IF NOT EXISTS idx_vendors_cat_lower  ON vendors(LOWER(category))",
        "CREATE INDEX IF NOT EXISTS idx_vendors_svc_lower  ON vendors(LOWER(service))",
        "CREATE INDEX IF NOT EXISTS idx_vendors_bus_lower  ON vendors(LOWER(business_name))",
        "CREATE INDEX IF NOT EXISTS idx_vendors_ckw        ON vendors(computed_keywords)"
    ]
    fixes: list[str] = [
        """
        UPDATE vendors
           SET created_at = COALESCE(NULLIF(created_at, ''), updated_at, strftime('%Y-%m-%dT%H:%M:%SZ','now')),
               updated_at = COALESCE(NULLIF(updated_at, ''), strftime('%Y-%m-%dT%H:%M:%SZ','now'))
         WHERE (created_at = '' OR updated_at = '')
        """,
        """
        UPDATE vendors
           SET category      = COALESCE(category,''),
               service       = COALESCE(service,''),
               business_name = COALESCE(business_name,''),
               contact_name  = COALESCE(contact_name,''),
               phone         = COALESCE(phone,''),
               address       = COALESCE(address,''),
               website       = COALESCE(website,''),
               notes         = COALESCE(notes,''),
               keywords      = COALESCE(keywords,''),
               updated_by    = COALESCE(updated_by,''),
               computed_keywords = COALESCE(computed_keywords,''),
               ckw_version   = COALESCE(ckw_version,'')
         WHERE 1=1
        """,
        # ensure meta has CKW_VERSION if absent (used by your _ckw_current_version helper)
        """
        INSERT INTO meta(k,v)
        SELECT 'CKW_VERSION', '2025-10-15'
        WHERE NOT EXISTS (SELECT 1 FROM meta WHERE k='CKW_VERSION')
        """
    ]
    for stmt in ddls:
        _exec_with_retry(engine, stmt)
    for stmt in fixes:
        _exec_with_retry(engine, stmt)

def _ensure_ckw_columns(engine: Engine) -> None:
    with engine.connect() as cx:
        cols = {r[1] for r in cx.execute(sql_text("PRAGMA table_info(vendors)")).fetchall()}
    add_sql = []
    if "computed_keywords" not in cols:
        add_sql.append("ALTER TABLE vendors ADD COLUMN computed_keywords TEXT")
    if "ckw_locked" not in cols:
        add_sql.append("ALTER TABLE vendors ADD COLUMN ckw_locked INTEGER DEFAULT 0")
    if "ckw_version" not in cols:
        add_sql.append("ALTER TABLE vendors ADD COLUMN ckw_version TEXT")
    for stmt in add_sql:
        try:
            _exec_with_retry(engine, stmt)
        except Exception:
            pass

def _normalize_phone(val: str | None) -> str:
    if not val:
        return ""
    digits = re.sub(r"\D", "", str(val))
    if len(digits) == 11 and digits.startswith("1"):
        digits = digits[1:]
    return digits if len(digits) == 10 else digits

def _format_phone(val: str | None) -> str:
    s = re.sub(r"\D", "", str(val or ""))
    if len(s) == 10:
        return f"({s[0:3]}) {s[3:6]}-{s[6:10]}"
    return (val or "").strip()

def _sanitize_url(url: str | None) -> str:
    if not url:
        return ""
    url = url.strip()
    if url and not re.match(r"^https?://", url, re.I):
        url = "https://" + url
    return url

def load_df(engine: Engine) -> pd.DataFrame:
    with engine.connect() as conn:
        df = pd.read_sql(sql_text("SELECT * FROM vendors ORDER BY lower(business_name)"), conn)
    for col in [
        "contact_name","phone","address","website","notes","keywords",
        "computed_keywords","ckw_locked","ckw_version","service",
        "created_at","updated_at","updated_by",
    ]:
        if col not in df.columns:
            df[col] = ""
    df["phone_fmt"] = df["phone"].apply(_format_phone)
    return df

@st.cache_data(ttl=60, show_spinner=False)
def list_names(table: str) -> list[str]:
    with ENGINE.connect() as conn:
        rows = conn.execute(sql_text(f"SELECT name FROM {table} ORDER BY lower(name)")).fetchall()
    return [r[0] for r in rows]

def usage_count(engine: Engine, col: str, name: str) -> int:
    with engine.connect() as conn:
        cnt = conn.execute(sql_text(f"SELECT COUNT(*) FROM vendors WHERE {col} = :n"), {"n": name}).scalar()
    return int(cnt or 0)

def rename_category_and_cascade(engine: Engine, old: str, new: str) -> None:
    with engine.begin() as conn:
        conn.execute(sql_text("INSERT OR IGNORE INTO categories(name) VALUES(:n)"), {"n": new})
        conn.execute(sql_text("UPDATE vendors SET category=:new WHERE category=:old"), {"new": new, "old": old})
        conn.execute(sql_text("DELETE FROM categories WHERE name=:old"), {"old": old})

def delete_category_with_reassign(engine: Engine, tgt: str, repl: str) -> None:
    with engine.begin() as conn:
        conn.execute(sql_text("UPDATE vendors SET category=:repl WHERE category=:tgt"), {"repl": repl, "tgt": tgt})
        conn.execute(sql_text("DELETE FROM categories WHERE name=:tgt"), {"tgt": tgt})

def rename_service_and_cascade(engine: Engine, old: str, new: str) -> None:
    with engine.begin() as conn:
        conn.execute(sql_text("INSERT OR IGNORE INTO services(name) VALUES(:n)"), {"n": new})
        conn.execute(sql_text("UPDATE vendors SET service=:new WHERE service=:old"), {"new": new, "old": old})
        conn.execute(sql_text("DELETE FROM services WHERE name=:old"), {"name": old})

def delete_service_with_reassign(engine: Engine, tgt: str, repl: str) -> None:
    with engine.begin() as conn:
        conn.execute(sql_text("UPDATE vendors SET service=:repl WHERE service=:tgt"), {"repl": repl, "tgt": tgt})
        conn.execute(sql_text("DELETE FROM services WHERE name=:tgt"), {"tgt": tgt})

ensure_schema(ENGINE)
try:
    _ensure_ckw_columns(ENGINE)
except Exception as _e:
    st.warning(f"CKW column ensure skipped: {_e.__class__.__name__}: {_e}")

# -----------------------------
# Legacy CKW helpers (kept)
# -----------------------------
CKW_RULES: dict = _resolve_json("CKW_RULES", {})

def _canon_tokenize(text: str) -> list[str]:
    if not text:
        return []
    s = re.sub(r"[^\w]+", " ", text, flags=re.UNICODE).lower()
    toks = [t.strip() for t in s.split() if t.strip()]
    _STOPWORDS_LEG = {
        "the","and","inc","llc","ltd","co","corp","company","services","service","of","for","to","in","on","at","a","an"
    }
    return [t for t in toks if len(t) > 2 and t not in _STOPWORDS_LEG]

def _rules_for_pair(rules: dict, category: str, service: str) -> list[str]:
    cat = (category or "").strip().lower()
    svc = (service or "").strip().lower()
    out: list[str] = []
    if not isinstance(rules, dict):
        return out
    if cat and svc and cat in rules and isinstance(rules[cat], dict):
        svcd = rules[cat].get(svc)
        if isinstance(svcd, list):
            out.extend([str(x).strip().lower() for x in svcd if str(x).strip()])
    if cat in rules and isinstance(rules[cat], list):
        out.extend([str(x).strip().lower() for x in rules[cat] if str(x).strip()])
    if "_global" in rules and isinstance(rules["_global"], list):
        out.extend([str(x).strip().lower() for x in rules["_global"] if str(x).strip()])
    seen = set(); uniq = []
    for t in out:
        if t not in seen:
            seen.add(t); uniq.append(t)
    return uniq

def _join_kw(terms: list[str], max_terms: int = 16) -> str:
    seen=set(); out=[]
    for t in terms:
        tt = t.strip().lower()
        if not tt or tt in seen:
            continue
        seen.add(tt); out.append(tt)
        if len(out) >= max_terms:
            break
        return ", ".join(out)
    return ", ".join(out)

def _kw_from_row_fast(row: dict) -> str:
    seeds = _rules_for_pair(CKW_RULES, row.get("category") or "", row.get("service") or "")
    explicit = [t.strip().lower() for t in (row.get("keywords") or "").split(",") if t.strip()]
    base = " ".join([
        str(row.get("business_name") or ""),
        str(row.get("notes") or ""),
        str(row.get("service") or ""),
        str(row.get("category") or ""),
        str(row.get("address") or ""),
    ])
    toks = _canon_tokenize(base)
    terms = seeds + explicit + toks
    return _join_kw(terms)
# ---- NEW: CKW seed store helpers ----
def _load_ckw_seed(category: str, service: str) -> str:
    try:
        with ENGINE.connect() as cx:
            row = cx.execute(sql_text("""
                SELECT seed FROM ckw_seeds WHERE category=:c AND service=:s
            """), {"c": (category or ""), "s": (service or "")}).fetchone()
        return (row[0] or "").strip() if row else ""
    except Exception:
        return ""

def _save_ckw_seed(category: str, service: str, seed: str) -> None:
    if not (seed or "").strip():
        return
    with ENGINE.begin() as cx:
        cx.execute(sql_text("""
            INSERT INTO ckw_seeds(category, service, seed) VALUES(:c,:s,:seed)
            ON CONFLICT(category, service) DO UPDATE SET seed=excluded.seed
        """), {"c": (category or ""), "s": (service or ""), "seed": (seed or "").strip()})

def _filter_and_rank_by_query(df: pd.DataFrame, query: str) -> pd.DataFrame:
    if not query:
        return df
    q = str(query).strip().lower()
    ckw = df.get("computed_keywords", pd.Series([""] * len(df), index=df.index)).astype(str).str.lower()
    other = pd.concat([
        df.get("business_name", ""),
        df.get("category", ""),
        df.get("service", ""),
        df.get("contact_name", ""),
        df.get("phone", ""),
        df.get("address", ""),
        df.get("website", ""),
        df.get("notes", ""),
        df.get("keywords", ""),
    ], axis=1).astype(str).agg(" ".join, axis=1).str.lower()
    hit_ckw = ckw.str.contains(q, na=False)
    hit_oth = other.str.contains(q, na=False)
    any_hit_mask = hit_ckw | hit_oth
    dfm = df.loc[any_hit_mask].copy()
    dfm["_rank_ckw"] = (~hit_ckw.loc[dfm.index]).astype(int)
    dfm.sort_values(
        by=["_rank_ckw", "business_name"],
        key=lambda s: s.astype(str),
        inplace=True,
        kind="mergesort",
    )
    dfm.drop(columns=["_rank_ckw"], inplace=True, errors="ignore")
    return dfm

# -----------------------------
# Form state helpers (Add / Edit / Delete)
# -----------------------------
ADD_FORM_KEYS = [
    "add_business_name", "add_category", "add_service", "add_contact_name",
    "add_phone", "add_address", "add_website", "add_notes", "add_keywords",
]

def _init_add_form_defaults():
    for k in ADD_FORM_KEYS:
        if k not in st.session_state:
            st.session_state[k] = ""
    st.session_state.setdefault("add_form_version", 0)
    st.session_state.setdefault("_pending_add_reset", False)
    st.session_state.setdefault("add_last_done", None)
    st.session_state.setdefault("add_nonce", uuid.uuid4().hex)

def _apply_add_reset_if_needed():
    if st.session_state.get("_pending_add_reset"):
        for k in ADD_FORM_KEYS:
            st.session_state[k] = ""
        st.session_state["_pending_add_reset"] = False
        st.session_state["add_form_version"] += 1

def _queue_add_form_reset():
    st.session_state["_pending_add_reset"] = True

EDIT_FORM_KEYS = [
    "edit_vendor_id",
    "edit_business_name",
    "edit_category",
    "edit_service",
    "edit_contact_name",
    "edit_phone",
    "edit_address",
    "edit_website",
    "edit_notes",
    "edit_keywords",
    "edit_row_updated_at",
    "edit_last_loaded_id",
    "edit_computed_keywords",
    "edit_ckw_locked_flag",
    "_ckw_suggest",
]


def _init_edit_form_defaults():
    defaults = {
        "edit_vendor_id": None,
        "edit_business_name": "",
        "edit_category": "",
        "edit_service": "",
        "edit_contact_name": "",
        "edit_phone": "",
        "edit_address": "",
        "edit_website": "",
        "edit_notes": "",
        "edit_keywords": "",
        "edit_row_updated_at": None,
        "edit_last_loaded_id": None,
        "_ckw_suggest": None,
        "edit_ckw_locked_flag": False,
        "edit_computed_keywords": "",
    }
    for k, v in defaults.items():
        st.session_state.setdefault(k, v)
    st.session_state.setdefault("edit_form_version", 0)
    st.session_state.setdefault("_pending_edit_reset", False)
    st.session_state.setdefault("edit_last_done", None)
    st.session_state.setdefault("edit_nonce", uuid.uuid4().hex)

def _apply_edit_reset_if_needed():
    if st.session_state.get("_pending_edit_reset"):
        for k in EDIT_FORM_KEYS:
            if k in ("edit_vendor_id", "edit_row_updated_at", "edit_last_loaded_id"):
                st.session_state[k] = None
            elif k in ("edit_ckw_locked_flag",):
                st.session_state[k] = False
            else:
                st.session_state[k] = ""
        if "edit_provider_label" in st.session_state:
            del st.session_state["edit_provider_label"]
        st.session_state["_pending_edit_reset"] = False
        st.session_state["edit_form_version"] += 1

def _queue_edit_form_reset():
    st.session_state["_pending_edit_reset"] = True

DELETE_FORM_KEYS = ["delete_vendor_id"]

def _init_delete_form_defaults():
    st.session_state.setdefault("delete_vendor_id", None)
    st.session_state.setdefault("delete_form_version", 0)
    st.session_state.setdefault("_pending_delete_reset", False)
    st.session_state.setdefault("delete_last_done", None)
    st.session_state.setdefault("delete_nonce", uuid.uuid4().hex)

def _apply_delete_reset_if_needed():
    if st.session_state.get("_pending_delete_reset"):
        st.session_state["delete_vendor_id"] = None
        if "delete_provider_label" in st.session_state:
            del st.session_state["delete_provider_label"]
        st.session_state["_pending_delete_reset"] = False
        st.session_state["delete_form_version"] += 1

def _queue_delete_form_reset():
    st.session_state["_pending_delete_reset"] = True

def _nonce(name: str) -> str:
    return st.session_state.get(f"{name}_nonce")

def _nonce_rotate(name: str) -> None:
    st.session_state[f"{name}_nonce"] = uuid.uuid4().hex

def _clear_keys(*keys: str) -> None:
    for k in keys:
        if k in st.session_state:
            del st.session_state[k]

def _set_empty(*keys: str) -> None:
    for k in keys:
        st.session_state[k] = ""

def _reset_select(key: str, sentinel: str = "— Select —") -> None:
    st.session_state[key] = sentinel

def _init_cat_defaults():
    st.session_state.setdefault("cat_form_version", 0)
    st.session_state.setdefault("_pending_cat_reset", False)

def _apply_cat_reset_if_needed():
    if st.session_state.get("_pending_cat_reset"):
        st.session_state["cat_add"] = ""
        st.session_state["cat_rename"] = ""
        for k in ("cat_old", "cat_del", "cat_reassign_to"):
            if k in st.session_state:
                del st.session_state[k]
        st.session_state["_pending_cat_reset"] = False
        st.session_state["cat_form_version"] += 1

def _queue_cat_reset():
    st.session_state["_pending_cat_reset"] = True

def _init_svc_defaults():
    st.session_state.setdefault("svc_form_version", 0)
    st.session_state.setdefault("_pending_svc_reset", False)

def _apply_svc_reset_if_needed():
    if st.session_state.get("_pending_svc_reset"):
        st.session_state["svc_add"] = ""
        st.session_state["svc_rename"] = ""
        for k in ("svc_old", "svc_del", "svc_reassign_to"):
            if k in st.session_state:
                del st.session_state[k]
        st.session_state["_pending_svc_reset"] = False
        st.session_state["svc_form_version"] += 1

def _queue_svc_reset():
    st.session_state["_pending_svc_reset"] = True

# -----------------------------
# UI
# -----------------------------
_tab_names = [
    "Browse Providers",
    "Add / Edit / Delete Provider",
    "Category Admin",
    "Service Admin",
    "Maintenance",
]
if _SHOW_DEBUG:
    _tab_names.append("Debug")

_tabs = st.tabs(_tab_names)

# ---------- Browse
with _tabs[0]:
    df = load_df(ENGINE)
    left, right = st.columns([1, 3])
    with left:
        q = st.text_input("Search", placeholder="Search providers… (press Enter)", label_visibility="collapsed", key="q")
    try:
        st.query_params["q"] = st.session_state.get("q", "")
    except Exception:
        pass
    filtered = _filter_and_rank_by_query(df, (st.session_state.get("q") or ""))

    view_cols = [
        "id","category","service","business_name","contact_name","phone_fmt",
        "address","website","notes","keywords","computed_keywords",
    ]
    vdf = filtered[view_cols].rename(columns={"phone_fmt": "phone"})
    st.dataframe(
        vdf,
        use_container_width=True,
        hide_index=True,
        column_config={
            "business_name": st.column_config.TextColumn("Provider"),
            "website": st.column_config.LinkColumn("Website"),
            "notes": st.column_config.TextColumn(width=420),
            "keywords": st.column_config.TextColumn(width=260),
            "computed_keywords": st.column_config.TextColumn(width=260),
        },
    )
    ts = datetime.utcnow().strftime("%Y%m%d-%H%M%S")
    st.download_button(
        "Download filtered view (CSV)",
        data=vdf.to_csv(index=False).encode("utf-8"),
        file_name=f"providers_{ts}.csv",
        mime="text/csv",
    )

# ---------- Add/Edit/Delete Provider
with _tabs[1]:
    st.subheader("Add Provider")
    _init_add_form_defaults()
    _apply_add_reset_if_needed()

    cats = list_names("categories")
    servs = list_names("services")

    add_form_key = f"add_vendor_form_{st.session_state['add_form_version']}"
    with st.form(add_form_key, clear_on_submit=False):
        col1, col2 = st.columns(2)
        with col1:
            st.text_input("Provider *", key="add_business_name")
            _add_cat_options = [""] + (cats or [])
            if (st.session_state.get("add_category") or "") not in _add_cat_options:
                st.session_state["add_category"] = ""
            st.selectbox("Category *", options=_add_cat_options, key="add_category", placeholder="Select category")
            _add_svc_options = [""] + (servs or [])
            if (st.session_state.get("add_service") or "") not in _add_svc_options:
                st.session_state["add_service"] = ""
            st.selectbox("Service (optional)", options=_add_svc_options, key="add_service")
            st.text_input("Contact Name", key="add_contact_name")
            st.text_input("Phone (10 digits or blank)", key="add_phone")
        with col2:
            st.text_area("Address", height=80, key="add_address")
            st.text_input("Website (https://…)", key="add_website")
            st.text_area("Notes", height=100, key="add_notes")
            st.text_input("Keywords (comma separated)", key="add_keywords")

            # ==== BEGIN: CKW on Add (manual lock + preview) ====
            st.checkbox("Lock computed keywords on create", value=False, key="add_ckw_locked")
            if st.form_submit_button("Suggest computed keywords", type="secondary"):
                _bn = (st.session_state["add_business_name"] or "").strip()
                _cat = (st.session_state["add_category"] or "").strip()
                _svc = (st.session_state["add_service"] or "").strip(" /;,")
                # Prefer stored seed for (Category, Service); fall back to rules-driven builder
                _seed = _load_ckw_seed(_cat, _svc)
                st.session_state["_ckw_add_suggest"] = (_seed or build_computed_keywords(_cat, _svc, _bn, CKW_MAX_TERMS))
            st.text_area(
                "computed_keywords (optional; leave blank to auto-generate)",
                value=st.session_state.get("_ckw_add_suggest", ""),
                height=90,
                key="add_computed_keywords",
            )
<<<<<<< HEAD
            st.checkbox(
                "Remember these keywords as seed for this (Category, Service)",
                value=True,
                key="add_remember_ckw_seed",
                help="Saves to ckw_seeds so future suggestions for the same type are consistent."
            )
=======
>>>>>>> 339797b3
            # ==== END: CKW on Add (manual lock + preview) ====


        submitted = st.form_submit_button("Add Provider")

    if submitted:
        add_nonce = _nonce("add")
        if st.session_state.get("add_last_done") == add_nonce:
            st.info("Add already processed.")
            st.stop()

        business_name = (st.session_state["add_business_name"] or "").strip()
        category      = (st.session_state["add_category"] or "").strip()
        service       = (st.session_state["add_service"] or "").strip(" /;,")
        contact_name  = (st.session_state["add_contact_name"] or "").strip()
        phone_norm    = _normalize_phone(st.session_state["add_phone"])
        address       = (st.session_state["add_address"] or "").strip()
        website       = _sanitize_url(st.session_state["add_website"])
        notes         = (st.session_state["add_notes"] or "").strip()
        keywords      = (st.session_state["add_keywords"] or "").strip()

        if phone_norm and len(phone_norm) != 10:
            st.error("Phone must be 10 digits or blank.")
        elif not business_name or not category:
            st.error("Provider and Category are required.")
        else:
            try:
                now = datetime.utcnow().isoformat(timespec="seconds")
                suggested_ckw = build_computed_keywords(category, service, business_name, CKW_MAX_TERMS)
                ckw_final = suggested_ckw
                _exec_with_retry(
                    ENGINE,
                    """
                    INSERT INTO vendors(category, service, business_name, contact_name, phone, address,
                                        website, notes, keywords, computed_keywords, ckw_locked, ckw_version,
                                        created_at, updated_at, updated_by)
                    VALUES(:category, NULLIF(:service, ''), :business_name, :contact_name, :phone, :address,
                           :website, :notes, :keywords, :computed_keywords, :ckw_locked, :ckw_version,
                           :now, :now, :user)
                    """,
                    {
                        "category": category,
                        "service": service,
                        "business_name": business_name,
                        "contact_name": contact_name,
                        "phone": phone_norm,
                        "address": address,
                        "website": website,
                        "notes": notes,
                        "keywords": keywords,
                        "computed_keywords": (st.session_state.get("add_computed_keywords") or ckw_final),
                        "ckw_locked": int(bool(st.session_state.get("add_ckw_locked"))),
                        "ckw_version": CKW_VERSION,
                        "now": now,
                        "user": _updated_by(),
                    },
                )
                # NEW: Save seed if requested and provided
                if bool(st.session_state.get("add_remember_ckw_seed")):
                    seed_text = (st.session_state.get("add_computed_keywords") or "").strip()
                    if seed_text:
                        _save_ckw_seed(category, service, seed_text)

                st.session_state["add_last_done"] = add_nonce

                st.success(f"Provider added: {business_name}")
                _queue_add_form_reset()
                list_names.clear()
                _nonce_rotate("add")
                st.rerun()
            except Exception as e:
                st.error(f"Add failed: {e}")

    st.divider()
    st.subheader("Edit Provider")

    df_all = load_df(ENGINE)
    if df_all.empty:
        st.info("No providers yet. Use 'Add Provider' above to create your first record.")
    else:
        _init_edit_form_defaults()
        _init_delete_form_defaults()
        _apply_edit_reset_if_needed()
        _apply_delete_reset_if_needed()

        ids = df_all["id"].astype(int).tolist()
        id_to_row = {int(r["id"]): r for _, r in df_all.iterrows()}

        def _fmt_vendor(i: int | None) -> str:
            if i is None:
                return "— Select —"
            r = id_to_row.get(int(i), None)
            if r is None:
                return f"{i}"
            cat = (r.get("category") or "")
            svc = (r.get("service") or "")
            tail = " / ".join([x for x in (cat, svc) if x]).strip(" /")
            name = str(r.get("business_name") or "")
            return f"{name} — {tail}" if tail else name

        st.selectbox(
            "Select provider to edit (type to search)",
            options=[None] + ids,
            format_func=_fmt_vendor,
            key="edit_vendor_id",
        )

        if st.session_state["edit_vendor_id"] is not None:
            if st.session_state["edit_last_loaded_id"] != st.session_state["edit_vendor_id"]:
                row = id_to_row[int(st.session_state["edit_vendor_id"])]
                st.session_state.update({
                    "edit_business_name": row.get("business_name") or "",
                    "edit_category": row.get("category") or "",
                    "edit_service": row.get("service") or "",
                    "edit_contact_name": row.get("contact_name") or "",
                    "edit_phone": row.get("phone") or "",
                    "edit_address": row.get("address") or "",
                    "edit_website": row.get("website") or "",
                    "edit_notes": row.get("notes") or "",
                    "edit_keywords": row.get("keywords") or "",
                    "edit_row_updated_at": row.get("updated_at") or "",
                    "edit_last_loaded_id": st.session_state["edit_vendor_id"],
                    "_ckw_suggest": None,
                    "edit_computed_keywords": row.get("computed_keywords") or "",
                    "edit_ckw_locked_flag": bool(int(row.get("ckw_locked") or 0)),
                })
edit_form_key = f"edit_vendor_form_{st.session_state['edit_form_version']}"
with st.form(edit_form_key, clear_on_submit=False):
    col1, col2 = st.columns(2)

    with col1:
        st.text_input("Provider *", key="edit_business_name")
        # ... other col1 inputs (category/service/contact/phone) ...

    with col2:
        st.text_area("Address", height=80, key="edit_address")
        st.text_input("Website (https://…)", key="edit_website")
        st.text_area("Notes", height=100, key="edit_notes")
        st.text_input("Keywords (comma separated)", key="edit_keywords")

        # ==== BEGIN: CKW Edit (manual lock + suggest) ====
        st.caption("Computed keywords are used for search in the read-only app.")

        current_row = id_to_row.get(int(st.session_state["edit_vendor_id"])) if st.session_state["edit_vendor_id"] else {}
        ckw_db = (current_row.get("computed_keywords") or "") if current_row else st.session_state.get("edit_computed_keywords", "")
        ckw_locked_db = int(current_row.get("ckw_locked") or 0) if current_row else int(bool(st.session_state.get("edit_ckw_locked_flag")))

        st.checkbox(
            "Lock (skip bulk recompute)",
            value=bool(ckw_locked_db),
            key="edit_ckw_locked_flag",
            help="When locked, bulk recompute tools will not overwrite this row’s computed_keywords."
        )

        st.text_area("computed_keywords (editable)", value=ckw_db, height=90, key="edit_computed_keywords")
<<<<<<< HEAD
        if st.form_submit_button("Suggest from Category/Service/Name", type="secondary", use_container_width=False):
            cat = (st.session_state["edit_category"] or "").strip()
            svc = (st.session_state["edit_service"] or "").strip(" /;,")
            bn  = (st.session_state["edit_business_name"] or "").strip()
            seed = _load_ckw_seed(cat, svc)
            st.session_state["_ckw_suggest"] = seed or build_computed_keywords(cat, svc, bn, CKW_MAX_TERMS)
            st.session_state["edit_computed_keywords"] = st.session_state["_ckw_suggest"]


        if st.session_state.get("_ckw_suggest"):
            st.caption("Suggested: " + st.session_state["_ckw_suggest"])
        # ==== END: CKW Edit (manual lock + suggest) ====

    edited = st.form_submit_button("Save Changes")

=======

        if st.form_submit_button("Suggest from Category/Service/Name", type="secondary", use_container_width=False):
            cat = (st.session_state["edit_category"] or "").strip()
            svc = (st.session_state["edit_service"] or "").strip(" /;,")
            bn  = (st.session_state["edit_business_name"] or "").strip()
            st.session_state["_ckw_suggest"] = build_computed_keywords(cat, svc, bn, CKW_MAX_TERMS)
            st.session_state["edit_computed_keywords"] = st.session_state["_ckw_suggest"]

        if st.session_state.get("_ckw_suggest"):
            st.caption("Suggested: " + st.session_state["_ckw_suggest"])
        # ==== END: CKW Edit (manual lock + suggest) ====

    edited = st.form_submit_button("Save Changes")

>>>>>>> 339797b3
if edited:
    edit_nonce = _nonce("edit")
    if st.session_state.get("edit_last_done") == edit_nonce:
        st.info("Edit already processed.")
        st.stop()

    vid = st.session_state.get("edit_vendor_id")
    if vid is None:
        st.error("Select a provider first.")
    else:
        bn  = (st.session_state["edit_business_name"] or "").strip()
        cat = (st.session_state["edit_category"] or "").strip()
        svc = (st.session_state["edit_service"] or "").strip(" /;,")
        phone_norm = _normalize_phone(st.session_state["edit_phone"])

        if phone_norm and len(phone_norm) != 10:
            st.error("Phone must be 10 digits or blank.")
        elif not bn or not cat:
            st.error("Provider and Category are required.")
        else:
            try:
                prev_updated = st.session_state.get("edit_row_updated_at") or ""
                now = datetime.utcnow().isoformat(timespec="seconds")

                # Decide CKW + lock values once
                ckw_current_val = (st.session_state.get("edit_computed_keywords") or "").strip()
                suggested_now   = st.session_state.get("_ckw_suggest") or build_computed_keywords(cat, svc, bn, CKW_MAX_TERMS)
                ckw_locked_val  = int(bool(st.session_state.get("edit_ckw_locked_flag")))
                ckw_final       = ckw_current_val or suggested_now

                res = _exec_with_retry(
                    ENGINE,
                    """
                    UPDATE vendors
                       SET category=:category,
                           service=NULLIF(:service, ''),
                           business_name=:business_name,
                           contact_name=:contact_name,
                           phone=:phone,
                           address=:address,
                           website=:website,
                           notes=:notes,
                           keywords=:keywords,
                           computed_keywords=:ckw,
                           ckw_locked=:ckw_locked,
                           ckw_version=:ckw_version,
                           updated_at=:now,
                           updated_by=:user
<<<<<<< HEAD
                     WHERE id=:id AND COALESCE(updated_at,'') = COALESCE(:prev_updated,'')
=======
                     WHERE id=:id AND (updated_at=:prev_updated OR :prev_updated='')
>>>>>>> 339797b3
                    """,
                    {
                        "category": cat,
                        "service": svc,
                        "business_name": bn,
                        "contact_name": (st.session_state["edit_contact_name"] or "").strip(),
                        "phone": phone_norm,
                        "address": (st.session_state["edit_address"] or "").strip(),
                        "website": _sanitize_url(st.session_state.get("edit_website") or ""),
                        "notes": (st.session_state["edit_notes"] or "").strip(),
                        "keywords": (st.session_state["edit_keywords"] or "").strip(),
                        "ckw": ckw_final,
                        "ckw_locked": ckw_locked_val,
                        "ckw_version": CKW_VERSION,
                        "now": now,
                        "user": _updated_by(),
                        "id": int(vid),
                        "prev_updated": prev_updated,
                    },
                )
                rowcount = int(getattr(res, "rowcount", 0) or 0)
                if rowcount == 0:
                    st.warning("No changes applied (record may have been updated elsewhere). Refresh and try again.")
                else:
                    st.success(f"Provider updated: {bn}")
                    st.session_state["edit_last_done"] = edit_nonce
                    _queue_edit_form_reset()
                    _nonce_rotate("edit")
                    list_names.clear()
                    st.rerun()
            except Exception as e:
                st.error(f"Update failed: {e}")

st.markdown("---")
st.markdown("---")
st.subheader("Delete Provider")

sel_label_del = st.selectbox(
    "Select provider to delete (type to search)",
    options=["— Select —"] + [ _fmt_vendor(i) for i in ids ],
    key="delete_provider_label",
)
if sel_label_del != "— Select —":
    rev = { _fmt_vendor(i): i for i in ids }
    st.session_state["delete_vendor_id"] = int(rev.get(sel_label_del))
else:
    st.session_state["delete_vendor_id"] = None

del_form_key = f"delete_vendor_form_{st.session_state['delete_form_version']}"
with st.form(del_form_key, clear_on_submit=False):
    deleted = st.form_submit_button("Delete Provider")

if deleted:
    del_nonce = _nonce("delete")
    if st.session_state.get("delete_last_done") == del_nonce:
        st.info("Delete already processed.")
        st.stop()

    vid = st.session_state.get("delete_vendor_id")
    if vid is None:
        st.error("Select a provider first.")
    else:
        try:
            row = df_all.loc[df_all["id"] == int(vid)]
            prev_updated = (row.iloc[0]["updated_at"] if not row.empty else "") or ""
            res = _exec_with_retry(
                ENGINE,
                """
                DELETE FROM vendors
<<<<<<< HEAD
                 WHERE id=:id AND COALESCE(updated_at,'') = COALESCE(:prev_updated,'')
=======
                 WHERE id=:id AND (updated_at=:prev_updated OR :prev_updated='')
>>>>>>> 339797b3
                """,
                {"id": int(vid), "prev_updated": prev_updated},
            )
            rowcount = int(getattr(res, "rowcount", 0) or 0)
            if rowcount == 0:
                st.warning("No delete performed (stale selection). Refresh and try again.")
            else:
                st.session_state["delete_last_done"] = del_nonce
                st.success("Provider deleted.")
                _queue_delete_form_reset()
                _nonce_rotate("delete")
                list_names.clear()
                st.rerun()
        except Exception as e:
            st.error(f"Delete failed: {e}")
# ---------- Category Admin
with _tabs[2]:
    st.caption("Category is required. Manage the reference list and reassign providers safely.")
    _init_cat_defaults()
    _apply_cat_reset_if_needed()

    cats = list_names("categories")
    cat_opts = ["— Select —"] + cats

    colA, colB = st.columns(2)
    with colA:
        st.subheader("Add Category")
        new_cat = st.text_input("New category name", key="cat_add")
        if st.button("Add Category", key="cat_add_btn"):
            if not (new_cat or "").strip():
                st.error("Enter a name.")
            else:
                try:
                    _exec_with_retry(ENGINE, "INSERT OR IGNORE INTO categories(name) VALUES(:n)", {"n": new_cat.strip()})
                    list_names.clear()
                    st.success("Added (or already existed).")
                    _queue_cat_reset()
                    st.rerun()
                except Exception as e:
                    st.error(f"Add category failed: {e}")

        st.subheader("Rename Category")
        if cats:
            old = st.selectbox("Current", options=cat_opts, key="cat_old")
            new = st.text_input("New name", key="cat_rename")
            if st.button("Rename", key="cat_rename_btn"):
                if old == "— Select —":
                    st.error("Pick a category to rename.")
                elif not (new or "").strip():
                    st.error("Enter a new name.")
                else:
                    try:
                        rename_category_and_cascade(ENGINE, old, new.strip())
                        list_names.clear()
                        st.success("Renamed and reassigned.")
                        _queue_cat_reset()
                        st.rerun()
                    except Exception as e:
                        st.error(f"Rename category failed: {e}")

    with colB:
        st.subheader("Delete / Reassign")
        if cats:
            tgt = st.selectbox("Category to delete", options=cat_opts, key="cat_del")
            if tgt == "— Select —":
                st.write("Select a category.")
            else:
                cnt = usage_count(ENGINE, "category", tgt)
                st.write(f"In use by {cnt} provider(s).")
                if cnt == 0:
                    if st.button("Delete category (no usage)", key="cat_del_btn"):
                        try:
                            _exec_with_retry(ENGINE, "DELETE FROM categories WHERE name=:n", {"n": tgt})
                            list_names.clear()
                            st.success("Deleted.")
                            _queue_cat_reset()
                            st.rerun()
                        except Exception as e:
                            st.error(f"Delete category failed: {e}")
                else:
                    repl_options = ["— Select —"] + [c for c in cats if c != tgt]
                    repl = st.selectbox("Reassign providers to…", options=repl_options, key="cat_reassign_to")
                    if st.button("Reassign providers then delete", key="cat_reassign_btn"):
                        if repl == "— Select —":
                            st.error("Choose a category to reassign to.")
                        else:
                            try:
                                delete_category_with_reassign(ENGINE, tgt, repl)
                                list_names.clear()
                                st.success("Reassigned and deleted.")
                                _queue_cat_reset()
                                st.rerun()
                            except Exception as e:
                                st.error(f"Reassign+delete failed: {e}")

# ---------- Service Admin
with _tabs[3]:
    st.caption("Service is optional on providers. Manage the reference list here.")
    _init_svc_defaults()
    _apply_svc_reset_if_needed()

    servs = list_names("services")
    svc_opts = ["— Select —"] + servs

    colA, colB = st.columns(2)
    with colA:
        st.subheader("Add Service")
        new_s = st.text_input("New service name", key="svc_add")
        if st.button("Add Service", key="svc_add_btn"):
            if not (new_s or "").strip():
                st.error("Enter a name.")
            else:
                try:
                    _exec_with_retry(ENGINE, "INSERT OR IGNORE INTO services(name) VALUES(:n)", {"n": new_s.strip()})
                    list_names.clear()
                    st.success("Added (or already existed).")
                    _queue_svc_reset()
                    st.rerun()
                except Exception as e:
                    st.error(f"Add service failed: {e}")

        st.subheader("Rename Service")
        if servs:
            old = st.selectbox("Current", options=svc_opts, key="svc_old")
            new = st.text_input("New name", key="svc_rename")
            if st.button("Rename Service", key="svc_rename_btn"):
                if old == "— Select —":
                    st.error("Pick a service to rename.")
                elif not (new or "").strip():
                    st.error("Enter a new name.")
                else:
                    try:
                        rename_service_and_cascade(ENGINE, old, new.strip())
                        list_names.clear()
                        st.success(f"Renamed service: {old} → {new.strip()}")
                        _queue_svc_reset()
                        st.rerun()
                    except Exception as e:
                        st.error(f"Rename service failed: {e}")

    with colB:
        st.subheader("Delete / Reassign")
        if servs:
            tgt = st.selectbox("Service to delete", options=svc_opts, key="svc_del")
            if tgt == "— Select —":
                st.write("Select a service.")
            else:
                cnt = usage_count(ENGINE, "service", tgt)
                st.write(f"In use by {cnt} provider(s).")
                if cnt == 0:
                    if st.button("Delete service (no usage)", key="svc_del_btn"):
                        try:
                            _exec_with_retry(ENGINE, "DELETE FROM services WHERE name=:n", {"n": tgt})
                            list_names.clear()
                            st.success("Deleted.")
                            _queue_svc_reset()
                            st.rerun()
                        except Exception as e:
                            st.error(f"Delete service failed: {e}")
                else:
                    repl_options = ["— Select —"] + [s for s in servs if s != tgt]
                    repl = st.selectbox("Reassign providers to…", options=repl_options, key="svc_reassign_to")
                    if st.button("Reassign providers then delete service", key="svc_reassign_btn"):
                        if repl == "— Select —":
                            st.error("Choose a service to reassign to.")
                        else:
                            try:
                                delete_service_with_reassign(ENGINE, tgt, repl)
                                list_names.clear()
                                st.success("Reassigned and deleted.")
                                _queue_svc_reset()
                                st.rerun()
                            except Exception as e:
                                st.error(f"Reassign+delete service failed: {e}")

# ---------- Maintenance
with _tabs[4]:
    st.caption("One-click cleanups and keyword recompute tools.")

    # ==== Integrity Self-Test ====
    with st.expander("Integrity Self-Test", expanded=False):
        st.caption("Runs PRAGMA checks and basic counts. Read-only; safe anytime.")
        if st.button("Run checks", type="primary"):
            results: Dict[str, Any] = {}
            try:
                with ENGINE.connect() as cx:
                    quick = cx.exec_driver_sql("PRAGMA quick_check").scalar()
                    results["quick_check"] = quick
                    integ = cx.exec_driver_sql("PRAGMA integrity_check").scalar()
                    results["integrity_check"] = integ
                    counts = {}
                    for tbl in ("vendors", "categories", "services"):
                        try:
                            c = cx.exec_driver_sql(f"SELECT COUNT(*) FROM {tbl}").scalar()
                            counts[tbl] = int(c or 0)
                        except Exception as e:
                            counts[tbl] = f"error: {type(e).__name__}: {e}"
                    results["counts"] = counts
                    ix = cx.exec_driver_sql("PRAGMA index_list('vendors')").mappings().all()
                    results["vendors_indexes"] = [
                        {"seq": int(r.get("seq", 0)), "name": r.get("name"), "unique": bool(r.get("unique", 0))}
                        for r in ix
                    ]
                ok = (str(results.get("quick_check", "")).lower() == "ok") and (
                    str(results.get("integrity_check", "")).lower() == "ok"
                )
                (st.success if ok else st.error)(f"Integrity {'OK' if ok else 'issues detected'} — see details below.")
                st.json(results)
            except Exception as e:
                st.error(f"Integrity test failed: {type(e).__name__}: {e}")

    # ---- CKW version resolve + index ----
    def _ckw_current_version() -> str:
        ver = None
        try:
            with ENGINE.begin() as cx:
                cx.exec_driver_sql(
                    "CREATE TABLE IF NOT EXISTS meta (k TEXT PRIMARY KEY, v TEXT NOT NULL DEFAULT '')"
                )
                row = cx.execute(sql_text("SELECT v FROM meta WHERE k='CKW_VERSION'")).fetchone()
                if row and str(row[0]).strip():
                    ver = str(row[0]).strip()
        except Exception:
            pass
        if not ver:
            try:
                ver = str(st.secrets.get("CKW_VERSION", "")).strip()
            except Exception:
                ver = ""
        return ver or "2025-10-15"

    CURRENT_VER = _ckw_current_version()
    try:
        _exec_with_retry(ENGINE, "CREATE INDEX IF NOT EXISTS idx_vendors_ckw_status ON vendors(ckw_locked, ckw_version)")
    except Exception:
        pass
# ---- CKW stats helper ----
def _ckw_stats(engine: Engine, ver: str) -> dict:
    q = sql_text("""
        SELECT
            COUNT(*) AS total,
            SUM(CASE WHEN IFNULL(ckw_locked,0)=1 THEN 1 ELSE 0 END) AS locked,
            SUM(CASE WHEN IFNULL(ckw_locked,0)=0 THEN 1 ELSE 0 END) AS unlocked,
            SUM(CASE WHEN ckw_version = :v THEN 1 ELSE 0 END) AS at_ver,
            SUM(
                CASE
                    WHEN IFNULL(ckw_locked,0)=0
                     AND (ckw_version IS NULL OR ckw_version <> :v
                          OR computed_keywords IS NULL OR TRIM(computed_keywords) = '')
                    THEN 1 ELSE 0
                END
            ) AS stale_unlocked
        FROM vendors
    """)
    with engine.connect() as cx:
        row = cx.execute(q, {"v": ver}).mappings().one()

    return {
        "total": int(row.get("total") or 0),
        "locked": int(row.get("locked") or 0),
        "unlocked": int(row.get("unlocked") or 0),
        "at_version": int(row.get("at_ver") or 0),
        "stale_unlocked": int(row.get("stale_unlocked") or 0),
    }

# ---- CKW controls ----
st.subheader("Computed Keywords")
stats = _ckw_stats(ENGINE, CURRENT_VER)
st.caption(
    f"CKW stats — total: {stats['total']}, locked: {stats['locked']}, "
    f"unlocked: {stats['unlocked']}, at_version: {stats['at_version']}, "
    f"stale_unlocked: {stats['stale_unlocked']}"
)

c1, c2, c3 = st.columns([1, 1, 1])
with c1:
    batch_sz = st.number_input("Batch size", min_value=50, max_value=1000, value=300, step=50)
with c2:
    run_stale = st.button("Recompute unlocked & stale", type="primary", use_container_width=True)
with c3:
    run_all = st.button("Recompute ALL unlocked", type="secondary", use_container_width=True)

    def _rows_for_stale(engine: Engine, ver: str) -> list[tuple]:
        with engine.connect() as cx:
            return cx.execute(sql_text("""
                SELECT id, category, service, business_name
                  FROM vendors
                 WHERE IFNULL(ckw_locked,0)=0
                   AND (ckw_version IS NULL OR ckw_version <> :ver
                        OR computed_keywords IS NULL OR TRIM(computed_keywords) = '')
            """), {"ver": ver}).fetchall()

    def _rows_for_all_unlocked(engine: Engine) -> list[tuple]:
        with engine.connect() as cx:
            return cx.execute(sql_text("""
                SELECT id, category, service, business_name
                  FROM vendors
                 WHERE IFNULL(ckw_locked,0)=0
            """)).fetchall()

    def _do_recompute(rows: list[tuple], label: str, batch: int):
        total = len(rows)
        if total == 0:
            st.success(f"No rows to update for: {label}.")
            return
        st.write(f"{label}: **{total}** row(s) to update…")
        done = 0
        todo: list[dict] = []
        pbar = st.progress(0)
        for r in rows:
            rid, cat, svc, bn = int(r[0]), (r[1] or ""), (r[2] or ""), (r[3] or "")
            ckw = build_computed_keywords(cat, svc, bn, CKW_MAX_TERMS)
            todo.append({"id": rid, "ckw": ckw, "ver": CURRENT_VER})
            if len(todo) >= int(batch):
                _exec_with_retry(ENGINE, "UPDATE vendors SET computed_keywords=:ckw, ckw_version=:ver WHERE id=:id", todo)
                done += len(todo)
                todo.clear()
                pbar.progress(min(done / total, 1.0))
        if todo:
            _exec_with_retry(ENGINE, "UPDATE vendors SET computed_keywords=:ckw, ckw_version=:ver WHERE id=:id", todo)
            done += len(todo)
            pbar.progress(1.0)
        st.success(f"{label}: updated {done} row(s).")

    if run_stale:
        try:
            _do_recompute(_rows_for_stale(ENGINE, CURRENT_VER), "Unlocked & stale", batch_sz)
        except Exception as e:
            st.error(f"Recompute (stale) failed: {type(e).__name__}: {e}")

    if run_all:
        try:
            _do_recompute(_rows_for_all_unlocked(ENGINE), "ALL unlocked", batch_sz)
        except Exception as e:
            st.error(f"Recompute (all) failed: {type(e).__name__}: {e}")
# ---- NEW: Force recompute ALL (override locks) ----
force_all = st.button(
    "FORCE recompute ALL (override locks)",
    type="secondary",
    help="Rebuilds computed_keywords for every row and sets ckw_version to CURRENT_VER, ignoring ckw_locked."
)

if force_all:
    try:
        # Pull rows as dictionaries for easy field access
        with ENGINE.connect() as cx:
            rows = cx.execute(sql_text(
                "SELECT id, category, service, business_name FROM vendors"
            )).mappings().all()

        total = len(rows)
        if total == 0:
            st.success("No rows.")
        else:
            done = 0
            batch = []
            batch_size = int(batch_sz)
            pbar = st.progress(0)

            for r in rows:
                rid = int(r["id"])
                cat = r.get("category") or ""
                svc = r.get("service") or ""
                bn  = r.get("business_name") or ""

                ckw = build_computed_keywords(cat, svc, bn, CKW_MAX_TERMS)
                batch.append({"id": rid, "ckw": ckw, "ver": CURRENT_VER})

                if len(batch) >= batch_size:
                    _exec_with_retry(
                        ENGINE,
                        "UPDATE vendors SET computed_keywords=:ckw, ckw_version=:ver WHERE id=:id",
                        batch,
                    )
                    done += len(batch)
                    batch.clear()
                    pbar.progress(min(done / total, 1.0))

            if batch:
                _exec_with_retry(
                    ENGINE,
                    "UPDATE vendors SET computed_keywords=:ckw, ckw_version=:ver WHERE id=:id",
                    batch,
                )
                done += len(batch)
                pbar.progress(1.0)

            st.success(f"Force recompute completed: {done} row(s) updated.")
    except Exception as e:
        st.error(f"Force recompute failed: {type(e).__name__}: {e}")

    # ---------- NEW: Unlock all helper ----------
    # ---- NEW: Unlock all rows ----
    unlock_all = st.button("Unlock all rows (ckw_locked=0)", help="Clears the lock flag on every vendor.")
    if unlock_all:
        try:
            _exec_with_retry(ENGINE, "UPDATE vendors SET ckw_locked=0")
            st.success("All rows unlocked.")
        except Exception as e:
            st.error(f"Unlock failed: {type(e).__name__}: {e}")

    st.divider()
    bump = st.button("Bump CKW version (DB meta)", help="Increases CKW_VERSION in the meta table; does not recompute by itself.")
    if bump:
        try:
            old = CURRENT_VER
            import re as _re
            m = _re.match(r"^(.*?)(?:\.(\d+))?$", old)
            base = (m.group(1) if m else old) or "2025-10-15"
            inc = int(m.group(2) or "0") + 1
            new_ver = f"{base}.{inc}"
            with ENGINE.begin() as cx:
                cx.exec_driver_sql("CREATE TABLE IF NOT EXISTS meta (k TEXT PRIMARY KEY, v TEXT NOT NULL DEFAULT '')")
                cx.execute(sql_text(
                    "INSERT INTO meta(k,v) VALUES('CKW_VERSION', :v) "
                    "ON CONFLICT(k) DO UPDATE SET v=excluded.v"
                ), {"v": new_ver})
            st.success(f"CKW_VERSION bumped: {old} → {new_ver}")
        except Exception as e:
            st.error(f"Version bump failed: {type(e).__name__}: {e}")

    st.divider()
    st.subheader("Export / Import")

    query = "SELECT * FROM vendors ORDER BY lower(business_name)"
    with ENGINE.connect() as conn:
        full = pd.read_sql(sql_text(query), conn)

    full_formatted = full.copy()
    def _format_phone_digits(x: str | int | None) -> str:
        s = re.sub(r"\D+", "", str(x or ""))
        return f"({s[0:3]}) {s[3:6]}-{s[6:10]}" if len(s) == 10 else s
    if "phone" in full_formatted.columns:
        full_formatted["phone"] = full_formatted["phone"].apply(_format_phone_digits)

    colA, colB = st.columns([1, 1])
    with colA:
        st.download_button(
            "Export all providers (formatted phones)",
            data=full_formatted.to_csv(index=False).encode("utf-8"),
            file_name=f"providers_{datetime.utcnow().strftime('%Y%m%d-%H%M%S')}.csv",
            mime="text/csv",
        )
    with colB:
        st.download_button(
            "Export all providers (digits-only phones)",
            data=full.to_csv(index=False).encode("utf-8"),
            file_name=f"providers_raw_{datetime.utcnow().strftime('%Y%m%d-%H%M%S')}.csv",
            mime="text/csv",
        )

    have_csv_helpers = all(name in globals() for name in ("_prepare_csv_for_append", "_execute_append_only"))
    if have_csv_helpers:
        with st.expander("CSV Restore (Append-only, ID-checked)", expanded=False):
            st.caption(
                "WARNING: This tool only **appends** rows. "
                "Rows whose `id` already exists are **rejected**. No updates, no deletes."
            )
            uploaded = st.file_uploader("Upload CSV to append into `vendors`", type=["csv"], accept_multiple_files=False)

            col1, col2, col3, col4 = st.columns([1, 1, 1, 1])
            with col1:
                dry_run = st.checkbox("Dry run (validate only)", value=True)
            with col2:
                trim_strings = st.checkbox("Trim strings", value=True)
            with col3:
                normalize_phone = st.checkbox("Normalize phone to digits", value=True)
            with col4:
                auto_id = st.checkbox("Missing `id` ➜ autoincrement", value=True)

            if uploaded is not None:
                try:
                    df_in = pd.read_csv(uploaded)
                    with_id_df, without_id_df, rejected_ids, insertable_cols = _prepare_csv_for_append(
                        ENGINE,
                        df_in,
                        normalize_phone=normalize_phone,
                        trim_strings=trim_strings,
                        treat_missing_id_as_autoincrement=auto_id,
                    )

                    planned_inserts = len(with_id_df) + len(without_id_df)

                    st.write("**Validation summary**")
                    st.write(
                        {
                            "csv_rows": int(len(df_in)),
                            "insertable_columns": insertable_cols,
                            "rows_with_explicit_id": int(len(with_id_df)),
                            "rows_autoincrement_id": int(len(without_id_df)),
                            "rows_rejected_due_to_existing_id": rejected_ids,
                            "planned_inserts": int(planned_inserts),
                        }
                    )

                    if dry_run:
                        st.success("Dry run complete. No changes applied.")
                    else:
                        if planned_inserts == 0:
                            st.info("Nothing to insert (all rows rejected or CSV empty after filters).")
                        else:
                            inserted = _execute_append_only(ENGINE, with_id_df, without_id_df, insertable_cols)
                            st.success(f"Inserted {inserted} row(s). Rejected existing id(s): {rejected_ids or 'None'}")
                except Exception as e:
                    st.error(f"CSV restore failed: {e}")
    else:
        st.info("CSV Restore is disabled in this build (helpers not bundled).")

    st.divider()
    st.subheader("Integrity self-test")

    if st.button("Run insert/rollback self-test"):
        try:
            conn = ENGINE.connect()
            trans = conn.begin()
            now = datetime.utcnow().isoformat(timespec="seconds")
            probe_name = f"_probe_vendor_{uuid.uuid4().hex[:8]}"
            conn.execute(
                sql_text("""
                    INSERT INTO vendors(category, service, business_name, contact_name, phone, address,
                                        website, notes, keywords, computed_keywords, ckw_locked, ckw_version,
                                        created_at, updated_at, updated_by)
                    VALUES(:category, :service, :business_name, :contact_name, :phone, :address,
                           :website, :notes, :keywords, :computed_keywords, :ckw_locked, :ckw_version,
                           :created_at, :updated_at, :updated_by)
                """),
                {
                    "category": "_Probe",
                    "service": None,
                    "business_name": probe_name,
                    "contact_name": "Tester",
                    "phone": "5555555555",
                    "address": "123 Test Ln",
                    "website": "https://example.com",
                    "notes": "self-test insert",
                    "keywords": "probe, test",
                    "computed_keywords": build_computed_keywords("_Probe", "", probe_name, CKW_MAX_TERMS),
                    "ckw_locked": 0,
                    "ckw_version": CKW_VERSION,
                    "created_at": now,
                    "updated_at": now,
                    "updated_by": _updated_by(),
                }
            )
            exists = conn.execute(
                sql_text("SELECT COUNT(*) AS c FROM vendors WHERE business_name=:n"),
                {"n": probe_name}
            ).scalar() or 0
            trans.rollback()
            conn.close()

            if exists:
                st.success("Self-test passed: insert was visible inside transaction and rolled back cleanly.")
            else:
                st.warning("Self-test inconclusive: inserted row not visible during transaction.")
        except Exception as e:
            st.error(f"Self-test failed: {type(e).__name__}: {e}")

    st.divider()
    st.subheader("Data cleanup")

    if st.button("Normalize phone numbers & Title Case (providers + categories/services)"):
        def to_title(s: str | None) -> str:
            return ((s or "").strip()).title()

        TEXT_COLS_TO_TITLE = ["category","service","business_name","contact_name","address","notes","keywords"]

        changed_vendors = 0
        try:
            with ENGINE.connect() as conn:
                rows = conn.execute(sql_text("SELECT * FROM vendors")).fetchall()
            for r in rows:
                row = dict(r._mapping) if hasattr(r, "_mapping") else dict(r)
                pid = int(row["id"])
                vals = {c: to_title(row.get(c)) for c in TEXT_COLS_TO_TITLE}
                vals["website"] = _sanitize_url((row.get("website") or "").strip())
                vals["phone"] = _normalize_phone(row.get("phone") or "")
                vals["id"] = pid
                _exec_with_retry(
                    ENGINE,
                    """
                    UPDATE vendors
                       SET category=:category,
                           service=NULLIF(:service,''),
                           business_name=:business_name,
                           contact_name=:contact_name,
                           phone=:phone,
                           address=:address,
                           website=:website,
                           notes=:notes,
                           keywords=:keywords
                     WHERE id=:id
                    """,
                    vals,
                )
                changed_vendors += 1

            with ENGINE.connect() as conn:
                cat_rows = conn.execute(sql_text("SELECT name FROM categories")).fetchall()
            for (old_name,) in cat_rows:
                new_name = to_title(old_name)
                if new_name != old_name:
                    _exec_with_retry(ENGINE, "INSERT OR IGNORE INTO categories(name) VALUES(:n)", {"n": new_name})
                    _exec_with_retry(ENGINE, "UPDATE vendors SET category=:new WHERE category=:old", {"new": new_name, "old": old_name})
                    _exec_with_retry(ENGINE, "DELETE FROM categories WHERE name=:old", {"old": old_name})

            with ENGINE.connect() as conn:
                svc_rows = conn.execute(sql_text("SELECT name FROM services")).fetchall()
            for (old_name,) in svc_rows:
                new_name = to_title(old_name)
                if new_name != old_name:
                    _exec_with_retry(ENGINE, "INSERT OR IGNORE INTO services(name) VALUES(:n)", {"n": new_name})
                    _exec_with_retry(ENGINE, "UPDATE vendors SET service=:new WHERE service=:old", {"new": new_name, "old": old_name})
                    _exec_with_retry(ENGINE, "DELETE FROM services WHERE name=:old", {"old": old_name})

            st.success(f"Providers normalized: {changed_vendors}. Categories/services retitled and reconciled.")
            list_names.clear()
            _queue_cat_reset()
            _queue_svc_reset()
            st.rerun()
        except Exception as e:
            st.error(f"Normalization failed: {e}")

    if st.button("Backfill created_at/updated_at when missing"):
        try:
            now = datetime.utcnow().isoformat(timespec="seconds")
            _exec_with_retry(
                ENGINE,
                """
                UPDATE vendors
                   SET created_at = CASE WHEN created_at IS NULL OR created_at = '' THEN :now ELSE created_at END,
                       updated_at = CASE WHEN updated_at IS NULL OR updated_at = '' THEN :now ELSE updated_at END
                """,
                {"now": now},
            )
            st.success("Backfill complete.")
        except Exception as e:
            st.error(f"Backfill failed: {e}")

    if st.button("Trim whitespace in text fields (safe)"):
        try:
            changed = 0
            with ENGINE.connect() as conn:
                rows = conn.execute(
                    sql_text(
                        """
                        SELECT id, category, service, business_name, contact_name, address, website, notes, keywords, phone
                        FROM vendors
                        """
                    )
                ).fetchall()

            def clean_soft(s: str | None) -> str:
                s = (s or "").strip()
                s = re.sub(r"[ \t]+", " ", s)
                return s

            for r in rows:
                pid = int(r[0])
                vals = {
                    "category": clean_soft(r[1]),
                    "service": clean_soft(r[2]),
                    "business_name": clean_soft(r[3]),
                    "contact_name": clean_soft(r[4]),
                    "address": clean_soft(r[5]),
                    "website": _sanitize_url(clean_soft(r[6])),
                    "notes": clean_soft(r[7]),
                    "keywords": clean_soft(r[8]),
                    "phone": r[9],
                    "id": pid,
                }
                _exec_with_retry(
                    ENGINE,
                    """
                    UPDATE vendors
                       SET category=:category,
                           service=NULLIF(:service,''),
                           business_name=:business_name,
                           contact_name=:contact_name,
                           phone=:phone,
                           address=:address,
                           website=:website,
                           notes=:notes,
                           keywords=:keywords
                     WHERE id=:id
                    """,
                    vals,
                )
                changed += 1
            st.success(f"Whitespace trimmed on {changed} row(s).")
        except Exception as e:
            st.error(f"Trim failed: {e}")

    with st.expander("Storage maintenance (optional)"):
        c1, c2 = st.columns(2)
        if c1.button("ANALYZE"):
            try:
                with ENGINE.connect() as cx:
                    cx.exec_driver_sql("ANALYZE")
                st.success("ANALYZE completed.")
            except Exception as e:
                st.error(f"ANALYZE failed: {e}")
        if c2.button("VACUUM"):
            try:
                with ENGINE.connect() as cx:
                    cx.exec_driver_sql("VACUUM")
                st.success("VACUUM completed.")
            except Exception as e:
                st.error(f"VACUUM failed: {e}")

# ---------- Debug (only when enabled)
if _SHOW_DEBUG:
    with _tabs[-1]:
        engine_info: Dict = _DB_DBG
        st.subheader("Status & Secrets (debug)")
        st.json(engine_info)

        with ENGINE.connect() as conn:
            vendors_cols = conn.execute(sql_text("PRAGMA table_info(vendors)")).fetchall()
            categories_cols = conn.execute(sql_text("PRAGMA table_info(categories)")).fetchall()
            services_cols = conn.execute(sql_text("PRAGMA table_info(services)")).fetchall()

            idx_rows = conn.execute(sql_text("PRAGMA index_list(vendors)")).fetchall()
            vendors_indexes = [
                {"seq": r[0], "name": r[1], "unique": bool(r[2]), "origin": r[3], "partial": bool(r[4])} for r in idx_rows
            ]

            created_at_nulls = conn.execute(
                sql_text("SELECT COUNT(*) FROM vendors WHERE created_at IS NULL OR created_at=''")
            ).scalar() or 0
            updated_at_nulls = conn.execute(
                sql_text("SELECT COUNT(*) FROM vendors WHERE updated_at IS NULL OR updated_at=''")
            ).scalar() or 0

            counts = {
                "vendors": conn.execute(sql_text("SELECT COUNT(*) FROM vendors")).scalar() or 0,
                "categories": conn.execute(sql_text("SELECT COUNT(*) FROM categories")).scalar() or 0,
                "services": conn.execute(sql_text("SELECT COUNT(*) FROM services")).scalar() or 0,
            }

        st.subheader("DB Probe")
        st.json(
            {
                "vendors_columns": [c[1] for c in vendors_cols],
                "categories_columns": [c[1] for c in categories_cols],
                "services_columns": [c[1] for c in services_cols],
                "counts": counts,
                "vendors_indexes": vendors_indexes,
                "timestamp_nulls": {"created_at": int(created_at_nulls), "updated_at": int(updated_at_nulls)},
            }
        )

        def _quick_probe_replica_and_indexes(engine: Engine) -> dict:
            out: dict = {}
            try:
                with engine.connect() as cx:
                    out["select_1"] = cx.execute(sql_text("SELECT 1")).scalar_one()
                    out["vendors_count"] = cx.execute(sql_text("SELECT COUNT(*) FROM vendors")).scalar_one()
                    out["ckw_nonblank"] = cx.execute(sql_text("""
                        SELECT COUNT(*) FROM vendors WHERE TRIM(COALESCE(computed_keywords,'')) <> ''
                    """)).scalar_one()
                    out["max_updated_at"] = cx.execute(sql_text("""
                        SELECT COALESCE(MAX(updated_at), '') FROM vendors
                    """)).scalar_one()
                    rows = cx.execute(sql_text("PRAGMA index_list('vendors')")).all()
                    out["indexes"] = [{"seq": r[0], "name": r[1], "unique": bool(r[2])} for r in rows]
            except Exception as e:
                out["error"] = f"{e.__class__.__name__}: {e}"
            return out

        with st.expander("Quick Probe: replica + indexes + ckw + timestamps"):
            try:
                probe = _quick_probe_replica_and_indexes(ENGINE)
                st.json(probe)
            except Exception as e:
                st.error(f"Probe failed: {e.__class__.__name__}: {e}")<|MERGE_RESOLUTION|>--- conflicted
+++ resolved
@@ -971,15 +971,13 @@
                 height=90,
                 key="add_computed_keywords",
             )
-<<<<<<< HEAD
             st.checkbox(
                 "Remember these keywords as seed for this (Category, Service)",
                 value=True,
                 key="add_remember_ckw_seed",
                 help="Saves to ckw_seeds so future suggestions for the same type are consistent."
             )
-=======
->>>>>>> 339797b3
+
             # ==== END: CKW on Add (manual lock + preview) ====
 
 
@@ -1135,7 +1133,6 @@
         )
 
         st.text_area("computed_keywords (editable)", value=ckw_db, height=90, key="edit_computed_keywords")
-<<<<<<< HEAD
         if st.form_submit_button("Suggest from Category/Service/Name", type="secondary", use_container_width=False):
             cat = (st.session_state["edit_category"] or "").strip()
             svc = (st.session_state["edit_service"] or "").strip(" /;,")
@@ -1144,29 +1141,12 @@
             st.session_state["_ckw_suggest"] = seed or build_computed_keywords(cat, svc, bn, CKW_MAX_TERMS)
             st.session_state["edit_computed_keywords"] = st.session_state["_ckw_suggest"]
 
-
         if st.session_state.get("_ckw_suggest"):
             st.caption("Suggested: " + st.session_state["_ckw_suggest"])
         # ==== END: CKW Edit (manual lock + suggest) ====
 
     edited = st.form_submit_button("Save Changes")
 
-=======
-
-        if st.form_submit_button("Suggest from Category/Service/Name", type="secondary", use_container_width=False):
-            cat = (st.session_state["edit_category"] or "").strip()
-            svc = (st.session_state["edit_service"] or "").strip(" /;,")
-            bn  = (st.session_state["edit_business_name"] or "").strip()
-            st.session_state["_ckw_suggest"] = build_computed_keywords(cat, svc, bn, CKW_MAX_TERMS)
-            st.session_state["edit_computed_keywords"] = st.session_state["_ckw_suggest"]
-
-        if st.session_state.get("_ckw_suggest"):
-            st.caption("Suggested: " + st.session_state["_ckw_suggest"])
-        # ==== END: CKW Edit (manual lock + suggest) ====
-
-    edited = st.form_submit_button("Save Changes")
-
->>>>>>> 339797b3
 if edited:
     edit_nonce = _nonce("edit")
     if st.session_state.get("edit_last_done") == edit_nonce:
@@ -1215,11 +1195,8 @@
                            ckw_version=:ckw_version,
                            updated_at=:now,
                            updated_by=:user
-<<<<<<< HEAD
                      WHERE id=:id AND COALESCE(updated_at,'') = COALESCE(:prev_updated,'')
-=======
-                     WHERE id=:id AND (updated_at=:prev_updated OR :prev_updated='')
->>>>>>> 339797b3
+
                     """,
                     {
                         "category": cat,
@@ -1289,11 +1266,8 @@
                 ENGINE,
                 """
                 DELETE FROM vendors
-<<<<<<< HEAD
                  WHERE id=:id AND COALESCE(updated_at,'') = COALESCE(:prev_updated,'')
-=======
-                 WHERE id=:id AND (updated_at=:prev_updated OR :prev_updated='')
->>>>>>> 339797b3
+
                 """,
                 {"id": int(vid), "prev_updated": prev_updated},
             )
