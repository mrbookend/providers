--- conflicted
+++ resolved
@@ -893,11 +893,8 @@
             st.text_input("Website (https://…)", key="add_website")
             st.text_area("Notes", height=100, key="add_notes")
             st.text_input("Keywords (comma separated)", key="add_keywords")
-<<<<<<< HEAD
-=======
 
             # ==== BEGIN: CKW on Add (manual lock + preview) ====
->>>>>>> 95d5be30
             st.checkbox("Lock computed keywords on create", value=False, key="add_ckw_locked")
             if st.form_submit_button("Suggest computed keywords", type="secondary"):
                 _bn = (st.session_state["add_business_name"] or "").strip()
@@ -910,11 +907,9 @@
                 height=90,
                 key="add_computed_keywords",
             )
-<<<<<<< HEAD
-=======
+
             # ==== END: CKW on Add (manual lock + preview) ====
 
->>>>>>> 95d5be30
         submitted = st.form_submit_button("Add Provider")
 
     if submitted:
@@ -942,10 +937,6 @@
                 now = datetime.utcnow().isoformat(timespec="seconds")
                 suggested_ckw = build_computed_keywords(category, service, business_name, CKW_MAX_TERMS)
                 ckw_final = suggested_ckw
-<<<<<<< HEAD
-=======
-
->>>>>>> 95d5be30
                 _exec_with_retry(
                     ENGINE,
                     """
@@ -1057,20 +1048,16 @@
                 st.text_area("Notes", height=100, key="edit_notes")
                 st.text_input("Keywords (comma separated)", key="edit_keywords")
 
-<<<<<<< HEAD
-=======
                 # ==== BEGIN: CKW Edit (manual lock + suggest) ====
->>>>>>> 95d5be30
+
                 st.caption("Computed keywords are used for search in the read-only app.")
                 current_row = id_to_row.get(int(st.session_state["edit_vendor_id"])) if st.session_state["edit_vendor_id"] else {}
                 ckw_db = (current_row.get("computed_keywords") or "") if current_row else ""
                 ckw_locked_db = int(current_row.get("ckw_locked") or 0) if current_row else 0
-<<<<<<< HEAD
+
                 st.checkbox("Lock (skip bulk recompute)", value=bool(ckw_locked_db), key="edit_ckw_locked")
 
                 st.text_area("computed_keywords (editable)", value=ckw_db, height=90, key="edit_computed_keywords")
-
-=======
 
                 # Manual lock toggle (DB-backed)
                 st.checkbox("Lock (skip bulk recompute)", value=bool(ckw_locked_db), key="edit_ckw_locked")
@@ -1084,7 +1071,7 @@
                 )
 
                 # One-click suggestion
->>>>>>> 95d5be30
+
                 if st.form_submit_button("Suggest from Category/Service/Name", type="secondary", use_container_width=False):
                     cat = (st.session_state["edit_category"] or "").strip()
                     svc = (st.session_state["edit_service"] or "").strip(" /;,")
@@ -1094,11 +1081,9 @@
 
                 if st.session_state.get("_ckw_suggest"):
                     st.caption("Suggested: " + st.session_state["_ckw_suggest"])
-<<<<<<< HEAD
-=======
+
                 # ==== END: CKW Edit (manual lock + suggest) ====
 
->>>>>>> 95d5be30
 
             edited = st.form_submit_button("Save Changes")
 
@@ -1124,11 +1109,9 @@
                     try:
                         prev_updated = st.session_state.get("edit_row_updated_at") or ""
                         now = datetime.utcnow().isoformat(timespec="seconds")
-<<<<<<< HEAD
-=======
 
                         # Suggested now (used if user left field blank)
->>>>>>> 95d5be30
+
                         suggested_now = st.session_state.get("_ckw_suggest") or build_computed_keywords(cat, svc, bn, CKW_MAX_TERMS)
 
                         res = _exec_with_retry(ENGINE, """
@@ -1425,11 +1408,11 @@
             except Exception as e:
                 st.error(f"Integrity test failed: {type(e).__name__}: {e}")
 
-<<<<<<< HEAD
+
     # ---- CKW version resolve + index ----
-=======
+
     # -- Helper: resolve the current CKW version (prefers DB meta; falls back to secret or default) --
->>>>>>> 95d5be30
+
     def _ckw_current_version() -> str:
         ver = None
         try:
@@ -1453,7 +1436,7 @@
     except Exception:
         pass
 
-<<<<<<< HEAD
+
     # ---- NEW: CKW stats helper ----
     def _ckw_stats(engine: Engine, ver: str) -> dict:
         with engine.connect() as cx:
@@ -1485,11 +1468,9 @@
         f"stale_unlocked: {stats['stale_unlocked']}"
     )
 
-=======
     # ---- CKW controls: recompute + bump version (all outside any button blocks) ----
     st.subheader("Computed Keywords")
 
->>>>>>> 95d5be30
     c1, c2, c3 = st.columns([1, 1, 1])
     with c1:
         batch_sz = st.number_input("Batch size", min_value=50, max_value=1000, value=300, step=50)
@@ -1552,7 +1533,7 @@
         except Exception as e:
             st.error(f"Recompute (all) failed: {type(e).__name__}: {e}")
 
-<<<<<<< HEAD
+
     # ---- NEW: Force recompute ALL (override locks) ----
     force_all = st.button(
         "FORCE recompute ALL (override locks)",
@@ -1595,8 +1576,6 @@
         except Exception as e:
             st.error(f"Unlock failed: {type(e).__name__}: {e}")
 
-=======
->>>>>>> 95d5be30
     st.divider()
     bump = st.button("Bump CKW version (DB meta)", help="Increases CKW_VERSION in the meta table; does not recompute by itself.")
     if bump:
