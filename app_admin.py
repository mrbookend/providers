--- conflicted
+++ resolved
@@ -962,15 +962,10 @@
                 _svc = (st.session_state["add_service"] or "").strip(" /;,")
                 # Prefer stored seed for (Category, Service); fall back to rules-driven builder
                 _seed = _load_ckw_seed(_cat, _svc)
-<<<<<<< HEAD
                 _suggestion = _seed or build_computed_keywords(_cat, _svc, _bn, CKW_MAX_TERMS)
                 st.session_state["_ckw_add_suggest"] = _suggestion
                 st.session_state["add_computed_keywords"] = _suggestion
 
-
-=======
-                st.session_state["_ckw_add_suggest"] = (_seed or build_computed_keywords(_cat, _svc, _bn, CKW_MAX_TERMS))
->>>>>>> 8df7b66b
             st.text_area(
                 "computed_keywords (optional; leave blank to auto-generate)",
                 value=st.session_state.get("_ckw_add_suggest", ""),
