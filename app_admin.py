--- conflicted
+++ resolved
@@ -1,38 +1,31 @@
+# ==== BEGIN: FILE TOP (imports + page_config + Early Boot) ====
 # -*- coding: utf-8 -*-
 from __future__ import annotations
 
+# -------- Imports (single source of truth) --------
 import os
+import sys
+import time
 import re
 import hmac
-import time
 import uuid
-import sys
 import platform
 from datetime import datetime
-from typing import List, Tuple, Dict
+from typing import List, Tuple, Dict, Any, Optional, Iterable
 
 import pandas as pd
 import requests
+import sqlalchemy
 import streamlit as st
-import sqlalchemy
 from sqlalchemy import create_engine, text as sql_text
 from sqlalchemy.engine import Engine
 
-# ---- register libsql dialect (must be AFTER "import streamlit as st") ----
-try:
-    import sqlalchemy_libsql  # ensures 'sqlite+libsql' dialect is registered
-except Exception:
-    sqlalchemy_libsql = None
-# ---- end dialect registration ----
-
-# ==== BEGIN: page_config MUST be first Streamlit call ====
+# ---- Streamlit page config MUST be first Streamlit call ----
 st.set_page_config(page_title="Vendors Admin", layout="wide", initial_sidebar_state="expanded")
-# ==== END: page_config MUST be first Streamlit call ====
-
-
-# ==== BEGIN: Early Boot Diagnostics (status + secrets + engine) ====
-
-# Try to register the libsql dialect; report version if present
+
+# -------- Early Boot (dialect/version, secrets, engine builder, diagnostics) --------
+
+# libsql dialect version (ok if missing)
 try:
     import sqlalchemy_libsql as _lib
     _lib_ver = getattr(_lib, "__version__", "unknown")
@@ -40,7 +33,21 @@
     _lib = None
     _lib_ver = "n/a"
 
-# Single, top-of-app version banner (safe if SHOW_STATUS is missing)
+# Strategy + required secrets
+_strategy = str(st.secrets.get("DB_STRATEGY", "embedded_replica")).strip().lower()
+_required = ["TURSO_DATABASE_URL", "TURSO_AUTH_TOKEN"] if _strategy == "embedded_replica" else []
+_missing = [k for k in _required if not st.secrets.get(k)]
+if _missing:
+    st.error(f"Missing required secrets for strategy '{_strategy}': " + ", ".join(_missing))
+    st.stop()
+
+# Helper: mask long strings for display
+def _mask(u: str | None, keep: int = 16) -> str:
+    if not u:
+        return ""
+    return u[:keep] + "…" if len(u) > keep else u
+
+# One version banner (safe if SHOW_STATUS missing)
 if bool(st.secrets.get("SHOW_STATUS", True)):
     try:
         st.sidebar.info(
@@ -54,37 +61,13 @@
     except Exception as _e:
         st.sidebar.warning(f"Version banner failed: {_e}")
 
-# Strategy + required secrets
-_strategy = str(st.secrets.get("DB_STRATEGY", "embedded_replica")).strip().lower()
-
-# Only require Turso creds when we plan to sync
-_required = []
-if _strategy == "embedded_replica":
-    _required += ["TURSO_DATABASE_URL", "TURSO_AUTH_TOKEN"]
-
-_missing = [k for k in _required if not st.secrets.get(k)]
-if _missing:
-    st.error(f"Missing required secrets for strategy '{_strategy}': " + ", ".join(_missing))
-    st.stop()
-
-# Helper: mask long strings for display
-def _mask(u: str | None, keep: int = 16) -> str:
-    if not u:
-        return ""
-    return u[:keep] + "…" if len(u) > keep else u
-<<<<<<< HEAD
-
-
+# ---- SINGLE canonical engine builder ----
 def build_engine_and_probe() -> tuple[Engine, Dict]:
     """
     Canonical engine builder used across the entire app.
     - Strategy 'embedded_replica' requires TURSO_DATABASE_URL and TURSO_AUTH_TOKEN
     - Otherwise falls back to plain sqlite using the same embedded path
     """
-=======
-# ==== BEGIN: build_engine_and_probe (drop-in) ====
-def build_engine_and_probe():
->>>>>>> 50cb250c
     url_remote = st.secrets.get("TURSO_DATABASE_URL")
     token      = st.secrets.get("TURSO_AUTH_TOKEN")
     # Default path if not provided (works locally and on Streamlit Cloud)
@@ -95,25 +78,15 @@
     if not embedded.startswith("/"):
         embedded = "/mount/src/providers/" + embedded.lstrip("/")
 
-<<<<<<< HEAD
-    # Ensure embedded DB dir exists to avoid "unable to open database file"
-=======
-    # ==== BEGIN: Ensure embedded DB dir exists ====
-    # (prevents sqlite 'unable to open database file' if parent dir is missing)
->>>>>>> 50cb250c
+    # Ensure embedded DB dir exists (avoid 'unable to open database file')
     try:
         os.makedirs(os.path.dirname(embedded), exist_ok=True)
     except Exception as _mkerr:
         st.warning(f"Could not ensure embedded DB dir exists: {_mkerr.__class__.__name__}: {_mkerr}")
-<<<<<<< HEAD
-=======
-    # ==== END: Ensure embedded DB dir exists ====
->>>>>>> 50cb250c
 
     use_replica = (strategy == "embedded_replica") and bool(url_remote and token)
 
     if use_replica:
-        # Fail early if the dialect isn't available
         if _lib is None:
             st.error(
                 "sqlalchemy_libsql module is not available, but strategy requires it "
@@ -121,7 +94,9 @@
             )
             st.stop()
         sqlalchemy_url = f"sqlite+libsql:///{embedded}"
-        connect_args = {"sync_url": url_remote.split('?', 1)[0], "auth_token": token}
+        # normalize sync_url (drop query params like ?secure=true)
+        sync_url = (url_remote or "").split("?", 1)[0]
+        connect_args = {"sync_url": sync_url, "auth_token": token}
     else:
         sqlalchemy_url = f"sqlite:///{embedded}"
         connect_args = {}
@@ -136,10 +111,21 @@
         "libsql_ver": _lib_ver,
     }
 
+    # Create engine and prove connectivity with simple backoff (Cloud can be slow to boot)
     try:
         eng = create_engine(sqlalchemy_url, connect_args=connect_args)
-        with eng.connect() as cx:
-            cx.execute(sql_text("SELECT 1"))
+        last_err = None
+        for attempt in range(5):
+            try:
+                with eng.connect() as cx:
+                    cx.execute(sql_text("SELECT 1"))
+                last_err = None
+                break
+            except Exception as e:
+                last_err = e
+                time.sleep(0.6 * (attempt + 1))
+        if last_err:
+            raise last_err
     except Exception as e:
         st.error(f"DB init failed: {e.__class__.__name__}: {e}")
         with st.expander("Diagnostics"):
@@ -147,41 +133,34 @@
         st.stop()
 
     return eng, dbg
-# ==== END: build_engine_and_probe (drop-in) ====
-
-# ==== BEGIN: Safe engine build + Post-boot smoke test ====
-# Safe engine build
+
+# ---- Single safe engine build + diagnostics (DO NOT DUPLICATE) ----
 try:
     ENGINE, _DB_DBG = build_engine_and_probe()
     st.sidebar.success("DB ready")
+    # Stash into session for reuse
+    st.session_state["ENGINE"] = ENGINE
+    st.session_state["DB_DBG"] = _DB_DBG
 except Exception as e:
     st.error(f"Database init failed: {e.__class__.__name__}: {e}")
     st.stop()
 
-
-# Safe engine build (single source of truth)
-try:
-    ENGINE, _DB_DBG = build_engine_and_probe()
-    st.sidebar.success("DB ready")
-except Exception as e:
-    st.error(f"Database init failed: {e.__class__.__name__}: {e}")
-    st.stop()
-
 # Post-boot diagnostics (visible on page)
 with st.expander("Boot diagnostics (ENGINE + secrets)"):
     st.json(_DB_DBG)
 
 st.success("App reached post-boot marker ✅")  # proves we got past engine init
 
-# Optional: quick vendors count (table may not exist yet; ignore failures)
-try:
-    with ENGINE.connect() as cx:
-        cnt = cx.execute(sql_text("SELECT COUNT(*) FROM vendors")).scalar_one()
-    st.info(f"Vendors table row count: {cnt}")
-except Exception as e:
-    st.warning(f"Quick vendors count failed: {e.__class__.__name__}: {e}")
-
-# ==== END: Early Boot Diagnostics (status + secrets + engine) ====
+# Optional: quick vendors count (gate with SHOW_COUNT; table may not exist yet)
+if bool(st.secrets.get("SHOW_COUNT", True)):
+    try:
+        with ENGINE.connect() as cx:
+            cnt = cx.execute(sql_text("SELECT COUNT(*) FROM vendors")).scalar_one()
+        st.info(f"Vendors table row count: {cnt}")
+    except Exception as e:
+        st.warning(f"Quick vendors count failed: {e.__class__.__name__}: {e}")
+
+# ==== END: FILE TOP (imports + page_config + Early Boot) ====
 
 
 # -----------------------------
