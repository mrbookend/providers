--- conflicted
+++ resolved
@@ -29,7 +29,10 @@
 import importlib
 import importlib.metadata as _im
 _lib_file = "n/a"
-<<<<<<< HEAD
+import importlib
+import importlib.metadata as _im
+
+_lib_file = "n/a"
 try:
     _lib_ver_display = _im.version("sqlalchemy-libsql")
 except Exception:
@@ -42,20 +45,8 @@
     _lib_mod = importlib.import_module("sqlalchemy_libsql")
     _lib_file = getattr(_lib_mod, "__file__", "n/a")
 except Exception:
-=======
-try:
-    _lib_ver_display = _im.version("sqlalchemy-libsql")
-except Exception:
-    try:
-        import sqlalchemy_libsql as _lib_mod
-        _lib_ver_display = getattr(_lib_mod, "__version__", "unknown")
-    except Exception:
-        _lib_ver_display = "unknown"
-try:
-    _lib_mod = importlib.import_module("sqlalchemy_libsql")
-    _lib_file = getattr(_lib_mod, "__file__", "n/a")
-except Exception:
->>>>>>> db21b758
+    pass
+
     pass
 
 # --- Streamlit run-context guard (prevents SessionInfo errors during import) ---
@@ -1494,7 +1485,6 @@
             st.error(f"Trim failed: {e}")
 
 # ---------- Debug
-<<<<<<< HEAD
 if _SHOW_DEBUG:
     with _tabs[-1]:
         st.subheader("Status & Secrets (debug)")
@@ -1536,21 +1526,6 @@
                 "timestamp_nulls": {"created_at": int(created_at_nulls), "updated_at": int(updated_at_nulls)},
             }
         )
-=======
-with _tabs[5]:
-    st.subheader("Status & Secrets (debug)")
-    st.json(engine_info)
-
-    with engine.begin() as conn:
-        vendors_cols = conn.execute(sql_text("PRAGMA table_info(vendors)")).fetchall()
-        categories_cols = conn.execute(sql_text("PRAGMA table_info(categories)")).fetchall()
-        services_cols = conn.execute(sql_text("PRAGMA table_info(services)")).fetchall()
-
-        # --- Index presence (vendors) ---
-        idx_rows = conn.execute(sql_text("PRAGMA index_list(vendors)")).fetchall()
-        vendors_indexes = [
-            {"seq": r[0], "name": r[1], "unique": bool(r[2]), "origin": r[3], "partial": bool(r[4])} for r in idx_rows
-        ]
 
         # --- Null timestamp counts (quick sanity) ---
         created_at_nulls = conn.execute(
@@ -1577,4 +1552,3 @@
             "timestamp_nulls": {"created_at": int(created_at_nulls), "updated_at": int(updated_at_nulls)},
         }
     )
->>>>>>> db21b758
