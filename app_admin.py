# app_admin.py
# -*- coding: utf-8 -*-
from __future__ import annotations

# ---- Page config MUST be first streamlit call ----
import streamlit as st
st.set_page_config(page_title="HCR Providers — Admin", page_icon="🛠️", layout="wide")

import os, re, time, sys, html, json, textwrap
from datetime import datetime, timedelta, timezone
from typing import Dict, List, Optional, Tuple

import pandas as pd
from sqlalchemy import create_engine, text as sql_text
from sqlalchemy.engine import Engine

# Ensure the libsql dialect is registered (sqlite+libsql)
try:
    import sqlalchemy_libsql  # noqa: F401
except Exception:
    pass

from urllib.parse import urlparse

# =============================
# Configuration / Constants
# =============================

APP_VER = "admin-2025-10-17.0"
CKW_VERSION = "ckw-2025-10-16a"  # bump when generator changes
MAX_ROWS = 1000

# =============================
# Secrets helpers
# =============================

def _get_secret(name: str, default=None):
    try:
        if name in st.secrets:
            return st.secrets[name]
    except Exception:
        pass
    return os.getenv(name, default)

def _as_bool(v, default=False) -> bool:
    if isinstance(v, bool):
        return v
    if v is None:
        return default
    s = str(v).strip().lower()
    return s in ("1","true","t","yes","y","on")

SHOW_STATUS = _as_bool(_get_secret("ADMIN_SHOW_STATUS", True), True)
SHOW_DIAGS  = _as_bool(_get_secret("ADMIN_SHOW_DIAGS", False), False)
DB_STRATEGY = str(_get_secret("DB_STRATEGY", "embedded_replica")).strip().lower()

TURSO_URL   = str(_get_secret("TURSO_DATABASE_URL", "") or "").strip()
TURSO_TOKEN = str(_get_secret("TURSO_AUTH_TOKEN", "") or "").strip()
EMBEDDED_PATH = str(_get_secret("EMBEDDED_DB_PATH", "vendors-embedded.db") or "").strip()

# =============================
# Engine / Retry
# =============================

def _now_utc_iso() -> str:
    return datetime.now(timezone.utc).strftime("%Y-%m-%dT%H:%M:%SZ")

def _libsql_url_with_token(raw: str, tok: str) -> str:
    """Append authToken and tls=true to a libsql URL if missing."""
    url = (raw or "").strip()
    if not url:
        return url
    if tok and "authToken=" not in url:
        url += ("&" if "?" in url else "?") + f"authToken={tok}"
    if "tls=" not in url:
        url += ("&" if "?" in url else "?") + "tls=true"
    return url

@st.cache_resource(show_spinner=False)
def build_engine() -> Engine:
    """
    Build a stable engine.
      - embedded_replica: local embedded file (sqlite+libsql:///path)
      - turso_only: remote Turso via sqlite+libsql:///?url=libsql://... (with token/tls)
    """
    target_desc = ""

    if DB_STRATEGY == "embedded_replica":
        # Local embedded replica file path
        if not os.path.isabs(EMBEDDED_PATH):
            embedded = os.path.join(os.getcwd(), EMBEDDED_PATH)
        else:
            embedded = EMBEDDED_PATH
        os.makedirs(os.path.dirname(embedded) or ".", exist_ok=True)
        dsn = f"sqlite+libsql:///{embedded}"
        target_desc = f"embedded:{embedded}"
        eng = create_engine(dsn, pool_pre_ping=True, pool_recycle=300)

    elif DB_STRATEGY == "turso_only":
<<<<<<< HEAD
        # Prefer a single full URL (host + ?authToken=... [+tls=true]) if provided in secrets
        full = str(_get_secret("LIBSQL_URL_FULL", "") or "").strip()
        if full.startswith("libsql://") and "authToken=" in full:
            url = full
            host = urlparse(url).netloc
        else:
            # Fall back to assembling from separate secrets
            if not TURSO_URL.startswith("libsql://"):
                st.error("DB_STRATEGY=turso_only but TURSO_DATABASE_URL is not a libsql:// URL.")
                st.stop()
            url = _libsql_url_with_token(TURSO_URL, TURSO_TOKEN)
            host = urlparse(url).netloc

        dsn = f"sqlite+libsql:///?url={url}"
        target_desc = f"turso:{host}"
        eng = create_engine(dsn, pool_pre_ping=True, pool_recycle=300)
=======
    # NEW: prefer a single, explicit URL if provided
    full = str(_get_secret("LIBSQL_URL_FULL", "") or "").strip()
    if full.startswith("libsql://") and "authToken=" in full:
        url = full
        host = urlparse(url).netloc
    else:
        # fall back to assembling from separate secrets
        if not TURSO_URL.startswith("libsql://"):
            st.error("DB_STRATEGY=turso_only but TURSO_DATABASE_URL is not a libsql:// URL.")
            st.stop()
        url = _libsql_url_with_token(TURSO_URL, TURSO_TOKEN)
        host = urlparse(url).netloc

    dsn = f"sqlite+libsql:///?url={url}"
    target_desc = f"turso:{host}"
    eng = create_engine(dsn, pool_pre_ping=True, pool_recycle=300)
>>>>>>> a0322a02

    else:
        # Fallback to embedded file if strategy unrecognized
        embedded = os.path.join(os.getcwd(), EMBEDDED_PATH)
        os.makedirs(os.path.dirname(embedded) or ".", exist_ok=True)
        dsn = f"sqlite+libsql:///{embedded}"
        target_desc = f"embedded:{embedded}"
        eng = create_engine(dsn, pool_pre_ping=True, pool_recycle=300)

    # Quick ping
    try:
        with eng.connect() as cx:
            cx.exec_driver_sql("SELECT 1")
    except Exception as e:
        st.error(f"Engine ping failed: {e}")
        st.caption(f"Strategy: {DB_STRATEGY} | DSN: {dsn[:80]}…")
        st.stop()

    if SHOW_STATUS:
        st.sidebar.info(f"DB strategy: {DB_STRATEGY} | Target: {target_desc}")

    return eng


def _exec_with_retry(engine: Engine, sql: str, params: Optional[dict]=None, tries: int=3, delay: float=0.25):
    last = None
    for i in range(tries):
        try:
            with engine.begin() as cx:
                return cx.execute(sql_text(sql), params or {})
        except Exception as e:
            last = e
            time.sleep(delay * (2**i))
    raise last

# =============================
# Schema / Ensure
# =============================

DDL_META = """
CREATE TABLE IF NOT EXISTS meta (
  key   TEXT PRIMARY KEY,
  value TEXT
);
"""

DDL_VENDORS = """
CREATE TABLE IF NOT EXISTS vendors (
  id                INTEGER PRIMARY KEY,
  category          TEXT,
  service           TEXT,
  business_name     TEXT,
  contact_name      TEXT,
  phone             TEXT,          -- digits-only storage
  address           TEXT,
  website           TEXT,
  notes             TEXT,
  keywords          TEXT,          -- user-entered free-text
  computed_keywords TEXT,          -- auto-generated
  ckw_version       TEXT,
  deleted_at        TEXT,          -- soft delete ISO
  created_at        TEXT,
  updated_at        TEXT,
  updated_by        TEXT
);
"""

DDL_INDEXES = [
    "CREATE INDEX IF NOT EXISTS idx_vendors_bn      ON vendors(business_name);",
    "CREATE INDEX IF NOT EXISTS idx_vendors_cat     ON vendors(category);",
    "CREATE INDEX IF NOT EXISTS idx_vendors_svc     ON vendors(service);",
    "CREATE INDEX IF NOT EXISTS idx_vendors_ckw     ON vendors(computed_keywords);",
    "CREATE INDEX IF NOT EXISTS idx_vendors_deleted ON vendors(deleted_at);",
]

DDL_CKW_SEEDS = """
CREATE TABLE IF NOT EXISTS ckw_seeds (
  category TEXT NOT NULL,
  service  TEXT NOT NULL,
  seed     TEXT NOT NULL,
  PRIMARY KEY (category, service)
);
"""

def ensure_schema(engine: Engine):
    if DB_STRATEGY != "embedded_replica":
        # On Turso: DO NOT create schema; verify required tables exist and fail fast if not.
        try:
            with engine.connect() as cx:
                has = cx.execute(sql_text(
                    "SELECT 1 FROM sqlite_master WHERE type='table' AND name='vendors'"
                )).scalar()
            if not has:
                st.error("Schema missing on Turso (no 'vendors'). Refusing to create tables on prod.")
                st.stop()
        except Exception as e:
            st.error(f"Schema preflight failed: {e}")
            st.stop()
        return

    # Embedded only: create/ensure local schema
    _exec_with_retry(engine, DDL_META)
    _exec_with_retry(engine, DDL_VENDORS)
    for ddl in DDL_INDEXES:
        _exec_with_retry(engine, ddl)
    _exec_with_retry(engine, DDL_CKW_SEEDS)
    _exec_with_retry(engine, "INSERT OR IGNORE INTO meta(key,value) VALUES('data_version','0');")
    _exec_with_retry(engine, "INSERT OR IGNORE INTO meta(key,value) VALUES('last_maintenance','');")

# =============================
# Helpers: normalization / CKW
# =============================

def _digits_only(s: Optional[str]) -> str:
    return "".join(ch for ch in (s or "") if ch.isdigit())[:15]

def _sanitize_url(s: Optional[str]) -> str:
    u = (s or "").strip()
    if not u:
        return ""
    if not re.match(r"^https?://", u, re.IGNORECASE):
        u = "https://" + u
    return u

def _kw_split(s: str) -> List[str]:
    # split by comma, semicolon, whitespace; lower+dedupe
    tokens = re.split(r"[,\s;]+", (s or "").strip().lower())
    return sorted({t for t in tokens if t})

def _kw_join(tokens: List[str]) -> str:
    return ", ".join(sorted({t.strip().lower() for t in tokens if t.strip()}))

def _ckw_seed_map(engine: Engine) -> Dict[Tuple[str,str], str]:
    rows = _exec_with_retry(engine, "SELECT category, service, seed FROM ckw_seeds").fetchall()
    return {(r[0] or "", r[1] or ""): (r[2] or "") for r in rows}

def _gen_ckw(category: str, service: str, business_name: str, seeds: Dict[Tuple[str,str], str], manual_keywords: str) -> str:
    """
    Deterministic generator. Merge:
    - curated seeds by (category, service)
    - business_name tokens (selective)
    - user free-text keywords
    """
    cat = (category or "").strip()
    svc = (service or "").strip()
    bn  = (business_name or "").strip()

    seed = seeds.get((cat, svc), "")
    parts = []
    parts.extend(_kw_split(seed))
    parts.extend([w for w in _kw_split(bn) if len(w) >= 3])
    parts.extend(_kw_split(manual_keywords))
    return _kw_join(parts)[:400]  # keep it tidy

def _updated_by() -> str:
    return _get_secret("ADMIN_UPDATED_BY", "admin")

# =============================
# Cached loads (keyed by data_version)
# =============================

def _get_data_version(engine: Engine) -> str:
    try:
        with engine.connect() as cx:
            v = cx.execute(sql_text("SELECT value FROM meta WHERE key='data_version'")).scalar()
            return str(v or "0")
    except Exception:
        return "0"

@st.cache_data(show_spinner=False)
def load_active_df(_engine: Engine, version: str) -> pd.DataFrame:
    q = """
    SELECT id, category, service, business_name, contact_name, phone, address,
           website, notes, keywords, computed_keywords, ckw_version,
           created_at, updated_at, updated_by
      FROM vendors
     WHERE deleted_at IS NULL
     ORDER BY business_name COLLATE NOCASE
    """
    with _engine.connect() as cx:
        df = pd.read_sql(sql_text(q), cx)
    return df

@st.cache_data(show_spinner=False)
def load_deleted_df(_engine: Engine, version: str) -> pd.DataFrame:
    q = """
    SELECT id, category, service, business_name, contact_name, phone, address,
           website, notes, keywords, computed_keywords, ckw_version,
           created_at, updated_at, updated_by, deleted_at
      FROM vendors
     WHERE deleted_at IS NOT NULL
     ORDER BY business_name COLLATE NOCASE
    """
    with _engine.connect() as cx:
        df = pd.read_sql(sql_text(q), cx)
    return df


def _bump_data_version(engine: Engine):
    _exec_with_retry(engine, "UPDATE meta SET value=:v WHERE key='data_version'", {"v": _now_utc_iso()})
    # Clear only data caches
    load_active_df.clear()
    load_deleted_df.clear()

# =============================
# Auto-Maintenance
# =============================

def run_auto_maintenance(engine: Engine, seeds: Dict[Tuple[str,str], str]) -> dict:
    """
    Recompute CKW where missing/outdated. Normalize digits in phone.
    One pass over ≤1k rows; returns stats.
    """
    stats = {"rows":0, "ckw_updates":0, "phone_fixes":0}
    q = """
    SELECT id, category, service, business_name, keywords, computed_keywords, ckw_version, phone
      FROM vendors
     WHERE deleted_at IS NULL
    """
    updates = []
    with engine.connect() as cx:
        rows = cx.execute(sql_text(q)).fetchall()
    stats["rows"] = len(rows)
    for r in rows:
        vid, cat, svc, bn, kw, ckw, ver, ph = r
        # phone normalization (idempotent)
        ph_norm = _digits_only(ph)
        need_phone = (ph_norm != (ph or ""))

        # CKW recompute if missing or version mismatch
        gen = _gen_ckw(cat or "", svc or "", bn or "", seeds, kw or "")
        need_ckw = (not ckw) or (ckw.strip() == "") or (ver != CKW_VERSION)

        if need_ckw or need_phone:
            updates.append((vid, gen if need_ckw else (ckw or ""), CKW_VERSION if need_ckw else (ver or ""), ph_norm if need_phone else (ph or "")))
            if need_ckw: stats["ckw_updates"] += 1
            if need_phone: stats["phone_fixes"] += 1

    if updates:
        with engine.begin() as cx:
            for (vid, ckw_new, ver_new, ph_new) in updates:
                cx.execute(sql_text("""
                    UPDATE vendors
                       SET computed_keywords=:ckw,
                           ckw_version=:ver,
                           phone=:ph
                     WHERE id=:id
                """), {"id": vid, "ckw": ckw_new, "ver": ver_new, "ph": ph_new})
        _exec_with_retry(engine, "UPDATE meta SET value=:ts WHERE key='last_maintenance'", {"ts": _now_utc_iso()})
        _bump_data_version(engine)
    else:
        _exec_with_retry(engine, "UPDATE meta SET value=:ts WHERE key='last_maintenance'", {"ts": _now_utc_iso()})
    return stats

from urllib.parse import urlparse

with st.expander("Diagnose connection (tables & counts)"):
    try:
        # Build a fresh engine using current secrets/strategy
        diag_eng = build_engine()

        # Show effective target (safe)
        raw = str(_get_secret("TURSO_DATABASE_URL", "")).strip()
        tok = str(_get_secret("TURSO_AUTH_TOKEN", "")).strip()
        host = urlparse(raw).netloc if raw else "(none)"
        st.write({
            "strategy": DB_STRATEGY,
            "turso_host_secret": host,
            "has_token": bool(tok),
        })

        with diag_eng.connect() as cx:
            tables = [r[0] for r in cx.execute(sql_text(
                "SELECT name FROM sqlite_master WHERE type='table' ORDER BY name"
            )).fetchall()]
            st.write({"tables": tables})

            # Show counts if vendors exists
            if "vendors" in tables:
                total = cx.execute(sql_text("SELECT COUNT(*) FROM vendors")).scalar() or 0
                active = cx.execute(sql_text("SELECT COUNT(*) FROM vendors WHERE deleted_at IS NULL")).scalar() or 0
                deleted = cx.execute(sql_text("SELECT COUNT(*) FROM vendors WHERE deleted_at IS NOT NULL")).scalar() or 0
                st.write({
                    "vendors_total": total,
                    "vendors_active": active,
                    "vendors_deleted": deleted
                })
            else:
                st.warning("Table 'vendors' not found via this connection.")
    except Exception as e:
        st.error(f"Diag query failed: {e}")

    except Exception as e:
        st.error(f"Diag query failed: {e}")

# =============================
# UI Helpers
# =============================

def _fmt_phone_display(s: str) -> str:
    d = _digits_only(s)
    if len(d) == 10:
        return f"({d[:3]}) {d[3:6]}-{d[6:]}"
    return d

def _info_banner(engine: Engine):
    if not SHOW_STATUS:
        return
    try:
        with engine.connect() as cx:
            total = cx.execute(sql_text("SELECT COUNT(*) FROM vendors")).scalar() or 0
            deleted = cx.execute(sql_text("SELECT COUNT(*) FROM vendors WHERE deleted_at IS NOT NULL")).scalar() or 0
            lv = cx.execute(sql_text("SELECT value FROM meta WHERE key='data_version'")).scalar() or "0"
            lm = cx.execute(sql_text("SELECT value FROM meta WHERE key='last_maintenance'")).scalar() or ""
        st.sidebar.success(f"Rows: {total} (active {total - deleted}, deleted {deleted})\n\ndata_version: {lv}\nlast_maint: {lm}\nver: {APP_VER}")
    except Exception as e:
        st.sidebar.warning(f"Status failed: {e}")

def _render_table(df: pd.DataFrame):
    if df.empty:
        st.info("No matching providers.")
        return
    # Tight HTML/table for speed; format only visible (≤1000)
    disp = df.copy()
    if "phone" in disp.columns:
        disp["phone"] = disp["phone"].map(_fmt_phone_display)
    cols = [c for c in disp.columns if c not in ("computed_keywords","ckw_version")]
    st.dataframe(disp[cols], use_container_width=True, hide_index=True)

# =============================
# Main
# =============================

def main():
    st.title("Providers — Admin")
    engine = build_engine()
    ensure_schema(engine)
    _info_banner(engine)

    # Seeds & Auto-Maintenance on startup
    seeds = _ckw_seed_map(engine)
    maint_stats = run_auto_maintenance(engine, seeds)  # quick; ≤1k rows

    tabs = st.tabs(["Browse", "Add / Edit / Delete", "Maintenance"])
    # ---- Browse ----
    with tabs[0]:
        version = _get_data_version(engine)
        df = load_active_df(engine, version)

        q = st.text_input("Search", key="q_admin", placeholder="name, category, service, notes, keywords…")
        qn = (q or "").strip().lower()
        if qn:
            mask = (
                df["business_name"].str.lower().str.contains(qn, na=False) |
                df["category"].str.lower().str.contains(qn, na=False) |
                df["service"].str.lower().str.contains(qn, na=False) |
                df["notes"].str.lower().str.contains(qn, na=False) |
                df["keywords"].str.lower().str.contains(qn, na=False) |
                df["computed_keywords"].str.lower().str.contains(qn, na=False)
            )
            df_view = df[mask]
        else:
            df_view = df

        st.caption(f"{len(df_view)}/{len(df)} rows")
        _render_table(df_view)

        with st.expander("Show deleted"):
            dfd = load_deleted_df(engine, version)
            _render_table(dfd)
            if not dfd.empty:
                c1, c2 = st.columns(2)
                with c1:
                    if st.button("Restore selected by ID", type="secondary"):
                        st.info("Use the Edit tab to restore by ID (safer).")
                with c2:
                    pass  # keep simple here

    # ---- Add / Edit / Delete ----
    with tabs[1]:
        version = _get_data_version(engine)
        df = load_active_df(engine, version)

        st.subheader("Select a provider to edit, or add a new one")
        col_sel, col_btn = st.columns([3,1])
        with col_sel:
            options = ["(Add New)"] + [f"{int(r.id)} — {r.business_name}" for r in df.itertuples()]
            choice = st.selectbox("Record", options, key="edit_selector")
        with col_btn:
            st.write("")
            st.write("")
            if st.button("Add New"):
                st.session_state["edit_selector"] = "(Add New)"
                st.rerun()

        is_new = (choice == "(Add New)")
        current = {}
        if not is_new and choice:
            vid = int(choice.split(" — ",1)[0])
            rows = df[df["id"]==vid]
            if not rows.empty:
                current = rows.iloc[0].to_dict()

        with st.form("edit_form", clear_on_submit=False):
            c1, c2 = st.columns(2)
            with c1:
                business_name = st.text_input("Provider *", value=(current.get("business_name","") if current else ""))
                category      = st.text_input("Category", value=(current.get("category","") if current else ""))
                service       = st.text_input("Service", value=(current.get("service","") if current else ""))
                contact_name  = st.text_input("Contact", value=(current.get("contact_name","") if current else ""))
                phone_in      = st.text_input("Phone (digits only stored)", value=(current.get("phone","") if current else ""))

            with c2:
                address = st.text_area("Address", height=80, value=(current.get("address","") if current else ""))
                website = st.text_input("Website (https://…)", value=(current.get("website","") if current else ""))
                notes   = st.text_area("Notes", height=100, value=(current.get("notes","") if current else ""))
                keywords= st.text_input("Keywords (comma separated)", value=(current.get("keywords","") if current else ""))

                # ---- CKW Preview (auto; no editor) ----
                seeds = _ckw_seed_map(engine)  # small table; fine to read here
                suggested_now = _gen_ckw(category, service, business_name, seeds, keywords)
                st.caption("Computed Keywords (auto-generated on Save)")
                st.code(suggested_now or "(none)", language="text")

            c3, c4, c5 = st.columns([1,1,1])
            with c3:
                saved = st.form_submit_button("Save", type="primary")
            with c4:
                delete_click = st.form_submit_button("Delete (soft)")
            with c5:
                purge_click = st.form_submit_button("Purge forever (type name first)")

        if saved:
            bn = (business_name or "").strip()
            if not bn:
                st.error("Provider name is required.")
            else:
                now = _now_utc_iso()
                phone_norm = _digits_only(phone_in)
                website_s  = _sanitize_url(website)
                if is_new:
                    _exec_with_retry(engine, """
                        INSERT INTO vendors(category, service, business_name, contact_name, phone, address,
                                            website, notes, keywords, computed_keywords, ckw_version,
                                            created_at, updated_at, updated_by)
                        VALUES(:cat,:svc,:bn,:cn,:ph,:addr,:web,:notes,:kw,:ckw,:ver,:now,:now,:user)
                    """, {
                        "cat": category, "svc": service, "bn": bn, "cn": contact_name, "ph": phone_norm,
                        "addr": address, "web": website_s, "notes": notes, "kw": keywords,
                        "ckw": suggested_now, "ver": CKW_VERSION, "now": now, "user": _updated_by()
                    })
                else:
                    _exec_with_retry(engine, """
                        UPDATE vendors
                           SET category=:cat, service=:svc, business_name=:bn, contact_name=:cn, phone=:ph,
                               address=:addr, website=:web, notes=:notes, keywords=:kw,
                               computed_keywords=:ckw, ckw_version=:ver,
                               updated_at=:now, updated_by=:user
                         WHERE id=:id
                    """, {
                        "id": int(vid),
                        "cat": category, "svc": service, "bn": bn, "cn": contact_name, "ph": phone_norm,
                        "addr": address, "web": website_s, "notes": notes, "kw": keywords,
                        "ckw": suggested_now, "ver": CKW_VERSION, "now": now, "user": _updated_by()
                    })
                _bump_data_version(engine)
                st.success("Saved.")
                st.rerun()

        if delete_click and not is_new:
            now = _now_utc_iso()
            _exec_with_retry(engine, "UPDATE vendors SET deleted_at=:ts, updated_at=:ts, updated_by=:u WHERE id=:id",
                             {"ts": now, "u": _updated_by(), "id": int(vid)})
            _bump_data_version(engine)
            st.success("Record soft-deleted. Use 'Show deleted' to restore or Maintenance to purge.")
            st.rerun()

        if purge_click and not is_new:
            # simple safety: require exact name typed in a text_input (modal-less)
            check = st.text_input("Type the Provider name EXACTLY to confirm purge:", key=f"purge_check_{vid}")
            if check == (current.get("business_name") or ""):
                _exec_with_retry(engine, "DELETE FROM vendors WHERE id=:id", {"id": int(vid)})
                _bump_data_version(engine)
                st.success("Purged.")
                st.rerun()
            else:
                st.warning("Name did not match; purge cancelled.")

    # ---- Maintenance ----
    with tabs[2]:
        st.subheader("Maintenance")
        st.caption("Auto-Maintenance already ran on startup. Use this if you changed seeds or after CSV append.")
        c1, c2, c3 = st.columns([1,1,2])

        with c1:
            if st.button("Run Maintenance Now", type="secondary"):
                seeds = _ckw_seed_map(engine)
                stats = run_auto_maintenance(engine, seeds)
                st.success(f"Done. {stats}")

        # --- CSV Export (UI backup) ---
        with c2:
            with engine.connect() as cx:
                df_all = pd.read_sql(sql_text("""
                    SELECT id, category, service, business_name, contact_name, phone, address,
                           website, notes, keywords, computed_keywords, ckw_version,
                           created_at, updated_at, updated_by, deleted_at
                      FROM vendors
                     ORDER BY id
                """), cx)
            # Create CSV bytes for download
            csv_bytes = df_all.to_csv(index=False).encode("utf-8")
            st.download_button(
                label="Download CSV Backup",
                data=csv_bytes,
                file_name=f"providers-{datetime.now().date().isoformat()}.csv",
                mime="text/csv",
                type="secondary",
                help="Full dump of vendors table (includes deleted_at)."
            )

        if SHOW_DIAGS:
            with st.expander("Diagnostics"):
                st.write({"APP_VER": APP_VER, "CKW_VERSION": CKW_VERSION, "DB_STRATEGY": DB_STRATEGY})
                st.code(json.dumps(maint_stats, indent=2))

if __name__ == "__main__":
    try:
        main()
    except Exception as e:
        st.error("Admin app crashed. See logs for details.")
        st.exception(e)<|MERGE_RESOLUTION|>--- conflicted
+++ resolved
@@ -97,31 +97,14 @@
         eng = create_engine(dsn, pool_pre_ping=True, pool_recycle=300)
 
     elif DB_STRATEGY == "turso_only":
-<<<<<<< HEAD
-        # Prefer a single full URL (host + ?authToken=... [+tls=true]) if provided in secrets
-        full = str(_get_secret("LIBSQL_URL_FULL", "") or "").strip()
-        if full.startswith("libsql://") and "authToken=" in full:
-            url = full
-            host = urlparse(url).netloc
-        else:
-            # Fall back to assembling from separate secrets
-            if not TURSO_URL.startswith("libsql://"):
-                st.error("DB_STRATEGY=turso_only but TURSO_DATABASE_URL is not a libsql:// URL.")
-                st.stop()
-            url = _libsql_url_with_token(TURSO_URL, TURSO_TOKEN)
-            host = urlparse(url).netloc
-
-        dsn = f"sqlite+libsql:///?url={url}"
-        target_desc = f"turso:{host}"
-        eng = create_engine(dsn, pool_pre_ping=True, pool_recycle=300)
-=======
-    # NEW: prefer a single, explicit URL if provided
+elif DB_STRATEGY == "turso_only":
+    # Prefer a single full URL (host + ?authToken=... [+tls=true]) if provided in secrets
     full = str(_get_secret("LIBSQL_URL_FULL", "") or "").strip()
     if full.startswith("libsql://") and "authToken=" in full:
         url = full
         host = urlparse(url).netloc
     else:
-        # fall back to assembling from separate secrets
+        # Fall back to assembling from separate secrets
         if not TURSO_URL.startswith("libsql://"):
             st.error("DB_STRATEGY=turso_only but TURSO_DATABASE_URL is not a libsql:// URL.")
             st.stop()
@@ -131,7 +114,7 @@
     dsn = f"sqlite+libsql:///?url={url}"
     target_desc = f"turso:{host}"
     eng = create_engine(dsn, pool_pre_ping=True, pool_recycle=300)
->>>>>>> a0322a02
+
 
     else:
         # Fallback to embedded file if strategy unrecognized
