--- conflicted
+++ resolved
@@ -174,18 +174,31 @@
     ENGINE, _DB_DBG = build_engine_and_probe()
 
     if _has_streamlit_ctx():
-<<<<<<< HEAD
         # Sidebar notice only when debugging (keeps sidebar hidden in prod)
         if _SHOW_DEBUG:
             st.sidebar.success("DB ready")
 
         # Optional: boot diagnostics + quick COUNT (debug-only)
-=======
-        st.sidebar.success("DB ready")
-        # Always show a simple success marker
-        
-        # Optional, gated debug panel
->>>>>>> caeee41e
+        if _SHOW_DEBUG:
+            with st.expander("Boot diagnostics (ENGINE + secrets)"):
+                st.json(_DB_DBG)
+
+            if bool(st.secrets.get("SHOW_COUNT", True)):
+                try:
+                    with ENGINE.connect() as cx:
+                        cnt = cx.exec_driver_sql("SELECT COUNT(*) FROM vendors").scalar()
+                    st.info(f"Vendors table row count: {int(cnt or 0)}")
+                except Exception as _e:
+                    st.warning(f"Quick vendors count failed: {type(_e).__name__}: {_e}")
+
+        # Success marker only when debugging
+        if _SHOW_DEBUG:
+            st.success("App reached post-boot marker ✅")
+
+        # Stash for reuse (UI context only)
+        st.session_state["ENGINE"] = ENGINE
+        st.session_state["DB_DBG"]  = _DB_DBG
+
         if _SHOW_DEBUG:
             with st.expander("Boot diagnostics (ENGINE + secrets)"):
                 st.json(_DB_DBG)
