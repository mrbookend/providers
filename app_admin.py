--- conflicted
+++ resolved
@@ -493,34 +493,19 @@
     unsafe_allow_html=True,
 )
 
-
 # -----------------------------
-<<<<<<< HEAD
 # DB helpers (schema + IO) — safer DDL (hard on tables, soft on indexes)
-=======
-# DB helpers (schema + IO) — robust DDL with per-statement tracing
->>>>>>> e3fce4e5
 # -----------------------------
 REQUIRED_VENDOR_COLUMNS: List[str] = ["business_name", "category"]  # service optional
 
 def ensure_schema(engine: Engine) -> None:
     """
-<<<<<<< HEAD
     Create tables if missing (hard fail with exact SQL on error).
     Create indexes best-effort (warn, don't crash).
     Optional ALTERs (migrations) also best-effort.
     """
     table_ddls = [
         # vendors
-=======
-    Create tables and indexes if missing.
-    Uses exec_driver_sql (friendlier for DDL) and wraps each statement so
-    if something fails you see exactly which DDL caused it.
-    Also conditionally adds known columns if they don’t exist.
-    """
-    create_stmts = [
-        # Tables
->>>>>>> e3fce4e5
         """
         CREATE TABLE IF NOT EXISTS vendors (
           id INTEGER PRIMARY KEY AUTOINCREMENT,
@@ -552,13 +537,9 @@
           name TEXT UNIQUE
         )
         """,
-<<<<<<< HEAD
     ]
 
     index_ddls = [
-=======
-        # Indexes
->>>>>>> e3fce4e5
         "CREATE INDEX IF NOT EXISTS idx_vendors_cat ON vendors(category)",
         "CREATE INDEX IF NOT EXISTS idx_vendors_bus ON vendors(business_name)",
         "CREATE INDEX IF NOT EXISTS idx_vendors_kw  ON vendors(keywords)",
@@ -569,19 +550,12 @@
     ]
 
     with engine.begin() as conn:
-<<<<<<< HEAD
         # --- 1) Tables: hard requirement (raise with exact statement) ---
         for s in table_ddls:
-=======
-        # 1) Run basic DDLs with explicit tracing
-        for s in create_stmts:
->>>>>>> e3fce4e5
             stmt = s.strip()
             try:
                 conn.exec_driver_sql(stmt)
             except Exception as e:
-<<<<<<< HEAD
-                # Bubble the exact failing SQL so we know what tripped
                 raise ValueError(
                     f"TABLE DDL failed: {e.__class__.__name__}: {e}\n--- SQL ---\n{stmt}\n"
                 ) from e
@@ -597,17 +571,10 @@
                     st.warning(f"Index DDL skipped: {e.__class__.__name__}: {e}\n— {stmt}")
 
         # --- 3) Optional migrations: add missing columns if ever needed (soft) ---
-=======
-                # Raise with the exact statement so you know what failed
-                raise ValueError(f"DDL failed: {e.__class__.__name__}: {e}\n--- SQL ---\n{stmt}\n") from e
-
-        # 2) Defensive: add expected columns if DB has an older shape
->>>>>>> e3fce4e5
         def _table_columns(table: str) -> set[str]:
             rows = conn.execute(sql_text(f"PRAGMA table_info({table})")).fetchall()
             return {str(r[1]) for r in rows}
 
-<<<<<<< HEAD
         def _add_column_if_missing(table: str, decl: str) -> None:
             # decl must be like: "computed_keywords TEXT"
             col = decl.split()[0]
@@ -620,22 +587,6 @@
 
         # Example (disabled by default):
         # _add_column_if_missing("vendors", "computed_keywords TEXT")
-
-=======
-        def _add_column_if_missing(table: str, col: str, decl: str) -> None:
-            if col not in _table_columns(table):
-                try:
-                    conn.exec_driver_sql(f"ALTER TABLE {table} ADD COLUMN {decl}")
-                except Exception as e:
-                    raise ValueError(
-                        f"ALTER TABLE add-column failed on {table}.{col}: {e.__class__.__name__}: {e}"
-                    ) from e
-
-        # Example: if you later decide to persist a computed column
-        # _add_column_if_missing("vendors", "computed_keywords", "TEXT")
->>>>>>> e3fce4e5
-
-
 
 def _normalize_phone(val: str | None) -> str:
     if not val:
