# ==== BEGIN: FILE TOP (imports + page_config + Early Boot) ====
# -*- coding: utf-8 -*-
from __future__ import annotations

# -------- Imports (single source of truth) --------
import os
import sys
import time
import re
import hmac
import uuid
import platform
from datetime import datetime
from typing import List, Tuple, Dict, Any, Optional, Iterable

import pandas as pd
import requests
import sqlalchemy
import streamlit as st
from sqlalchemy import create_engine, text as sql_text
from sqlalchemy.engine import Engine

# ---- Streamlit page config MUST be first Streamlit call ----
st.set_page_config(page_title="Vendors Admin", layout="wide", initial_sidebar_state="expanded")

# ==== BEGIN: Admin boot bundle (version banner + guards + engine + init) ====

# --- Unified libsql version + details (authoritative from package metadata) ---
import importlib
import importlib.metadata as _im
_lib_file = "n/a"
try:
    _lib_ver_display = _im.version("sqlalchemy-libsql")
except Exception:
    try:
        import sqlalchemy_libsql as _lib_mod
        _lib_ver_display = getattr(_lib_mod, "__version__", "unknown")
    except Exception:
        _lib_ver_display = "unknown"
try:
    _lib_mod = importlib.import_module("sqlalchemy_libsql")
    _lib_file = getattr(_lib_mod, "__file__", "n/a")
except Exception:
    pass

# --- Streamlit run-context guard (prevents SessionInfo errors during import) ---
try:
    from streamlit.runtime.scriptrunner import get_script_run_ctx as _get_ctx
except Exception:
    _get_ctx = None
def _has_streamlit_ctx() -> bool:
    try:
        return (_get_ctx() is not None) if _get_ctx else False
    except Exception:
        return False

# --- ENV + SHOW_DEBUG derivation (prod hides debug by default) ---
_ENV = str(st.secrets.get("ENV", "prod")).strip().lower()
_raw_show_debug = st.secrets.get("SHOW_DEBUG", "")
if isinstance(_raw_show_debug, bool):
    _SHOW_DEBUG = _raw_show_debug
else:
    _SHOW_DEBUG = (_ENV != "prod")

# --- Version banner (sidebar) ---
if bool(st.secrets.get("SHOW_STATUS", True)) and _has_streamlit_ctx():
    try:
        st.sidebar.info(
            "Versions | "
            f"py {sys.version.split()[0]} | "
            f"streamlit {st.__version__} | "
            f"pandas {pd.__version__} | "
            f"SA {sqlalchemy.__version__} | "
            f"libsql {_lib_ver_display} | "
            f"requests {requests.__version__}"
        )
        with st.sidebar.expander("libsql details"):
            st.write({"module_file": _lib_file, "pkg_version": _lib_ver_display})
    except Exception as _e:
        st.sidebar.warning(f"Version banner failed: {_e}")

# --- Secrets / strategy (validated) ---
_DB_STRATEGY   = str(st.secrets.get("DB_STRATEGY", "embedded_replica")).strip().lower()
_TURSO_URL     = str(st.secrets.get("TURSO_DATABASE_URL", "")).strip()
_TURSO_TOKEN   = str(st.secrets.get("TURSO_AUTH_TOKEN", "")).strip()
_EMBEDDED_PATH = str(st.secrets.get("EMBEDDED_DB_PATH", "/mount/src/providers/vendors-embedded.db")).strip()

def _validate_sync_url(u: str) -> str:
    if not u:
        raise ValueError("TURSO_DATABASE_URL is empty; expected libsql://<host>")
    if u.startswith("sqlite+libsql://"):
        raise ValueError("TURSO_DATABASE_URL must start with libsql:// (not sqlite+libsql://)")
    scheme = u.split("://", 1)[0].lower()
    if scheme != "libsql":
        raise ValueError(f"Unsupported sync URL scheme: {scheme}:// (expected libsql://)")
    return u

# Require remote secrets only when syncing
if _DB_STRATEGY in ("embedded_replica", "replica", "sync"):
    try:
        _validate_sync_url(_TURSO_URL)
    except Exception as _e:
        st.error(f"Bad TURSO_DATABASE_URL: {type(_e).__name__}: {_e}")
        st.stop()
    if not _TURSO_TOKEN:
        st.error("Missing required secret: TURSO_AUTH_TOKEN")
        st.stop()
<<<<<<< HEAD
=======

# Back-compat for any remaining references
_strategy = _DB_STRATEGY
# ==== END: Strategy + required secrets (validated) ====
>>>>>>> b3d5cfe8

# Back-compat for any remaining references
_strategy = _DB_STRATEGY

# --- URL masker: never leak tokens/paths; show scheme://host only ---
from urllib.parse import urlparse
def _mask_sync_url(u: str) -> str:
    if not u:
        return ""
    try:
<<<<<<< HEAD
        p = urlparse(u)
        host = p.hostname or ""
        return (p.scheme or "") + "://" + host
    except Exception:
        return (u.split("://", 1)[0] + "://") if "://" in u else ""
=======
        st.sidebar.info(
            "Versions | "
            f"py {sys.version.split()[0]} | "
            f"streamlit {st.__version__} | "
            f"pandas {pd.__version__} | "
            f"SA {sqlalchemy.__version__} | "
            f"libsql {(_lib_ver_display or 'n/a')} | "
            f"requests {requests.__version__}"
        )
        with st.sidebar.expander("libsql details"):
            st.write({"module_file": _lib_file, "pkg_version": _lib_ver_display})
    except Exception as _e:
        st.sidebar.warning(f"Version banner failed: {_e}")
# ==== END: Version Banner (enhanced) ====
# ==== BEGIN: Streamlit run-context guard ====
try:
    from streamlit.runtime.scriptrunner import get_script_run_ctx as _get_ctx
except Exception:
    _get_ctx = None

def _has_streamlit_ctx() -> bool:
    try:
        return (_get_ctx() is not None) if _get_ctx else False
    except Exception:
        return False
# ==== END: Streamlit run-context guard ====
>>>>>>> b3d5cfe8

# --- Canonical engine builder (embedded replica with libsql sync) ---
def build_engine_and_probe() -> tuple[Engine, dict]:
    engine_url = f"sqlite+libsql:///{_EMBEDDED_PATH}"

    # Diagnostics payload (use unified libsql version)
    dbg = {
        "host": platform.node() or "localhost",
        "strategy": _DB_STRATEGY,
        "python": sys.version.split()[0],
        "sqlalchemy_url": engine_url,
        "embedded_path": _EMBEDDED_PATH,
<<<<<<< HEAD
        "libsql_ver": _lib_ver_display,           # unified version string
=======
        "libsql_ver": _lib_ver_display,   # <-- fixed to use unified version
>>>>>>> b3d5cfe8
        "sync_url_scheme": "",
    }

    connect_args: Dict[str, Any] = {}

    if _DB_STRATEGY in ("embedded_replica", "replica", "sync"):
<<<<<<< HEAD
        valid_sync = _validate_sync_url(_TURSO_URL)
        dbg["sync_url_scheme"] = _mask_sync_url(valid_sync).split("://", 1)[0] + "://"
=======
        valid_sync = _validate_sync_url(_TURSO_URL)          # will raise if scheme wrong
        dbg["sync_url_scheme"] = valid_sync.split("://", 1)[0] + "://"
>>>>>>> b3d5cfe8
        connect_args["sync_url"] = valid_sync
        if _TURSO_TOKEN:
            connect_args["auth_token"] = _TURSO_TOKEN

    elif _DB_STRATEGY == "remote_only":
        engine_url = _validate_sync_url(_TURSO_URL)
        dbg["sqlalchemy_url"] = engine_url
        dbg["embedded_path"] = ""
        dbg["sync_url_scheme"] = "libsql://"
        if _TURSO_TOKEN:
            connect_args["auth_token"] = _TURSO_TOKEN

<<<<<<< HEAD
    # else: embedded_only => no sync_url

    eng = create_engine(engine_url, connect_args=connect_args)

    # Quick sanity (fail fast if driver/URL is wrong)
=======
    else:
        # "embedded_only": no sync
        dbg["sync_url_scheme"] = ""

    eng = create_engine(engine_url, connect_args=connect_args)

    # Quick sanity check (fail fast if driver/URL is wrong)
>>>>>>> b3d5cfe8
    with eng.connect() as cx:
        cx.exec_driver_sql("PRAGMA journal_mode")

    return eng, dbg
<<<<<<< HEAD

# --- Single guarded init + diagnostics (no SessionInfo errors) ---
try:
    ENGINE, _DB_DBG = build_engine_and_probe()

    if _has_streamlit_ctx():
        st.sidebar.success("DB ready")
        # Always show a simple success marker
        st.success("App reached post-boot marker ✅")

        # Optional, gated debug panel
        if _SHOW_DEBUG:
            with st.expander("Boot diagnostics (ENGINE + secrets)"):
                st.json(_DB_DBG)
            # Optional: quick vendors count (table may not exist yet)
=======
# ==== END: Engine builder (embedded replica w/ libsql sync) ====

# ==== BEGIN: SINGLE canonical engine builder (drop-in) ====
def build_engine_and_probe() -> tuple[Engine, Dict]:
    """
    Canonical engine builder used across the entire app.
    Strategies:
      - embedded_replica: local file opened via sqlite+libsql, sync via libsql:// remote
      - embedded_only   : local file only, no sync
      - remote_only     : direct libsql:// remote, no local file
    """
    # Use the validated, canonical names set earlier
    strategy   = _DB_STRATEGY
    embedded   = _EMBEDDED_PATH
    url_remote = _TURSO_URL
    token      = _TURSO_TOKEN

    # Base engine: always the local file (unless remote_only)
    engine_url = f"sqlite+libsql:///{embedded}"

    dbg: Dict[str, Any] = {
        "host": platform.node() or "localhost",
        "strategy": strategy,
        "python": sys.version.split()[0],
        "sqlalchemy_url": engine_url,
        "embedded_path": embedded,
        "libsql_ver": (_lib_ver if isinstance(_lib_ver, str) else "unknown"),
        "sync_url_scheme": "",
    }

    connect_args: Dict[str, Any] = {}

    if strategy in ("embedded_replica", "replica", "sync"):
        valid_sync = _validate_sync_url(url_remote)  # raises if scheme is wrong
        dbg["sync_url_scheme"] = valid_sync.split("://", 1)[0] + "://"
        connect_args["sync_url"] = valid_sync
        connect_args["auth_token"] = token

    elif strategy == "remote_only":
        # Open remote directly (no embedded file)
        engine_url = _validate_sync_url(url_remote)
        dbg["sqlalchemy_url"] = engine_url
        dbg["embedded_path"] = ""
        dbg["sync_url_scheme"] = "libsql://"
        connect_args["auth_token"] = token

    elif strategy == "embedded_only":
        # No sync; keep base engine_url
        dbg["sync_url_scheme"] = ""

    else:
        st.warning(f"Unknown DB_STRATEGY '{strategy}', defaulting to embedded_only (no sync).")
        dbg["strategy"] = "embedded_only"
        dbg["sync_url_scheme"] = ""

    eng = create_engine(engine_url, connect_args=connect_args)

    # Quick early probe to fail fast if driver/URL is wrong
    with eng.connect() as cx:
        cx.exec_driver_sql("PRAGMA journal_mode")

    return eng, dbg
# ==== END: SINGLE canonical engine builder (drop-in) ====

    # Create engine and prove connectivity with simple backoff (Cloud can be slow to boot)
    try:
        eng = create_engine(sqlalchemy_url, connect_args=connect_args)
        last_err = None
        for attempt in range(5):
            try:
                with eng.connect() as cx:
                    cx.execute(sql_text("SELECT 1"))
                last_err = None
                break
            except Exception as e:
                last_err = e
                time.sleep(0.6 * (attempt + 1))
        if last_err:
            raise last_err
    except Exception as e:
        st.error(f"DB init failed: {e.__class__.__name__}: {e}")
        with st.expander("Diagnostics"):
            st.json(dbg)
        st.stop()

    return eng, dbg

# ==== BEGIN: Engine init + diagnostics (guarded) ====
try:
    ENGINE, _DB_DBG = build_engine_and_probe()

    if _has_streamlit_ctx():
        st.sidebar.success("DB ready")

        # Stash for reuse (guarded)
        st.session_state["ENGINE"] = ENGINE
        st.session_state["DB_DBG"] = _DB_DBG

        with st.expander("Boot diagnostics (ENGINE + secrets)"):
            st.json(_DB_DBG)

        st.success("App reached post-boot marker ✅")  # proves we got past engine init

        # Optional: quick vendors count (gate with SHOW_COUNT; table may not exist yet)
        if bool(st.secrets.get("SHOW_COUNT", True)):
>>>>>>> b3d5cfe8
            try:
                with ENGINE.connect() as cx:
                    cnt = cx.exec_driver_sql("SELECT COUNT(*) FROM vendors").scalar()
                st.info(f"Vendors table row count: {cnt}")
            except Exception as _e:
                st.warning(f"Quick vendors count failed: {type(_e).__name__}: {_e}")
    else:
        # Headless import path: avoid touching session/UI; still validate engine
        with ENGINE.connect() as cx:
            cx.exec_driver_sql("SELECT 1")

except Exception as e:
    if _has_streamlit_ctx():
        st.error(f"Database init failed: {e.__class__.__name__}: {e}")
        st.stop()
    else:
<<<<<<< HEAD
        raise

# ==== END: Admin boot bundle (version banner + guards + engine + init) ====
=======
        # Re-raise in headless contexts so CI/linters fail loud
        raise
# ==== END: Engine init + diagnostics (guarded) ====

>>>>>>> b3d5cfe8

# ==== END: FILE TOP (imports + page_config + Early Boot) ====

# -----------------------------
# Helpers
# -----------------------------
def _as_bool(v, default: bool = False) -> bool:
    if v is None:
        return default
    if isinstance(v, bool):
        return v
    return str(v).strip().lower() in ("1", "true", "yes", "on")

def _get_secret(name: str, default: str | None = None) -> str | None:
    """Prefer Streamlit secrets, fallback to environment, then default."""
    try:
        if name in st.secrets:
            return st.secrets[name]
    except Exception:
        pass
    return os.getenv(name, default)

# Deterministic resolution (secrets → env → code default)
def _resolve_bool(name: str, code_default: bool) -> bool:
    v = _get_secret(name, None)
    return _as_bool(v, default=code_default)

def _resolve_str(name: str, code_default: str | None) -> str | None:
    v = _get_secret(name, None)
    return v if v is not None else code_default

def _ct_equals(a: str, b: str) -> bool:
    """Constant-time string compare for secrets."""
    return hmac.compare_digest((a or ""), (b or ""))


# -----------------------------
# Hrana/libSQL transient error retry
# -----------------------------
def _is_hrana_stale_stream_error(err: Exception) -> bool:
    s = str(err).lower()
    return ("hrana" in s and "404" in s and "stream not found" in s) or ("stream not found" in s)

def _exec_with_retry(engine: Engine, sql: str, params: Dict | None = None, *, tries: int = 2):
    """
    Execute a write (INSERT/UPDATE/DELETE) with a one-time retry on Hrana 'stream not found'.
    Returns the result proxy so you can read .rowcount.
    """
    attempt = 0
    while True:
        attempt += 1
        try:
            with engine.begin() as conn:
                return conn.execute(sql_text(sql), params or {})
        except Exception as e:
            if attempt < tries and _is_hrana_stale_stream_error(e):
                try:
                    engine.dispose()  # drop pooled connections
                except Exception:
                    pass
                time.sleep(0.2)
                continue
            raise

def _fetch_with_retry(engine: Engine, sql: str, params: Dict | None = None, *, tries: int = 2) -> pd.DataFrame:
    """
    Execute a read (SELECT) with a one-time retry on Hrana 'stream not found'.
    """
    attempt = 0
    while True:
        attempt += 1
        try:
            with engine.connect() as conn:
                res = conn.execute(sql_text(sql), params or {})
                return pd.DataFrame(res.mappings().all())
        except Exception as e:
            if attempt < tries and _is_hrana_stale_stream_error(e):
                try:
                    engine.dispose()
                except Exception:
                    pass
                time.sleep(0.2)
                continue
            raise


# ---------- Form state helpers (Add / Edit / Delete) ----------
# Add form keys
ADD_FORM_KEYS = [
    "add_business_name", "add_category", "add_service", "add_contact_name",
    "add_phone", "add_address", "add_website", "add_notes", "add_keywords",
]

def _init_add_form_defaults():
    for k in ADD_FORM_KEYS:
        if k not in st.session_state:
            st.session_state[k] = ""
    st.session_state.setdefault("add_form_version", 0)
    st.session_state.setdefault("_pending_add_reset", False)
    st.session_state.setdefault("add_last_done", None)
    st.session_state.setdefault("add_nonce", uuid.uuid4().hex)

def _apply_add_reset_if_needed():
    """Apply queued reset BEFORE rendering widgets to avoid invalid-option errors."""
    if st.session_state.get("_pending_add_reset"):
        for k in ADD_FORM_KEYS:
            st.session_state[k] = ""
        st.session_state["_pending_add_reset"] = False
        st.session_state["add_form_version"] += 1

def _queue_add_form_reset():
    st.session_state["_pending_add_form_reset"] = True
    st.session_state["_pending_add_reset"] = True  # keep original flag for compatibility

# Edit form keys
EDIT_FORM_KEYS = [
    "edit_vendor_id", "edit_business_name", "edit_category", "edit_service",
    "edit_contact_name", "edit_phone", "edit_address", "edit_website",
    "edit_notes", "edit_keywords", "edit_row_updated_at", "edit_last_loaded_id",
]

def _init_edit_form_defaults():
    defaults = {
        "edit_vendor_id": None,
        "edit_business_name": "",
        "edit_category": "",
        "edit_service": "",
        "edit_contact_name": "",
        "edit_phone": "",
        "edit_address": "",
        "edit_website": "",
        "edit_notes": "",
        "edit_keywords": "",
        "edit_row_updated_at": None,
        "edit_last_loaded_id": None,
    }
    for k, v in defaults.items():
        st.session_state.setdefault(k, v)
    st.session_state.setdefault("edit_form_version", 0)
    st.session_state.setdefault("_pending_edit_reset", False)
    st.session_state.setdefault("edit_last_done", None)
    st.session_state.setdefault("edit_nonce", uuid.uuid4().hex)

def _apply_edit_reset_if_needed():
    """
    Apply queued reset BEFORE rendering edit widgets.
    Also clear the selection (edit_vendor_id) and the selectbox key so the UI returns to “— Select —”.
    """
    if st.session_state.get("_pending_edit_reset"):
        for k in EDIT_FORM_KEYS:
            if k == "edit_vendor_id":
                st.session_state[k] = None
            elif k in ("edit_row_updated_at", "edit_last_loaded_id"):
                st.session_state[k] = None
            else:
                st.session_state[k] = ""
        if "edit_provider_label" in st.session_state:
            del st.session_state["edit_provider_label"]
        st.session_state["_pending_edit_reset"] = False
        st.session_state["edit_form_version"] += 1

def _queue_edit_form_reset():
    st.session_state["_pending_edit_reset"] = True

# Delete form keys
DELETE_FORM_KEYS = ["delete_vendor_id"]

def _init_delete_form_defaults():
    st.session_state.setdefault("delete_vendor_id", None)
    st.session_state.setdefault("delete_form_version", 0)
    st.session_state.setdefault("_pending_delete_reset", False)
    st.session_state.setdefault("delete_last_done", None)
    st.session_state.setdefault("delete_nonce", uuid.uuid4().hex)

def _apply_delete_reset_if_needed():
    if st.session_state.get("_pending_delete_reset"):
        st.session_state["delete_vendor_id"] = None
        if "delete_provider_label" in st.session_state:
            del st.session_state["delete_provider_label"]
        st.session_state["_pending_delete_reset"] = False
        st.session_state["delete_form_version"] += 1

def _queue_delete_form_reset():
    st.session_state["_pending_delete_reset"] = True

# Nonce helpers
def _nonce(name: str) -> str:
    return st.session_state.get(f"{name}_nonce")

def _nonce_rotate(name: str) -> None:
    st.session_state[f"{name}_nonce"] = uuid.uuid4().hex

# General-purpose key helpers (used in Category/Service admins)
def _clear_keys(*keys: str) -> None:
    for k in keys:
        if k in st.session_state:
            del st.session_state[k]

def _set_empty(*keys: str) -> None:
    for k in keys:
        st.session_state[k] = ""

def _reset_select(key: str, sentinel: str = "— Select —") -> None:
    st.session_state[key] = sentinel


# ---------- Category / Service queued reset helpers ----------
def _init_cat_defaults():
    st.session_state.setdefault("cat_form_version", 0)
    st.session_state.setdefault("_pending_cat_reset", False)

def _apply_cat_reset_if_needed():
    if st.session_state.get("_pending_cat_reset"):
        st.session_state["cat_add"] = ""
        st.session_state["cat_rename"] = ""
        for k in ("cat_old", "cat_del", "cat_reassign_to"):
            if k in st.session_state:
                del st.session_state[k]
        st.session_state["_pending_cat_reset"] = False
        st.session_state["cat_form_version"] += 1

def _queue_cat_reset():
    st.session_state["_pending_cat_reset"] = True

def _init_svc_defaults():
    st.session_state.setdefault("svc_form_version", 0)
    st.session_state.setdefault("_pending_svc_reset", False)

def _apply_svc_reset_if_needed():
    if st.session_state.get("_pending_svc_reset"):
        st.session_state["svc_add"] = ""
        st.session_state["svc_rename"] = ""
        for k in ("svc_old", "svc_del", "svc_reassign_to"):
            if k in st.session_state:
                del st.session_state[k]
        st.session_state["_pending_svc_reset"] = False
        st.session_state["svc_form_version"] += 1

def _queue_svc_reset():
    st.session_state["_pending_svc_reset"] = True


# -----------------------------
# Page CSS (no second page_config here)
# -----------------------------
LEFT_PAD_PX = int(_resolve_str("page_left_padding_px", "40") or "40")

st.markdown(
    f"""
    <style>
      [data-testid="stAppViewContainer"] .main .block-container {{
        padding-left: {LEFT_PAD_PX}px !important;
        padding-right: 0 !important;
      }}
      div[data-testid="stDataFrame"] table {{ white-space: nowrap; }}
    </style>
    """,
    unsafe_allow_html=True,
)


# -----------------------------
# DB helpers (schema + IO)
# -----------------------------
REQUIRED_VENDOR_COLUMNS: List[str] = ["business_name", "category"]  # service optional

def ensure_schema(engine: Engine) -> None:
    stmts = [
        """
        CREATE TABLE IF NOT EXISTS vendors (
          id INTEGER PRIMARY KEY AUTOINCREMENT,
          category TEXT NOT NULL,
          service TEXT,
          business_name TEXT NOT NULL,
          contact_name TEXT,
          phone TEXT,
          address TEXT,
          website TEXT,
          notes TEXT,
          keywords TEXT,
          created_at TEXT,
          updated_at TEXT,
          updated_by TEXT
        )
        """,
        """
        CREATE TABLE IF NOT EXISTS categories (
          id INTEGER PRIMARY KEY AUTOINCREMENT,
          name TEXT UNIQUE
        )
        """,
        """
        CREATE TABLE IF NOT EXISTS services (
          id INTEGER PRIMARY KEY AUTOINCREMENT,
          name TEXT UNIQUE
        )
        """,
        "CREATE INDEX IF NOT EXISTS idx_vendors_cat ON vendors(category)",
        "CREATE INDEX IF NOT EXISTS idx_vendors_bus ON vendors(business_name)",
        "CREATE INDEX IF NOT EXISTS idx_vendors_kw  ON vendors(keywords)",
        "CREATE INDEX IF NOT EXISTS idx_vendors_bus_lower ON vendors(lower(business_name))",
        "CREATE INDEX IF NOT EXISTS idx_vendors_cat_lower ON vendors(lower(category))",
        "CREATE INDEX IF NOT EXISTS idx_vendors_svc_lower ON vendors(lower(service))",
        "CREATE INDEX IF NOT EXISTS idx_vendors_phone ON vendors(phone)",
    ]
    with engine.begin() as conn:
        for s in stmts:
            conn.execute(sql_text(s))


def _normalize_phone(val: str | None) -> str:
    if not val:
        return ""
    digits = re.sub(r"\D", "", str(val))
    if len(digits) == 11 and digits.startswith("1"):
        digits = digits[1:]
    return digits if len(digits) == 10 else digits


def _format_phone(val: str | None) -> str:
    s = re.sub(r"\D", "", str(val or ""))
    if len(s) == 10:
        return f"({s[0:3]}) {s[3:6]}-{s[6:10]}"
    return (val or "").strip()


def _sanitize_url(url: str | None) -> str:
    if not url:
        return ""
    url = url.strip()
    if url and not re.match(r"^https?://", url, re.I):
        url = "https://" + url
    return url


def load_df(engine: Engine) -> pd.DataFrame:
    with engine.begin() as conn:
        df = pd.read_sql(sql_text("SELECT * FROM vendors ORDER BY lower(business_name)"), conn)

    for col in [
        "contact_name",
        "phone",
        "address",
        "website",
        "notes",
        "keywords",
        "service",
        "created_at",
        "updated_at",
        "updated_by",
    ]:
        if col not in df.columns:
            df[col] = ""

    # Display-friendly phone; storage remains digits
    df["phone_fmt"] = df["phone"].apply(_format_phone)

    return df


def list_names(engine: Engine, table: str) -> list[str]:
    with engine.begin() as conn:
        rows = conn.execute(sql_text(f"SELECT name FROM {table} ORDER BY lower(name)")).fetchall()
    return [r[0] for r in rows]


def usage_count(engine: Engine, col: str, name: str) -> int:
    with engine.begin() as conn:
        cnt = conn.execute(sql_text(f"SELECT COUNT(*) FROM vendors WHERE {col} = :n"), {"n": name}).scalar()
    return int(cnt or 0)


# -----------------------------
# CSV Restore helpers (append-only, ID-checked)
# -----------------------------
def _get_table_columns(engine: Engine, table: str) -> list[str]:
    with engine.connect() as conn:
        res = conn.execute(sql_text(f"SELECT * FROM {table} LIMIT 0"))
        return list(res.keys())


def _fetch_existing_ids(engine: Engine, table: str = "vendors") -> set[int]:
    with engine.connect() as conn:
        rows = conn.execute(sql_text(f"SELECT id FROM {table}")).all()
    return {int(r[0]) for r in rows if r[0] is not None}


def _prepare_csv_for_append(
    engine: Engine,
    csv_df: pd.DataFrame,
    *,
    normalize_phone: bool,
    trim_strings: bool,
    treat_missing_id_as_autoincrement: bool,
) -> tuple[pd.DataFrame, pd.DataFrame, list[int], list[str]]:
    """
    Returns: (with_id_df, without_id_df, rejected_existing_ids, insertable_columns)
    DataFrames are already filtered to allowed columns and safe to insert.
    """
    df = csv_df.copy()

    # Trim strings
    if trim_strings:
        for c in df.columns:
            if pd.api.types.is_object_dtype(df[c]):
                df[c] = df[c].astype(str).str.strip()

    # Normalize phone to digits
    if normalize_phone and "phone" in df.columns:
        df["phone"] = df["phone"].astype(str).str.replace(r"\D+", "", regex=True)

    db_cols = _get_table_columns(engine, "vendors")
    insertable_cols = [c for c in df.columns if c in db_cols]

    # Required columns present?
    missing_req = [c for c in REQUIRED_VENDOR_COLUMNS if c not in df.columns]
    if missing_req:
        raise ValueError(f"Missing required column(s) in CSV: {missing_req}")

    # Handle id column
    has_id = "id" in df.columns
    existing_ids = _fetch_existing_ids(engine)

    if has_id:
        df["id"] = pd.to_numeric(df["id"], errors="coerce").astype("Int64")
        # Reject rows colliding with existing ids
        mask_conflict = df["id"].notna() & df["id"].astype("Int64").astype("int", errors="ignore").isin(existing_ids)
        rejected_existing_ids = df.loc[mask_conflict, "id"].dropna().astype(int).tolist()
        df_ok = df.loc[~mask_conflict].copy()

        # Split by having id vs. not
        with_id_df = df_ok[df_ok["id"].notna()].copy()
        without_id_df = df_ok[df_ok["id"].isna()].copy() if treat_missing_id_as_autoincrement else pd.DataFrame(columns=df.columns)
    else:
        rejected_existing_ids = []
        with_id_df = pd.DataFrame(columns=df.columns)
        without_id_df = df.copy()

    # Limit to insertable columns and coerce NaN->None for DB
    def _prep_cols(d: pd.DataFrame, drop_id: bool) -> pd.DataFrame:
        cols = [c for c in insertable_cols if (c != "id" if drop_id else True)]
        if not cols:
            return pd.DataFrame(columns=[])
        dd = d[cols].copy()
        for c in cols:
            dd[c] = dd[c].where(pd.notnull(dd[c]), None)
        return dd

    with_id_df = _prep_cols(with_id_df, drop_id=False)
    without_id_df = _prep_cols(without_id_df, drop_id=True)

    # Duplicate ids inside the CSV itself?
    if "id" in csv_df.columns:
        dup_ids = (
            csv_df["id"]
            .pipe(pd.to_numeric, errors="coerce")
            .dropna()
            .astype(int)
            .duplicated(keep=False)
        )
        if dup_ids.any():
            dups = sorted(csv_df.loc[dup_ids, "id"].dropna().astype(int).unique().tolist())
            raise ValueError(f"Duplicate id(s) inside CSV: {dups}")

    return with_id_df, without_id_df, rejected_existing_ids, insertable_cols


def _execute_append_only(
    engine: Engine,
    with_id_df: pd.DataFrame,
    without_id_df: pd.DataFrame,
    insertable_cols: list[str],
) -> int:
    """Executes INSERTs in a single transaction. Returns total inserted rows."""
    inserted = 0
    with engine.begin() as conn:
        # with explicit id
        if not with_id_df.empty:
            cols = list(with_id_df.columns)  # includes 'id' by construction
            placeholders = ", ".join(":" + c for c in cols)
            stmt = sql_text(f"INSERT INTO vendors ({', '.join(cols)}) VALUES ({placeholders})")
            conn.execute(stmt, with_id_df.to_dict(orient="records"))
            inserted += len(with_id_df)

        # without id (autoincrement)
        if not without_id_df.empty:
            cols = list(without_id_df.columns)  # 'id' removed already
            placeholders = ", ".join(":" + c for c in cols)
            stmt = sql_text(f"INSERT INTO vendors ({', '.join(cols)}) VALUES ({placeholders})")
            conn.execute(stmt, without_id_df.to_dict(orient="records"))
            inserted += len(without_id_df)

    return inserted


# -----------------------------
# SINGLE engine wiring for rest of app
# -----------------------------
engine: Engine = ENGINE
engine_info: Dict = _DB_DBG

# Ensure schema on the single engine
ensure_schema(engine)

# Apply WAL PRAGMAs for local SQLite (NOT for libsql driver)
try:
    if engine.dialect.name == "sqlite" and getattr(engine.dialect, "driver", "") != "libsql":
        with engine.begin() as _conn:
            _conn.exec_driver_sql("PRAGMA journal_mode=WAL;")
            _conn.exec_driver_sql("PRAGMA synchronous=NORMAL;")
except Exception:
    # Best-effort; ignore if unavailable
    pass


# -----------------------------
# UI
# -----------------------------
_tabs = st.tabs(
    [
        "Browse Vendors",
        "Add / Edit / Delete Vendor",
        "Category Admin",
        "Service Admin",
        "Maintenance",
        "Debug",
    ]
)

# ---------- Browse
with _tabs[0]:
    df = load_df(engine)

    # --- Build a lowercase search blob once (guarded) ---
    if "_blob" not in df.columns:
        parts = [
            df.get(c, pd.Series("", index=df.index)).astype(str)
            for c in ["business_name", "category", "service", "contact_name", "phone", "address", "website", "notes", "keywords"]
        ]
        df["_blob"] = pd.concat(parts, axis=1).agg(" ".join, axis=1).str.lower()

    # --- Search input at 25% width (table remains full width) ---
    left, right = st.columns([1, 3])  # 25% / 75% split for this row only
    with left:
        q = st.text_input(
            "Search",
            placeholder="Search providers… (press Enter)",
            label_visibility="collapsed",
            key="q",
        )

    # Fast local filter using the prebuilt blob (no regex)
    qq = (st.session_state.get("q") or "").strip().lower()
    if qq:
        filtered = df[df["_blob"].str.contains(qq, regex=False, na=False)]
    else:
        filtered = df

    view_cols = [
        "id",
        "category",
        "service",
        "business_name",
        "contact_name",
        "phone_fmt",
        "address",
        "website",
        "notes",
        "keywords",
    ]

    vdf = filtered[view_cols].rename(columns={"phone_fmt": "phone"})

    # Read-only table with clickable website links
    st.dataframe(
        vdf,
        use_container_width=True,
        hide_index=True,
        column_config={
            "business_name": st.column_config.TextColumn("Provider"),
            "website": st.column_config.LinkColumn("website"),
            "notes": st.column_config.TextColumn(width=420),
            "keywords": st.column_config.TextColumn(width=300),
        },
    )

    ts = datetime.utcnow().strftime("%Y%m%d-%H%M%S")
    st.download_button(
        "Download filtered view (CSV)",
        data=vdf.to_csv(index=False).encode("utf-8"),
        file_name=f"providers_{ts}.csv",
        mime="text/csv",
    )

# ---------- Add/Edit/Delete Vendor
with _tabs[1]:
    # ===== Add Vendor =====
    st.subheader("Add Vendor")
    _init_add_form_defaults()
    _apply_add_reset_if_needed()  # apply queued reset BEFORE creating widgets

    cats = list_names(engine, "categories")
    servs = list_names(engine, "services")

    add_form_key = f"add_vendor_form_{st.session_state['add_form_version']}"
    with st.form(add_form_key, clear_on_submit=False):
        col1, col2 = st.columns(2)
        with col1:
            st.text_input("Provider *", key="add_business_name")

            # Category select—options include "" placeholder; do NOT pass index when using session_state defaults
            _add_cat_options = [""] + (cats or [])
            if (st.session_state.get("add_category") or "") not in _add_cat_options:
                st.session_state["add_category"] = ""
            st.selectbox("Category *", options=_add_cat_options, key="add_category", placeholder="Select category")

            # Service select—same pattern
            _add_svc_options = [""] + (servs or [])
            if (st.session_state.get("add_service") or "") not in _add_svc_options:
                st.session_state["add_service"] = ""
            st.selectbox("Service (optional)", options=_add_svc_options, key="add_service")

            st.text_input("Contact Name", key="add_contact_name")
            st.text_input("Phone (10 digits or blank)", key="add_phone")
        with col2:
            st.text_area("Address", height=80, key="add_address")
            st.text_input("Website (https://…)", key="add_website")
            st.text_area("Notes", height=100, key="add_notes")
            st.text_input("Keywords (comma separated)", key="add_keywords")

        submitted = st.form_submit_button("Add Vendor")

    if submitted:
        add_nonce = _nonce("add")
        if st.session_state.get("add_last_done") == add_nonce:
            st.info("Add already processed.")
            st.stop()

        business_name = (st.session_state["add_business_name"] or "").strip()
        category      = (st.session_state["add_category"] or "").strip()
        service       = (st.session_state["add_service"] or "").strip()
        contact_name  = (st.session_state["add_contact_name"] or "").strip()
        phone_norm    = _normalize_phone(st.session_state["add_phone"])
        address       = (st.session_state["add_address"] or "").strip()
        website       = _sanitize_url(st.session_state["add_website"])
        notes         = (st.session_state["add_notes"] or "").strip()
        keywords      = (st.session_state["add_keywords"] or "").strip()

        # Minimal-change validation: phone must be 10 digits or blank
        if phone_norm and len(phone_norm) != 10:
            st.error("Phone must be 10 digits or blank.")
        elif not business_name or not category:
            st.error("Business Name and Category are required.")
        else:
            try:
                now = datetime.utcnow().isoformat(timespec="seconds")
                _exec_with_retry(
                    engine,
                    """
                    INSERT INTO vendors(category, service, business_name, contact_name, phone, address,
                                        website, notes, keywords, created_at, updated_at, updated_by)
                    VALUES(:category, NULLIF(:service, ''), :business_name, :contact_name, :phone, :address,
                           :website, :notes, :keywords, :now, :now, :user)
                    """,
                    {
                        "category": category,
                        "service": service,
                        "business_name": business_name,
                        "contact_name": contact_name,
                        "phone": phone_norm,
                        "address": address,
                        "website": website,
                        "notes": notes,
                        "keywords": keywords,
                        "now": now,
                        "user": os.getenv("USER", "admin"),
                    },
                )
                st.session_state["add_last_done"] = add_nonce
                st.success(f"Vendor added: {business_name}")
                _queue_add_form_reset()
                _nonce_rotate("add")
                st.rerun()
            except Exception as e:
                st.error(f"Add failed: {e}")

    st.divider()
    st.subheader("Edit / Delete Vendor")

    df_all = load_df(engine)

    if df_all.empty:
        st.info("No vendors yet. Use 'Add Vendor' above to create your first record.")
    else:
        # Init + apply resets BEFORE rendering widgets
        _init_edit_form_defaults()
        _init_delete_form_defaults()
        _apply_edit_reset_if_needed()
        _apply_delete_reset_if_needed()

        # ----- EDIT: ID-backed selection with format_func -----
        ids = df_all["id"].astype(int).tolist()
        id_to_row = {int(r["id"]): r for _, r in df_all.iterrows()}

        def _fmt_vendor(i: int | None) -> str:
            if i is None:
                return "— Select —"
            r = id_to_row.get(int(i), None)
            if r is None:
                return f"{i}"
            cat = (r.get("category") or "")
            svc = (r.get("service") or "")
            tail = " / ".join([x for x in (cat, svc) if x]).strip(" /")
            name = str(r.get("business_name") or "")
            return f"{name} — {tail}" if tail else name

        st.selectbox(
            "Select provider to edit (type to search)",
            options=[None] + ids,
            format_func=_fmt_vendor,
            key="edit_vendor_id",
        )

        # Prefill only when selection changes
        if st.session_state["edit_vendor_id"] is not None:
            if st.session_state["edit_last_loaded_id"] != st.session_state["edit_vendor_id"]:
                row = id_to_row[int(st.session_state["edit_vendor_id"])]
                st.session_state.update({
                    "edit_business_name": row.get("business_name") or "",
                    "edit_category": row.get("category") or "",
                    "edit_service": row.get("service") or "",
                    "edit_contact_name": row.get("contact_name") or "",
                    "edit_phone": row.get("phone") or "",
                    "edit_address": row.get("address") or "",
                    "edit_website": row.get("website") or "",
                    "edit_notes": row.get("notes") or "",
                    "edit_keywords": row.get("keywords") or "",
                    "edit_row_updated_at": row.get("updated_at") or "",
                    "edit_last_loaded_id": st.session_state["edit_vendor_id"],
                })

        # -------- Edit form --------
        edit_form_key = f"edit_vendor_form_{st.session_state['edit_form_version']}"
        with st.form(edit_form_key, clear_on_submit=False):
            col1, col2 = st.columns(2)
            with col1:
                st.text_input("Provider *", key="edit_business_name")

                cats = list_names(engine, "categories")
                servs = list_names(engine, "services")

                _edit_cat_options = [""] + (cats or [])
                if (st.session_state.get("edit_category") or "") not in _edit_cat_options:
                    st.session_state["edit_category"] = ""
                st.selectbox("Category *", options=_edit_cat_options, key="edit_category", placeholder="Select category")

                _edit_svc_options = [""] + (servs or [])
                if (st.session_state.get("edit_service") or "") not in _edit_svc_options:
                    st.session_state["edit_service"] = ""
                st.selectbox("Service (optional)", options=_edit_svc_options, key="edit_service")

                st.text_input("Contact Name", key="edit_contact_name")
                st.text_input("Phone (10 digits or blank)", key="edit_phone")
            with col2:
                st.text_area("Address", height=80, key="edit_address")
                st.text_input("Website (https://…)", key="edit_website")
                st.text_area("Notes", height=100, key="edit_notes")
                st.text_input("Keywords (comma separated)", key="edit_keywords")

            edited = st.form_submit_button("Save Changes")

        if edited:
            edit_nonce = _nonce("edit")
            if st.session_state.get("edit_last_done") == edit_nonce:
                st.info("Edit already processed.")
                st.stop()

            vid = st.session_state.get("edit_vendor_id")
            if vid is None:
                st.error("Select a vendor first.")
            else:
                bn  = (st.session_state["edit_business_name"] or "").strip()
                cat = (st.session_state["edit_category"] or "").strip()
                phone_norm = _normalize_phone(st.session_state["edit_phone"])
                if phone_norm and len(phone_norm) != 10:
                    st.error("Phone must be 10 digits or blank.")
                elif not bn or not cat:
                    st.error("Business Name and Category are required.")
                else:
                    try:
                        prev_updated = st.session_state.get("edit_row_updated_at") or ""
                        now = datetime.utcnow().isoformat(timespec="seconds")
                        res = _exec_with_retry(engine, """
                            UPDATE vendors
                               SET category=:category,
                                   service=NULLIF(:service, ''),
                                   business_name=:business_name,
                                   contact_name=:contact_name,
                                   phone=:phone,
                                   address=:address,
                                   website=:website,
                                   notes=:notes,
                                   keywords=:keywords,
                                   updated_at=:now,
                                   updated_by=:user
                             WHERE id=:id AND (updated_at=:prev_updated OR :prev_updated='')
                        """, {
                            "category": cat,
                            "service": (st.session_state["edit_service"] or "").strip(),
                            "business_name": bn,
                            "contact_name": (st.session_state["edit_contact_name"] or "").strip(),
                            "phone": phone_norm,
                            "address": (st.session_state["edit_address"] or "").strip(),
                            "website": _sanitize_url(st.session_state["edit_website"]),
                            "notes": (st.session_state["edit_notes"] or "").strip(),
                            "keywords": (st.session_state["edit_keywords"] or "").strip(),
                            "now": now, "user": os.getenv("USER", "admin"),
                            "id": int(vid),
                            "prev_updated": prev_updated,
                        })
                        rowcount = res.rowcount or 0

                        if rowcount == 0:
                            st.warning("No changes applied (stale selection or already updated). Refresh and try again.")
                        else:
                            st.session_state["edit_last_done"] = edit_nonce
                            st.success(f"Vendor updated: {bn}")
                            _queue_edit_form_reset()
                            _nonce_rotate("edit")
                            st.rerun()
                    except Exception as e:
                        st.error(f"Update failed: {e}")

        st.markdown("---")
        # Use separate delete selection (ID-backed similar approach could be added later)
        sel_label_del = st.selectbox(
            "Select provider to delete (type to search)",
            options=["— Select —"] + [ _fmt_vendor(i) for i in ids ],
            key="delete_provider_label",
        )
        if sel_label_del != "— Select —":
            rev = { _fmt_vendor(i): i for i in ids }
            st.session_state["delete_vendor_id"] = int(rev.get(sel_label_del))
        else:
            st.session_state["delete_vendor_id"] = None

        del_form_key = f"delete_vendor_form_{st.session_state['delete_form_version']}"
        with st.form(del_form_key, clear_on_submit=False):
            deleted = st.form_submit_button("Delete Vendor")

        if deleted:
            del_nonce = _nonce("delete")
            if st.session_state.get("delete_last_done") == del_nonce:
                st.info("Delete already processed.")
                st.stop()

            vid = st.session_state.get("delete_vendor_id")
            if vid is None:
                st.error("Select a vendor first.")
            else:
                try:
                    row = df_all.loc[df_all["id"] == int(vid)]
                    prev_updated = (row.iloc[0]["updated_at"] if not row.empty else "") or ""
                    res = _exec_with_retry(engine, """
                        DELETE FROM vendors
                         WHERE id=:id AND (updated_at=:prev_updated OR :prev_updated='')
                    """, {"id": int(vid), "prev_updated": prev_updated})
                    rowcount = res.rowcount or 0

                    if rowcount == 0:
                        st.warning("No delete performed (stale selection). Refresh and try again.")
                    else:
                        st.session_state["delete_last_done"] = del_nonce
                        st.success("Vendor deleted.")
                        _queue_delete_form_reset()
                        _nonce_rotate("delete")
                        st.rerun()
                except Exception as e:
                    st.error(f"Delete failed: {e}")

# ---------- Category Admin
with _tabs[2]:
    st.caption("Category is required. Manage the reference list and reassign vendors safely.")
    _init_cat_defaults()
    _apply_cat_reset_if_needed()

    cats = list_names(engine, "categories")
    cat_opts = ["— Select —"] + cats  # sentinel first

    colA, colB = st.columns(2)
    with colA:
        st.subheader("Add Category")
        new_cat = st.text_input("New category name", key="cat_add")
        if st.button("Add Category", key="cat_add_btn"):
            if not (new_cat or "").strip():
                st.error("Enter a name.")
            else:
                try:
                    _exec_with_retry(engine, "INSERT OR IGNORE INTO categories(name) VALUES(:n)", {"n": new_cat.strip()})
                    st.success("Added (or already existed).")
                    _queue_cat_reset()
                    st.rerun()
                except Exception as e:
                    st.error(f"Add category failed: {e}")

        st.subheader("Rename Category")
        if cats:
            old = st.selectbox("Current", options=cat_opts, key="cat_old")  # no index
            new = st.text_input("New name", key="cat_rename")
            if st.button("Rename", key="cat_rename_btn"):
                if old == "— Select —":
                    st.error("Pick a category to rename.")
                elif not (new or "").strip():
                    st.error("Enter a new name.")
                else:
                    try:
                        _exec_with_retry(engine, "UPDATE categories SET name=:new WHERE name=:old", {"new": new.strip(), "old": old})
                        _exec_with_retry(engine, "UPDATE vendors SET category=:new WHERE category=:old", {"new": new.strip(), "old": old})
                        st.success("Renamed and reassigned.")
                        _queue_cat_reset()
                        st.rerun()
                    except Exception as e:
                        st.error(f"Rename category failed: {e}")

    with colB:
        st.subheader("Delete / Reassign")
        if cats:
            tgt = st.selectbox("Category to delete", options=cat_opts, key="cat_del")  # no index
            if tgt == "— Select —":
                st.write("Select a category.")
            else:
                cnt = usage_count(engine, "category", tgt)
                st.write(f"In use by {cnt} vendor(s).")
                if cnt == 0:
                    if st.button("Delete category (no usage)", key="cat_del_btn"):
                        try:
                            _exec_with_retry(engine, "DELETE FROM categories WHERE name=:n", {"n": tgt})
                            st.success("Deleted.")
                            _queue_cat_reset()
                            st.rerun()
                        except Exception as e:
                            st.error(f"Delete category failed: {e}")
                else:
                    repl_options = ["— Select —"] + [c for c in cats if c != tgt]
                    repl = st.selectbox("Reassign vendors to…", options=repl_options, key="cat_reassign_to")  # no index
                    if st.button("Reassign vendors then delete", key="cat_reassign_btn"):
                        if repl == "— Select —":
                            st.error("Choose a category to reassign to.")
                        else:
                            try:
                                _exec_with_retry(engine, "UPDATE vendors SET category=:r WHERE category=:t", {"r": repl, "t": tgt})
                                _exec_with_retry(engine, "DELETE FROM categories WHERE name=:t", {"t": tgt})
                                st.success("Reassigned and deleted.")
                                _queue_cat_reset()
                                st.rerun()
                            except Exception as e:
                                st.error(f"Reassign+delete failed: {e}")

# ---------- Service Admin
with _tabs[3]:
    st.caption("Service is optional on vendors. Manage the reference list here.")
    _init_svc_defaults()
    _apply_svc_reset_if_needed()

    servs = list_names(engine, "services")
    svc_opts = ["— Select —"] + servs  # sentinel first

    colA, colB = st.columns(2)
    with colA:
        st.subheader("Add Service")
        new_s = st.text_input("New service name", key="svc_add")
        if st.button("Add Service", key="svc_add_btn"):
            if not (new_s or "").strip():
                st.error("Enter a name.")
            else:
                try:
                    _exec_with_retry(engine, "INSERT OR IGNORE INTO services(name) VALUES(:n)", {"n": new_s.strip()})
                    st.success("Added (or already existed).")
                    _queue_svc_reset()
                    st.rerun()
                except Exception as e:
                    st.error(f"Add service failed: {e}")

        st.subheader("Rename Service")
        if servs:
            old = st.selectbox("Current", options=svc_opts, key="svc_old")  # no index
            new = st.text_input("New name", key="svc_rename")
            if st.button("Rename Service", key="svc_rename_btn"):
                if old == "— Select —":
                    st.error("Pick a service to rename.")
                elif not (new or "").strip():
                    st.error("Enter a new name.")
                else:
                    try:
                        _exec_with_retry(engine, "UPDATE services SET name=:new WHERE name=:old", {"new": new.strip(), "old": old})
                        _exec_with_retry(engine, "UPDATE vendors SET service=:new WHERE service=:old", {"new": new.strip(), "old": old})
                        st.success(f"Renamed service: {old} → {new.strip()}")
                        _queue_svc_reset()
                        st.rerun()
                    except Exception as e:
                        st.error(f"Rename service failed: {e}")

    with colB:
        st.subheader("Delete / Reassign")
        if servs:
            tgt = st.selectbox("Service to delete", options=svc_opts, key="svc_del")  # no index
            if tgt == "— Select —":
                st.write("Select a service.")
            else:
                cnt = usage_count(engine, "service", tgt)
                st.write(f"In use by {cnt} vendor(s).")
                if cnt == 0:
                    if st.button("Delete service (no usage)", key="svc_del_btn"):
                        try:
                            _exec_with_retry(engine, "DELETE FROM services WHERE name=:n", {"n": tgt})
                            st.success("Deleted.")
                            _queue_svc_reset()
                            st.rerun()
                        except Exception as e:
                            st.error(f"Delete service failed: {e}")
                else:
                    repl_options = ["— Select —"] + [s for s in servs if s != tgt]
                    repl = st.selectbox("Reassign vendors to…", options=repl_options, key="svc_reassign_to")  # no index
                    if st.button("Reassign vendors then delete service", key="svc_reassign_btn"):
                        if repl == "— Select —":
                            st.error("Choose a service to reassign to.")
                        else:
                            try:
                                _exec_with_retry(engine, "UPDATE vendors SET service=:r WHERE service=:t", {"r": repl, "t": tgt})
                                _exec_with_retry(engine, "DELETE FROM services WHERE name=:t", {"t": tgt})
                                st.success("Reassigned and deleted.")
                                _queue_svc_reset()
                                st.rerun()
                            except Exception as e:
                                st.error(f"Reassign+delete service failed: {e}")

# ---------- Maintenance
with _tabs[4]:
    st.caption("One-click cleanups for legacy data.")

    st.subheader("Export / Import")

    # Export full, untruncated CSV of all columns/rows
    query = "SELECT * FROM vendors ORDER BY lower(business_name)"
    with engine.begin() as conn:
        full = pd.read_sql(sql_text(query), conn)

    # Dual exports: full dataset — formatted phones and digits-only
    full_formatted = full.copy()

    def _format_phone_digits(x: str | int | None) -> str:
        s = re.sub(r"\D+", "", str(x or ""))
        return f"({s[0:3]}) {s[3:6]}-{s[6:10]}" if len(s) == 10 else s

    if "phone" in full_formatted.columns:
        full_formatted["phone"] = full_formatted["phone"].apply(_format_phone_digits)

    colA, colB = st.columns([1, 1])
    with colA:
        st.download_button(
            "Export all vendors (formatted phones)",
            data=full_formatted.to_csv(index=False).encode("utf-8"),
            file_name=f"providers_{datetime.utcnow().strftime('%Y%m%d-%H%M%S')}.csv",
            mime="text/csv",
        )
    with colB:
        st.download_button(
            "Export all vendors (digits-only phones)",
            data=full.to_csv(index=False).encode("utf-8"),
            file_name=f"providers_raw_{datetime.utcnow().strftime('%Y%m%d-%H%M%S')}.csv",
            mime="text/csv",
        )

    # CSV Restore UI (Append-only, ID-checked)
    with st.expander("CSV Restore (Append-only, ID-checked)", expanded=False):
        st.caption(
            "WARNING: This tool only **appends** rows. "
            "Rows whose `id` already exists are **rejected**. No updates, no deletes."
        )
        uploaded = st.file_uploader("Upload CSV to append into `vendors`", type=["csv"], accept_multiple_files=False)

        col1, col2, col3, col4 = st.columns([1, 1, 1, 1])
        with col1:
            dry_run = st.checkbox("Dry run (validate only)", value=True)
        with col2:
            trim_strings = st.checkbox("Trim strings", value=True)
        with col3:
            normalize_phone = st.checkbox("Normalize phone to digits", value=True)
        with col4:
            auto_id = st.checkbox("Missing `id` ➜ autoincrement", value=True)

        if uploaded is not None:
            try:
                df_in = pd.read_csv(uploaded)
                with_id_df, without_id_df, rejected_ids, insertable_cols = _prepare_csv_for_append(
                    engine,
                    df_in,
                    normalize_phone=normalize_phone,
                    trim_strings=trim_strings,
                    treat_missing_id_as_autoincrement=auto_id,
                )

                planned_inserts = len(with_id_df) + len(without_id_df)

                st.write("**Validation summary**")
                st.write(
                    {
                        "csv_rows": int(len(df_in)),
                        "insertable_columns": insertable_cols,
                        "rows_with_explicit_id": int(len(with_id_df)),
                        "rows_autoincrement_id": int(len(without_id_df)),
                        "rows_rejected_due_to_existing_id": rejected_ids,
                        "planned_inserts": int(planned_inserts),
                    }
                )

                if dry_run:
                    st.success("Dry run complete. No changes applied.")
                else:
                    if planned_inserts == 0:
                        st.info("Nothing to insert (all rows rejected or CSV empty after filters).")
                    else:
                        inserted = _execute_append_only(engine, with_id_df, without_id_df, insertable_cols)
                        st.success(f"Inserted {inserted} row(s). Rejected existing id(s): {rejected_ids or 'None'}")
            except Exception as e:
                st.error(f"CSV restore failed: {e}")

    st.divider()
    st.subheader("Data cleanup")

    if st.button("Normalize phone numbers & Title Case (vendors + categories/services)"):
        def to_title(s: str | None) -> str:
            return ((s or "").strip()).title()

        TEXT_COLS_TO_TITLE = [
            "category",
            "service",
            "business_name",
            "contact_name",
            "address",
            "notes",
            "keywords",
        ]

        changed_vendors = 0
        try:
            with engine.begin() as conn:
                # --- vendors table ---
                rows = conn.execute(sql_text("SELECT * FROM vendors")).fetchall()
                for r in rows:
                    row = dict(r._mapping) if hasattr(r, "_mapping") else dict(r)
                    pid = int(row["id"])

                    vals = {c: to_title(row.get(c)) for c in TEXT_COLS_TO_TITLE}
                    vals["website"] = _sanitize_url((row.get("website") or "").strip())
                    vals["phone"] = _normalize_phone(row.get("phone") or "")
                    vals["id"] = pid

                    conn.execute(
                        sql_text(
                            """
                            UPDATE vendors
                               SET category=:category,
                                   service=NULLIF(:service,''),
                                   business_name=:business_name,
                                   contact_name=:contact_name,
                                   phone=:phone,
                                   address=:address,
                                   website=:website,
                                   notes=:notes,
                                   keywords=:keywords
                             WHERE id=:id
                            """
                        ),
                        vals,
                    )
                    changed_vendors += 1

                # --- categories table: retitle + reconcile duplicates by case ---
                cat_rows = conn.execute(sql_text("SELECT name FROM categories")).fetchall()
                for (old_name,) in cat_rows:
                    new_name = to_title(old_name)
                    if new_name != old_name:
                        conn.execute(sql_text("INSERT OR IGNORE INTO categories(name) VALUES(:n)"), {"n": new_name})
                        conn.execute(
                            sql_text("UPDATE vendors SET category=:new WHERE category=:old"),
                            {"new": new_name, "old": old_name},
                        )
                        conn.execute(sql_text("DELETE FROM categories WHERE name=:old"), {"old": old_name})

                # --- services table: retitle + reconcile duplicates by case ---
                svc_rows = conn.execute(sql_text("SELECT name FROM services")).fetchall()
                for (old_name,) in svc_rows:
                    new_name = to_title(old_name)
                    if new_name != old_name:
                        conn.execute(sql_text("INSERT OR IGNORE INTO services(name) VALUES(:n)"), {"n": new_name})
                        conn.execute(
                            sql_text("UPDATE vendors SET service=:new WHERE service=:old"),
                            {"new": new_name, "old": old_name},
                        )
                        conn.execute(sql_text("DELETE FROM services WHERE name=:old"), {"old": old_name})
            st.success(f"Vendors normalized: {changed_vendors}. Categories/services retitled and reconciled.")
        except Exception as e:
            st.error(f"Normalization failed: {e}")

    # Backfill timestamps (fix NULL and empty-string)
    if st.button("Backfill created_at/updated_at when missing"):
        try:
            now = datetime.utcnow().isoformat(timespec="seconds")
            with engine.begin() as conn:
                conn.execute(
                    sql_text(
                        """
                        UPDATE vendors
                           SET created_at = CASE WHEN created_at IS NULL OR created_at = '' THEN :now ELSE created_at END,
                               updated_at = CASE WHEN updated_at IS NULL OR updated_at = '' THEN :now ELSE updated_at END
                        """
                    ),
                    {"now": now},
                )
            st.success("Backfill complete.")
        except Exception as e:
            st.error(f"Backfill failed: {e}")

    # Trim extra whitespace across common text fields (preserves newlines in notes)
    if st.button("Trim whitespace in text fields (safe)"):
        try:
            changed = 0
            with engine.begin() as conn:
                rows = conn.execute(
                    sql_text(
                        """
                        SELECT id, category, service, business_name, contact_name, address, website, notes, keywords, phone
                        FROM vendors
                        """
                    )
                ).fetchall()

                def clean_soft(s: str | None) -> str:
                    s = (s or "").strip()
                    # collapse runs of spaces/tabs only; KEEP line breaks
                    s = re.sub(r"[ \t]+", " ", s)
                    return s

                for r in rows:
                    pid = int(r[0])
                    vals = {
                        "category": clean_soft(r[1]),
                        "service": clean_soft(r[2]),
                        "business_name": clean_soft(r[3]),
                        "contact_name": clean_soft(r[4]),
                        "address": clean_soft(r[5]),
                        "website": _sanitize_url(clean_soft(r[6])),
                        "notes": clean_soft(r[7]),  # preserves newlines
                        "keywords": clean_soft(r[8]),
                        "phone": r[9],  # leave phone unchanged here
                        "id": pid,
                    }
                    conn.execute(
                        sql_text(
                            """
                            UPDATE vendors
                               SET category=:category,
                                   service=NULLIF(:service,''),
                                   business_name=:business_name,
                                   contact_name=:contact_name,
                                   phone=:phone,
                                   address=:address,
                                   website=:website,
                                   notes=:notes,
                                   keywords=:keywords
                             WHERE id=:id
                            """
                        ),
                        vals,
                    )
                    changed += 1
            st.success(f"Whitespace trimmed on {changed} row(s).")
        except Exception as e:
            st.error(f"Trim failed: {e}")

# ---------- Debug
with _tabs[5]:
    st.subheader("Status & Secrets (debug)")
    st.json(engine_info)

    with engine.begin() as conn:
        vendors_cols = conn.execute(sql_text("PRAGMA table_info(vendors)")).fetchall()
        categories_cols = conn.execute(sql_text("PRAGMA table_info(categories)")).fetchall()
        services_cols = conn.execute(sql_text("PRAGMA table_info(services)")).fetchall()

        # --- Index presence (vendors) ---
        idx_rows = conn.execute(sql_text("PRAGMA index_list(vendors)")).fetchall()
        vendors_indexes = [
            {"seq": r[0], "name": r[1], "unique": bool(r[2]), "origin": r[3], "partial": bool(r[4])} for r in idx_rows
        ]

        # --- Null timestamp counts (quick sanity) ---
        created_at_nulls = conn.execute(
            sql_text("SELECT COUNT(*) FROM vendors WHERE created_at IS NULL OR created_at=''")
        ).scalar() or 0
        updated_at_nulls = conn.execute(
            sql_text("SELECT COUNT(*) FROM vendors WHERE updated_at IS NULL OR updated_at=''")
        ).scalar() or 0

        counts = {
            "vendors": conn.execute(sql_text("SELECT COUNT(*) FROM vendors")).scalar() or 0,
            "categories": conn.execute(sql_text("SELECT COUNT(*) FROM categories")).scalar() or 0,
            "services": conn.execute(sql_text("SELECT COUNT(*) FROM services")).scalar() or 0,
        }

    st.subheader("DB Probe")
    st.json(
        {
            "vendors_columns": [c[1] for c in vendors_cols],
            "categories_columns": [c[1] for c in categories_cols],
            "services_columns": [c[1] for c in services_cols],
            "counts": counts,
            "vendors_indexes": vendors_indexes,
            "timestamp_nulls": {"created_at": int(created_at_nulls), "updated_at": int(updated_at_nulls)},
        }
    )<|MERGE_RESOLUTION|>--- conflicted
+++ resolved
@@ -105,13 +105,6 @@
     if not _TURSO_TOKEN:
         st.error("Missing required secret: TURSO_AUTH_TOKEN")
         st.stop()
-<<<<<<< HEAD
-=======
-
-# Back-compat for any remaining references
-_strategy = _DB_STRATEGY
-# ==== END: Strategy + required secrets (validated) ====
->>>>>>> b3d5cfe8
 
 # Back-compat for any remaining references
 _strategy = _DB_STRATEGY
@@ -122,40 +115,11 @@
     if not u:
         return ""
     try:
-<<<<<<< HEAD
         p = urlparse(u)
         host = p.hostname or ""
         return (p.scheme or "") + "://" + host
     except Exception:
         return (u.split("://", 1)[0] + "://") if "://" in u else ""
-=======
-        st.sidebar.info(
-            "Versions | "
-            f"py {sys.version.split()[0]} | "
-            f"streamlit {st.__version__} | "
-            f"pandas {pd.__version__} | "
-            f"SA {sqlalchemy.__version__} | "
-            f"libsql {(_lib_ver_display or 'n/a')} | "
-            f"requests {requests.__version__}"
-        )
-        with st.sidebar.expander("libsql details"):
-            st.write({"module_file": _lib_file, "pkg_version": _lib_ver_display})
-    except Exception as _e:
-        st.sidebar.warning(f"Version banner failed: {_e}")
-# ==== END: Version Banner (enhanced) ====
-# ==== BEGIN: Streamlit run-context guard ====
-try:
-    from streamlit.runtime.scriptrunner import get_script_run_ctx as _get_ctx
-except Exception:
-    _get_ctx = None
-
-def _has_streamlit_ctx() -> bool:
-    try:
-        return (_get_ctx() is not None) if _get_ctx else False
-    except Exception:
-        return False
-# ==== END: Streamlit run-context guard ====
->>>>>>> b3d5cfe8
 
 # --- Canonical engine builder (embedded replica with libsql sync) ---
 def build_engine_and_probe() -> tuple[Engine, dict]:
@@ -168,24 +132,15 @@
         "python": sys.version.split()[0],
         "sqlalchemy_url": engine_url,
         "embedded_path": _EMBEDDED_PATH,
-<<<<<<< HEAD
         "libsql_ver": _lib_ver_display,           # unified version string
-=======
-        "libsql_ver": _lib_ver_display,   # <-- fixed to use unified version
->>>>>>> b3d5cfe8
         "sync_url_scheme": "",
     }
 
     connect_args: Dict[str, Any] = {}
 
     if _DB_STRATEGY in ("embedded_replica", "replica", "sync"):
-<<<<<<< HEAD
         valid_sync = _validate_sync_url(_TURSO_URL)
         dbg["sync_url_scheme"] = _mask_sync_url(valid_sync).split("://", 1)[0] + "://"
-=======
-        valid_sync = _validate_sync_url(_TURSO_URL)          # will raise if scheme wrong
-        dbg["sync_url_scheme"] = valid_sync.split("://", 1)[0] + "://"
->>>>>>> b3d5cfe8
         connect_args["sync_url"] = valid_sync
         if _TURSO_TOKEN:
             connect_args["auth_token"] = _TURSO_TOKEN
@@ -198,26 +153,15 @@
         if _TURSO_TOKEN:
             connect_args["auth_token"] = _TURSO_TOKEN
 
-<<<<<<< HEAD
     # else: embedded_only => no sync_url
 
     eng = create_engine(engine_url, connect_args=connect_args)
 
     # Quick sanity (fail fast if driver/URL is wrong)
-=======
-    else:
-        # "embedded_only": no sync
-        dbg["sync_url_scheme"] = ""
-
-    eng = create_engine(engine_url, connect_args=connect_args)
-
-    # Quick sanity check (fail fast if driver/URL is wrong)
->>>>>>> b3d5cfe8
     with eng.connect() as cx:
         cx.exec_driver_sql("PRAGMA journal_mode")
 
     return eng, dbg
-<<<<<<< HEAD
 
 # --- Single guarded init + diagnostics (no SessionInfo errors) ---
 try:
@@ -233,113 +177,6 @@
             with st.expander("Boot diagnostics (ENGINE + secrets)"):
                 st.json(_DB_DBG)
             # Optional: quick vendors count (table may not exist yet)
-=======
-# ==== END: Engine builder (embedded replica w/ libsql sync) ====
-
-# ==== BEGIN: SINGLE canonical engine builder (drop-in) ====
-def build_engine_and_probe() -> tuple[Engine, Dict]:
-    """
-    Canonical engine builder used across the entire app.
-    Strategies:
-      - embedded_replica: local file opened via sqlite+libsql, sync via libsql:// remote
-      - embedded_only   : local file only, no sync
-      - remote_only     : direct libsql:// remote, no local file
-    """
-    # Use the validated, canonical names set earlier
-    strategy   = _DB_STRATEGY
-    embedded   = _EMBEDDED_PATH
-    url_remote = _TURSO_URL
-    token      = _TURSO_TOKEN
-
-    # Base engine: always the local file (unless remote_only)
-    engine_url = f"sqlite+libsql:///{embedded}"
-
-    dbg: Dict[str, Any] = {
-        "host": platform.node() or "localhost",
-        "strategy": strategy,
-        "python": sys.version.split()[0],
-        "sqlalchemy_url": engine_url,
-        "embedded_path": embedded,
-        "libsql_ver": (_lib_ver if isinstance(_lib_ver, str) else "unknown"),
-        "sync_url_scheme": "",
-    }
-
-    connect_args: Dict[str, Any] = {}
-
-    if strategy in ("embedded_replica", "replica", "sync"):
-        valid_sync = _validate_sync_url(url_remote)  # raises if scheme is wrong
-        dbg["sync_url_scheme"] = valid_sync.split("://", 1)[0] + "://"
-        connect_args["sync_url"] = valid_sync
-        connect_args["auth_token"] = token
-
-    elif strategy == "remote_only":
-        # Open remote directly (no embedded file)
-        engine_url = _validate_sync_url(url_remote)
-        dbg["sqlalchemy_url"] = engine_url
-        dbg["embedded_path"] = ""
-        dbg["sync_url_scheme"] = "libsql://"
-        connect_args["auth_token"] = token
-
-    elif strategy == "embedded_only":
-        # No sync; keep base engine_url
-        dbg["sync_url_scheme"] = ""
-
-    else:
-        st.warning(f"Unknown DB_STRATEGY '{strategy}', defaulting to embedded_only (no sync).")
-        dbg["strategy"] = "embedded_only"
-        dbg["sync_url_scheme"] = ""
-
-    eng = create_engine(engine_url, connect_args=connect_args)
-
-    # Quick early probe to fail fast if driver/URL is wrong
-    with eng.connect() as cx:
-        cx.exec_driver_sql("PRAGMA journal_mode")
-
-    return eng, dbg
-# ==== END: SINGLE canonical engine builder (drop-in) ====
-
-    # Create engine and prove connectivity with simple backoff (Cloud can be slow to boot)
-    try:
-        eng = create_engine(sqlalchemy_url, connect_args=connect_args)
-        last_err = None
-        for attempt in range(5):
-            try:
-                with eng.connect() as cx:
-                    cx.execute(sql_text("SELECT 1"))
-                last_err = None
-                break
-            except Exception as e:
-                last_err = e
-                time.sleep(0.6 * (attempt + 1))
-        if last_err:
-            raise last_err
-    except Exception as e:
-        st.error(f"DB init failed: {e.__class__.__name__}: {e}")
-        with st.expander("Diagnostics"):
-            st.json(dbg)
-        st.stop()
-
-    return eng, dbg
-
-# ==== BEGIN: Engine init + diagnostics (guarded) ====
-try:
-    ENGINE, _DB_DBG = build_engine_and_probe()
-
-    if _has_streamlit_ctx():
-        st.sidebar.success("DB ready")
-
-        # Stash for reuse (guarded)
-        st.session_state["ENGINE"] = ENGINE
-        st.session_state["DB_DBG"] = _DB_DBG
-
-        with st.expander("Boot diagnostics (ENGINE + secrets)"):
-            st.json(_DB_DBG)
-
-        st.success("App reached post-boot marker ✅")  # proves we got past engine init
-
-        # Optional: quick vendors count (gate with SHOW_COUNT; table may not exist yet)
-        if bool(st.secrets.get("SHOW_COUNT", True)):
->>>>>>> b3d5cfe8
             try:
                 with ENGINE.connect() as cx:
                     cnt = cx.exec_driver_sql("SELECT COUNT(*) FROM vendors").scalar()
@@ -356,16 +193,9 @@
         st.error(f"Database init failed: {e.__class__.__name__}: {e}")
         st.stop()
     else:
-<<<<<<< HEAD
         raise
 
 # ==== END: Admin boot bundle (version banner + guards + engine + init) ====
-=======
-        # Re-raise in headless contexts so CI/linters fail loud
-        raise
-# ==== END: Engine init + diagnostics (guarded) ====
-
->>>>>>> b3d5cfe8
 
 # ==== END: FILE TOP (imports + page_config + Early Boot) ====
 
@@ -1687,4 +1517,4 @@
             "vendors_indexes": vendors_indexes,
             "timestamp_nulls": {"created_at": int(created_at_nulls), "updated_at": int(updated_at_nulls)},
         }
-    )+    )
